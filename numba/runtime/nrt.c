#include <stdarg.h>
#include <string.h> /* for memset */
#include "nrt.h"
#include "assert.h"

#if !defined MIN
#define MIN(a, b) ((a) < (b)) ? (a) : (b)
#endif


typedef int (*atomic_meminfo_cas_func)(void **ptr, void *cmp,
                                       void *repl, void **oldptr);


/* NOTE: if changing the layout, please update numba.runtime.atomicops */
struct MemInfo {
    size_t         refct;
    dtor_function  dtor;
    void          *dtor_info;
    void          *data;
    size_t         size;    /* only used for NRT allocated memory */
};


/*
 * Misc helpers.
 */

static void nrt_fatal_error(const char *msg)
{
    fprintf(stderr, "Fatal Numba error: %s\n", msg);
    fflush(stderr); /* it helps in Windows debug build */

#if defined(MS_WINDOWS) && defined(_DEBUG)
    DebugBreak();
#endif
    abort();
}

/*
 * Global resources.
 */

struct MemSys{
    /* Atomic increment and decrement function */
    atomic_inc_dec_func atomic_inc, atomic_dec;
    /* Atomic CAS */
    atomic_meminfo_cas_func atomic_cas;
    /* Shutdown flag */
    int shutting;
    /* Stats */
    size_t stats_alloc, stats_free, stats_mi_alloc, stats_mi_free;
    /* System allocation functions */
    struct {
        NRT_malloc_func malloc;
        NRT_realloc_func realloc;
        NRT_free_func free;
    } allocator;
};

/* The Memory System object */
static MemSys TheMSys;

<<<<<<< HEAD

typedef struct {
    size_t total_size;
} AlignHeader;


typedef struct {
    size_t allocated_size;
    dtor_function dtor;
} DtorInfo;




static
MemInfo *nrt_pop_meminfo_list(MemInfo * volatile *list) {
    MemInfo *old, *repl, *head;

    head = *list;     /* get the current head */
    do {
        old = head;   /* old is what CAS compare against */
        if ( head ) {
            /* if head is not NULL, replace with the next item */
            repl = head->list_next;
        } else {
            /* else, replace with NULL */
            repl = NULL;
        }
        /* Try to replace list head with the next node.
           The function also perform:
               head <- atomicload(list) */
    } while ( !TheMSys.atomic_cas(list, old, repl, &head));
    return old;
}

static
void nrt_push_meminfo_list(MemInfo * volatile *list, MemInfo *repl) {
    MemInfo *old, *head;
    head = *list;   /* get the current head */
    do {
        old = head; /* old is what CAS compare against */
        /* Set the next item to be the current head */
        repl->list_next = head;
        /* Try to replace the head with the new node.
           The function also perform:
               head <- atomicload(list) */
    } while ( !TheMSys.atomic_cas(list, old, repl, &head) );
}

static
void nrt_meminfo_call_dtor(MemInfo *mi) {
    NRT_Debug(nrt_debug_print("nrt_meminfo_call_dtor %p\n", mi));
    /* call dtor */
    mi->payload.dtor(mi->payload.data, mi->payload.dtor_info);
    /* Clear and release MemInfo */
    NRT_MemInfo_destroy(mi);
}

static
MemInfo* meminfo_malloc(void) {
    void *p = malloc(sizeof(MemInfo));;
    NRT_Debug(nrt_debug_print("meminfo_malloc %p\n", p));
    return p;
}

=======
>>>>>>> f2d60149
void NRT_MemSys_init(void) {
    memset(&TheMSys, 0, sizeof(MemSys));
    /* Bind to libc allocator */
    TheMSys.allocator.malloc = malloc;
    TheMSys.allocator.realloc = realloc;
    TheMSys.allocator.free = free;
}

void NRT_MemSys_shutdown(void) {
    TheMSys.shutting = 1;
    /* Revert to use our non-atomic stub for all atomic operations
       because the JIT-ed version will be removed.
       Since we are at interpreter shutdown,
       it cannot be running multiple threads anymore. */
    NRT_MemSys_set_atomic_inc_dec_stub();
    NRT_MemSys_set_atomic_cas_stub();
}

void NRT_MemSys_set_allocator(NRT_malloc_func malloc_func,
                              NRT_realloc_func realloc_func,
                              NRT_free_func free_func)
{
    if ((malloc_func != TheMSys.allocator.malloc ||
         realloc_func != TheMSys.allocator.realloc ||
         free_func != TheMSys.allocator.free) &&
         (TheMSys.stats_alloc != TheMSys.stats_free ||
          TheMSys.stats_mi_alloc != TheMSys.stats_mi_free)) {
        nrt_fatal_error("cannot change allocator while blocks are allocated");
    }
    TheMSys.allocator.malloc = malloc_func;
    TheMSys.allocator.realloc = realloc_func;
    TheMSys.allocator.free = free_func;
}

void NRT_MemSys_set_atomic_inc_dec(atomic_inc_dec_func inc,
                                   atomic_inc_dec_func dec)
{
    TheMSys.atomic_inc = inc;
    TheMSys.atomic_dec = dec;
}

void NRT_MemSys_set_atomic_cas(atomic_cas_func cas) {
    TheMSys.atomic_cas = (atomic_meminfo_cas_func)cas;
}

size_t NRT_MemSys_get_stats_alloc() {
    return TheMSys.stats_alloc;
}

size_t NRT_MemSys_get_stats_free() {
    return TheMSys.stats_free;
}

size_t NRT_MemSys_get_stats_mi_alloc() {
    return TheMSys.stats_mi_alloc;
}

size_t NRT_MemSys_get_stats_mi_free() {
    return TheMSys.stats_mi_free;
}

static
size_t nrt_testing_atomic_inc(size_t *ptr){
    /* non atomic */
    size_t out = *ptr;
    out += 1;
    *ptr = out;
    return out;
}

static
size_t nrt_testing_atomic_dec(size_t *ptr){
    /* non atomic */
    size_t out = *ptr;
    out -= 1;
    *ptr = out;
    return out;
}

static
int nrt_testing_atomic_cas(void* volatile *ptr, void *cmp, void *val,
                           void * *oldptr){
    /* non atomic */
    void *old = *ptr;
    *oldptr = old;
    if (old == cmp) {
        *ptr = val;
         return 1;
    }
    return 0;

}

void NRT_MemSys_set_atomic_inc_dec_stub(void){
    NRT_MemSys_set_atomic_inc_dec(nrt_testing_atomic_inc,
                                  nrt_testing_atomic_dec);
}

void NRT_MemSys_set_atomic_cas_stub(void) {
    NRT_MemSys_set_atomic_cas(nrt_testing_atomic_cas);
}


/*
 * The MemInfo structure.
 */

void NRT_MemInfo_init(MemInfo *mi,void *data, size_t size, dtor_function dtor,
                      void *dtor_info)
{
    mi->refct = 1;  /* starts with 1 refct */
    mi->dtor = dtor;
    mi->dtor_info = dtor_info;
    mi->data = data;
    mi->size = size;
    /* Update stats */
    TheMSys.atomic_inc(&TheMSys.stats_mi_alloc);
}

MemInfo* NRT_MemInfo_new(void *data, size_t size, dtor_function dtor,
                         void *dtor_info)
{
    MemInfo * mi = NRT_Allocate(sizeof(MemInfo));
    NRT_MemInfo_init(mi, data, size, dtor, dtor_info);
    return mi;
}

size_t NRT_MemInfo_refcount(MemInfo *mi) {
    /* Should never returns 0 for a valid MemInfo */
    if (mi && mi->data)
        return mi->refct;
    else{
        return (size_t)-1;
    }
}

static
void nrt_internal_dtor_safe(void *ptr, void *info) {
    size_t size = (size_t) info;
    NRT_Debug(nrt_debug_print("nrt_internal_dtor_safe %p, %p\n", ptr, info));
    /* See NRT_MemInfo_alloc_safe() */
    memset(ptr, 0xDE, MIN(size, 256));
}

static
void *nrt_allocate_meminfo_and_data(size_t size, MemInfo **mi_out) {
    MemInfo *mi;
    char *base = NRT_Allocate(sizeof(MemInfo) + size);
    mi = (MemInfo *) base;
    *mi_out = mi;
    return base + sizeof(MemInfo);
}

static
void nrt_internal_custom_dtor_safe(void *ptr, void *info) {
    DtorInfo *dtor_info = (DtorInfo*)info;
    NRT_Debug(nrt_debug_print("nrt_internal_custom_dtor_safe %p, %p\n",
                              ptr, info));
    if (dtor_info->dtor) {
        dtor_info->dtor(ptr, NULL);
    }

    nrt_internal_dtor_safe(ptr, (void*)dtor_info->allocated_size);
    free(info);
}


MemInfo* NRT_MemInfo_alloc(size_t size) {
    MemInfo *mi;
    void *data = nrt_allocate_meminfo_and_data(size, &mi);
    NRT_Debug(nrt_debug_print("NRT_MemInfo_alloc %p\n", data));
    NRT_MemInfo_init(mi, data, size, NULL, NULL);
    return mi;
}

MemInfo* NRT_MemInfo_alloc_safe(size_t size) {
    MemInfo *mi;
    void *data = nrt_allocate_meminfo_and_data(size, &mi);
    /* Only fill up a couple cachelines with debug markers, to minimize
       overhead. */
    memset(data, 0xCB, MIN(size, 256));
<<<<<<< HEAD
    NRT_Debug(nrt_debug_print("NRT_MemInfo_alloc_safe %p %llu\n", data, size));
    return NRT_MemInfo_new(data, size, nrt_internal_dtor_safe, (void*)size);
}

MemInfo* NRT_MemInfo_alloc_dtor_safe(size_t size, dtor_function dtor) {
    void *data = NRT_Allocate(size);
    DtorInfo *dtor_info = (DtorInfo*)malloc(sizeof(DtorInfo));
    dtor_info->allocated_size = size;
    dtor_info->dtor = dtor;
    /* Only fill up a couple cachelines with debug markers, to minimize
       overhead. */
    memset(data, 0xCB, MIN(size, 256));
    NRT_Debug(nrt_debug_print("NRT_MemInfo_alloc_dtor_safe %p %llu\n",
                              data, size));
    return NRT_MemInfo_new(data, size, nrt_internal_custom_dtor_safe,
                           dtor_info);
}

static
void nrt_internal_aligned_dtor(void *ptr, void *info) {
    NRT_Debug(nrt_debug_print("nrt_internal_aligned_dtor %p, %p\n", ptr, info));
    NRT_Free(info);
=======
    NRT_Debug(nrt_debug_print("NRT_MemInfo_alloc_safe %p %zu\n", data, size));
    NRT_MemInfo_init(mi, data, size, nrt_internal_dtor_safe, (void*)size);
    return mi;
>>>>>>> f2d60149
}

static
void* nrt_allocate_meminfo_and_data_align(size_t size, unsigned align,
                                         MemInfo **mi)
{
    size_t offset, intptr, remainder;
    char *base = nrt_allocate_meminfo_and_data(size + 2 * align, mi);
    intptr = (size_t) base;
    /* See if we are aligned */
    remainder = intptr % align;
    if (remainder == 0){ /* Yes */
        offset = 0;
    } else { /* No, move forward `offset` bytes */
        offset = align - remainder;
    }
    return base + offset;
}


MemInfo* NRT_MemInfo_alloc_aligned(size_t size, unsigned align) {
    MemInfo *mi;
    void *data = nrt_allocate_meminfo_and_data_align(size, align, &mi);
    NRT_Debug(nrt_debug_print("NRT_MemInfo_alloc_aligned %p\n", data));
    NRT_MemInfo_init(mi, data, size, NULL, NULL);
    return mi;
}

MemInfo* NRT_MemInfo_alloc_safe_aligned(size_t size, unsigned align) {
    MemInfo *mi;
    void *data = nrt_allocate_meminfo_and_data_align(size, align, &mi);
    /* Only fill up a couple cachelines with debug markers, to minimize
       overhead. */
    memset(data, 0xCB, MIN(size, 256));
    NRT_Debug(nrt_debug_print("NRT_MemInfo_alloc_safe_aligned %p %zu\n",
                              data, size));
    NRT_MemInfo_init(mi, data, size, nrt_internal_dtor_safe, (void*)size);
    return mi;
}

void NRT_MemInfo_destroy(MemInfo *mi) {
    NRT_Free(mi);
    TheMSys.atomic_inc(&TheMSys.stats_mi_free);
}

void NRT_MemInfo_acquire(MemInfo *mi) {
    NRT_Debug(nrt_debug_print("NRT_acquire %p refct=%zu\n", mi,
                                                            mi->refct));
    assert(mi->refct > 0 && "RefCt cannot be zero");
    TheMSys.atomic_inc(&mi->refct);
}

void NRT_MemInfo_call_dtor(MemInfo *mi) {
    NRT_Debug(nrt_debug_print("nrt_meminfo_call_dtor %p\n", mi));
    if (mi->dtor)
        /* We have a destructor */
        mi->dtor(mi->data, mi->dtor_info);
    /* Clear and release MemInfo */
    NRT_MemInfo_destroy(mi);
}

void NRT_MemInfo_release(MemInfo *mi) {
    NRT_Debug(nrt_debug_print("NRT_release %p refct=%zu\n", mi,
                                                            mi->refct));
    assert (mi->refct > 0 && "RefCt cannot be 0");
    /* RefCt drop to zero */
    if (TheMSys.atomic_dec(&mi->refct) == 0) {
        NRT_MemInfo_call_dtor(mi);
    }
}

void* NRT_MemInfo_data(MemInfo* mi) {
    return mi->data;
}

size_t NRT_MemInfo_size(MemInfo* mi) {
    return mi->size;
}


void NRT_MemInfo_dump(MemInfo *mi, FILE *out) {
    fprintf(out, "MemInfo %p refcount %zu\n", mi, mi->refct);
}

/*
 * Resizable buffer API.
 */

static void
nrt_varsize_dtor(void *ptr, void *info) {
    NRT_Debug(nrt_debug_print("nrt_buffer_dtor %p\n", ptr));
    NRT_Free(ptr);
}

MemInfo *NRT_MemInfo_varsize_alloc(size_t size)
{
    MemInfo *mi;
    void *data = NRT_Allocate(size);
    if (data == NULL)
        return NULL;

    mi = NRT_MemInfo_new(data, size, nrt_varsize_dtor, NULL);
    NRT_Debug(nrt_debug_print("NRT_MemInfo_varsize_alloc size=%zu "
                              "-> meminfo=%p, data=%p\n", size, mi, data));
    return mi;
}

void *NRT_MemInfo_varsize_realloc(MemInfo *mi, size_t size)
{
    if (mi->dtor != nrt_varsize_dtor) {
        nrt_fatal_error("ERROR: NRT_MemInfo_varsize_realloc called "
                        "with a non varsize-allocated meminfo");
        return NULL;  /* unreachable */
    }
    mi->data = NRT_Reallocate(mi->data, size);
    if (mi->data == NULL)
        return NULL;
    mi->size = size;
    NRT_Debug(nrt_debug_print("NRT_MemInfo_varsize_realloc %p size=%zu "
                              "-> data=%p\n", mi, size, mi->data));
    return mi->data;
}

/*
 * Low-level allocation wrappers.
 */

void* NRT_Allocate(size_t size) {
    void *ptr = TheMSys.allocator.malloc(size);
    NRT_Debug(nrt_debug_print("NRT_Allocate bytes=%zu ptr=%p\n", size, ptr));
    TheMSys.atomic_inc(&TheMSys.stats_alloc);
    return ptr;
}

void *NRT_Reallocate(void *ptr, size_t size) {
    void *new_ptr = TheMSys.allocator.realloc(ptr, size);
    NRT_Debug(nrt_debug_print("NRT_Reallocate bytes=%zu ptr=%p -> %p\n",
                              size, ptr, new_ptr));
    return new_ptr;
}

void NRT_Free(void *ptr) {
    NRT_Debug(nrt_debug_print("NRT_Free %p\n", ptr));
    TheMSys.allocator.free(ptr);
    TheMSys.atomic_inc(&TheMSys.stats_free);
}<|MERGE_RESOLUTION|>--- conflicted
+++ resolved
@@ -61,74 +61,6 @@
 /* The Memory System object */
 static MemSys TheMSys;
 
-<<<<<<< HEAD
-
-typedef struct {
-    size_t total_size;
-} AlignHeader;
-
-
-typedef struct {
-    size_t allocated_size;
-    dtor_function dtor;
-} DtorInfo;
-
-
-
-
-static
-MemInfo *nrt_pop_meminfo_list(MemInfo * volatile *list) {
-    MemInfo *old, *repl, *head;
-
-    head = *list;     /* get the current head */
-    do {
-        old = head;   /* old is what CAS compare against */
-        if ( head ) {
-            /* if head is not NULL, replace with the next item */
-            repl = head->list_next;
-        } else {
-            /* else, replace with NULL */
-            repl = NULL;
-        }
-        /* Try to replace list head with the next node.
-           The function also perform:
-               head <- atomicload(list) */
-    } while ( !TheMSys.atomic_cas(list, old, repl, &head));
-    return old;
-}
-
-static
-void nrt_push_meminfo_list(MemInfo * volatile *list, MemInfo *repl) {
-    MemInfo *old, *head;
-    head = *list;   /* get the current head */
-    do {
-        old = head; /* old is what CAS compare against */
-        /* Set the next item to be the current head */
-        repl->list_next = head;
-        /* Try to replace the head with the new node.
-           The function also perform:
-               head <- atomicload(list) */
-    } while ( !TheMSys.atomic_cas(list, old, repl, &head) );
-}
-
-static
-void nrt_meminfo_call_dtor(MemInfo *mi) {
-    NRT_Debug(nrt_debug_print("nrt_meminfo_call_dtor %p\n", mi));
-    /* call dtor */
-    mi->payload.dtor(mi->payload.data, mi->payload.dtor_info);
-    /* Clear and release MemInfo */
-    NRT_MemInfo_destroy(mi);
-}
-
-static
-MemInfo* meminfo_malloc(void) {
-    void *p = malloc(sizeof(MemInfo));;
-    NRT_Debug(nrt_debug_print("meminfo_malloc %p\n", p));
-    return p;
-}
-
-=======
->>>>>>> f2d60149
 void NRT_MemSys_init(void) {
     memset(&TheMSys, 0, sizeof(MemSys));
     /* Bind to libc allocator */
@@ -282,20 +214,6 @@
     return base + sizeof(MemInfo);
 }
 
-static
-void nrt_internal_custom_dtor_safe(void *ptr, void *info) {
-    DtorInfo *dtor_info = (DtorInfo*)info;
-    NRT_Debug(nrt_debug_print("nrt_internal_custom_dtor_safe %p, %p\n",
-                              ptr, info));
-    if (dtor_info->dtor) {
-        dtor_info->dtor(ptr, NULL);
-    }
-
-    nrt_internal_dtor_safe(ptr, (void*)dtor_info->allocated_size);
-    free(info);
-}
-
-
 MemInfo* NRT_MemInfo_alloc(size_t size) {
     MemInfo *mi;
     void *data = nrt_allocate_meminfo_and_data(size, &mi);
@@ -310,34 +228,9 @@
     /* Only fill up a couple cachelines with debug markers, to minimize
        overhead. */
     memset(data, 0xCB, MIN(size, 256));
-<<<<<<< HEAD
-    NRT_Debug(nrt_debug_print("NRT_MemInfo_alloc_safe %p %llu\n", data, size));
-    return NRT_MemInfo_new(data, size, nrt_internal_dtor_safe, (void*)size);
-}
-
-MemInfo* NRT_MemInfo_alloc_dtor_safe(size_t size, dtor_function dtor) {
-    void *data = NRT_Allocate(size);
-    DtorInfo *dtor_info = (DtorInfo*)malloc(sizeof(DtorInfo));
-    dtor_info->allocated_size = size;
-    dtor_info->dtor = dtor;
-    /* Only fill up a couple cachelines with debug markers, to minimize
-       overhead. */
-    memset(data, 0xCB, MIN(size, 256));
-    NRT_Debug(nrt_debug_print("NRT_MemInfo_alloc_dtor_safe %p %llu\n",
-                              data, size));
-    return NRT_MemInfo_new(data, size, nrt_internal_custom_dtor_safe,
-                           dtor_info);
-}
-
-static
-void nrt_internal_aligned_dtor(void *ptr, void *info) {
-    NRT_Debug(nrt_debug_print("nrt_internal_aligned_dtor %p, %p\n", ptr, info));
-    NRT_Free(info);
-=======
     NRT_Debug(nrt_debug_print("NRT_MemInfo_alloc_safe %p %zu\n", data, size));
     NRT_MemInfo_init(mi, data, size, nrt_internal_dtor_safe, (void*)size);
     return mi;
->>>>>>> f2d60149
 }
 
 static
@@ -357,7 +250,6 @@
     return base + offset;
 }
 
-
 MemInfo* NRT_MemInfo_alloc_aligned(size_t size, unsigned align) {
     MemInfo *mi;
     void *data = nrt_allocate_meminfo_and_data_align(size, align, &mi);
