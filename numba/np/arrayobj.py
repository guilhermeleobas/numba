"""
Implementation of operations on Array objects and objects supporting
the buffer protocol.
"""

import functools
import math
import operator

from llvmlite import ir
from llvmlite.ir import Constant

import numpy as np

from numba import pndindex, literal_unroll
from numba.core import types, typing, errors, cgutils, extending
from numba.np.numpy_support import (as_dtype, from_dtype, carray, farray,
                                    is_contiguous, is_fortran,
                                    check_is_integer, type_is_scalar,
                                    lt_complex, lt_floats)
from numba.np.numpy_support import type_can_asarray, is_nonelike, numpy_version
from numba.core.imputils import (lower_builtin, lower_getattr,
                                 lower_getattr_generic,
                                 lower_setattr_generic,
                                 lower_cast, lower_constant,
                                 iternext_impl, impl_ret_borrowed,
                                 impl_ret_new_ref, impl_ret_untracked,
                                 RefType)
from numba.core.typing import signature
from numba.core.types import StringLiteral
from numba.core.extending import (register_jitable, overload, overload_method,
                                  intrinsic, overload_attribute)
from numba.misc import quicksort, mergesort
from numba.cpython import slicing
from numba.cpython.unsafe.tuple import tuple_setitem, build_full_slice_tuple
from numba.core.extending import overload_classmethod
from numba.core.typing.npydecl import (parse_dtype as ty_parse_dtype,
                                       parse_shape as ty_parse_shape,
                                       _parse_nested_sequence,
                                       _sequence_of_arrays,
                                       _choose_concatenation_layout)


def set_range_metadata(builder, load, lower_bound, upper_bound):
    """
    Set the "range" metadata on a load instruction.
    Note the interval is in the form [lower_bound, upper_bound).
    """
    range_operands = [Constant(load.type, lower_bound),
                      Constant(load.type, upper_bound)]
    md = builder.module.add_metadata(range_operands)
    load.set_metadata("range", md)


def mark_positive(builder, load):
    """
    Mark the result of a load instruction as positive (or zero).
    """
    upper_bound = (1 << (load.type.width - 1)) - 1
    set_range_metadata(builder, load, 0, upper_bound)


def make_array(array_type):
    """
    Return the Structure representation of the given *array_type*
    (an instance of types.ArrayCompatible).

    Note this does not call __array_wrap__ in case a new array structure
    is being created (rather than populated).
    """
    real_array_type = array_type.as_array
    base = cgutils.create_struct_proxy(real_array_type)
    ndim = real_array_type.ndim

    class ArrayStruct(base):

        def _make_refs(self, ref):
            sig = signature(real_array_type, array_type)
            try:
                array_impl = self._context.get_function('__array__', sig)
            except NotImplementedError:
                return super(ArrayStruct, self)._make_refs(ref)

            # Return a wrapped structure and its unwrapped reference
            datamodel = self._context.data_model_manager[array_type]
            be_type = self._get_be_type(datamodel)
            if ref is None:
                outer_ref = cgutils.alloca_once(self._builder, be_type,
                                                zfill=True)
            else:
                outer_ref = ref
            # NOTE: __array__ is called with a pointer and expects a pointer
            # in return!
            ref = array_impl(self._builder, (outer_ref,))
            return outer_ref, ref

        @property
        def shape(self):
            """
            Override .shape to inform LLVM that its elements are all positive.
            """
            builder = self._builder
            if ndim == 0:
                return base.__getattr__(self, "shape")

            # Unfortunately, we can't use llvm.assume as its presence can
            # seriously pessimize performance,
            # *and* the range metadata currently isn't improving anything here,
            # see https://llvm.org/bugs/show_bug.cgi?id=23848 !
            ptr = self._get_ptr_by_name("shape")
            dims = []
            for i in range(ndim):
                dimptr = cgutils.gep_inbounds(builder, ptr, 0, i)
                load = builder.load(dimptr)
                dims.append(load)
                mark_positive(builder, load)

            return cgutils.pack_array(builder, dims)

    return ArrayStruct


def get_itemsize(context, array_type):
    """
    Return the item size for the given array or buffer type.
    """
    llty = context.get_data_type(array_type.dtype)
    return context.get_abi_sizeof(llty)


def load_item(context, builder, arrayty, ptr):
    """
    Load the item at the given array pointer.
    """
    align = None if arrayty.aligned else 1
    return context.unpack_value(builder, arrayty.dtype, ptr,
                                align=align)


def store_item(context, builder, arrayty, val, ptr):
    """
    Store the item at the given array pointer.
    """
    align = None if arrayty.aligned else 1
    return context.pack_value(builder, arrayty.dtype, val, ptr, align=align)


def fix_integer_index(context, builder, idxty, idx, size):
    """
    Fix the integer index' type and value for the given dimension size.
    """
    if idxty.signed:
        ind = context.cast(builder, idx, idxty, types.intp)
        ind = slicing.fix_index(builder, ind, size)
    else:
        ind = context.cast(builder, idx, idxty, types.uintp)
    return ind


def normalize_index(context, builder, idxty, idx):
    """
    Normalize the index type and value.  0-d arrays are converted to scalars.
    """
    if isinstance(idxty, types.Array) and idxty.ndim == 0:
        assert isinstance(idxty.dtype, types.Integer)
        idxary = make_array(idxty)(context, builder, idx)
        idxval = load_item(context, builder, idxty, idxary.data)
        return idxty.dtype, idxval
    else:
        return idxty, idx


def normalize_indices(context, builder, index_types, indices):
    """
    Same as normalize_index(), but operating on sequences of
    index types and values.
    """
    if len(indices):
        index_types, indices = zip(*[normalize_index(context, builder, idxty,
                                                     idx)
                                     for idxty, idx in zip(index_types, indices)
                                     ])
    return index_types, indices


def populate_array(array, data, shape, strides, itemsize, meminfo,
                   parent=None):
    """
    Helper function for populating array structures.
    This avoids forgetting to set fields.

    *shape* and *strides* can be Python tuples or LLVM arrays.
    """
    context = array._context
    builder = array._builder
    datamodel = array._datamodel
    # doesn't matter what this array type instance is, it's just to get the
    # fields for the datamodel of the standard array type in this context
    standard_array = types.Array(types.float64, 1, 'C')
    standard_array_type_datamodel = context.data_model_manager[standard_array]
    required_fields = set(standard_array_type_datamodel._fields)
    datamodel_fields = set(datamodel._fields)
    # Make sure that the presented array object has a data model that is close
    # enough to an array for this function to proceed.
    if (required_fields & datamodel_fields) != required_fields:
        missing = required_fields - datamodel_fields
        msg = (f"The datamodel for type {array._fe_type} is missing "
               f"field{'s' if len(missing) > 1 else ''} {missing}.")
        raise ValueError(msg)

    if meminfo is None:
        meminfo = Constant(context.get_value_type(
            datamodel.get_type('meminfo')), None)

    intp_t = context.get_value_type(types.intp)
    if isinstance(shape, (tuple, list)):
        shape = cgutils.pack_array(builder, shape, intp_t)
    if isinstance(strides, (tuple, list)):
        strides = cgutils.pack_array(builder, strides, intp_t)
    if isinstance(itemsize, int):
        itemsize = intp_t(itemsize)

    attrs = dict(shape=shape,
                 strides=strides,
                 data=data,
                 itemsize=itemsize,
                 meminfo=meminfo,)

    # Set `parent` attribute
    if parent is None:
        attrs['parent'] = Constant(context.get_value_type(
            datamodel.get_type('parent')), None)
    else:
        attrs['parent'] = parent
    # Calc num of items from shape
    nitems = context.get_constant(types.intp, 1)
    unpacked_shape = cgutils.unpack_tuple(builder, shape, shape.type.count)
    # (note empty shape => 0d array therefore nitems = 1)
    for axlen in unpacked_shape:
        nitems = builder.mul(nitems, axlen, flags=['nsw'])
    attrs['nitems'] = nitems

    # Make sure that we have all the fields
    got_fields = set(attrs.keys())
    if got_fields != required_fields:
        raise ValueError("missing {0}".format(required_fields - got_fields))

    # Set field value
    for k, v in attrs.items():
        setattr(array, k, v)

    return array


def update_array_info(aryty, array):
    """
    Update some auxiliary information in *array* after some of its fields
    were changed.  `itemsize` and `nitems` are updated.
    """
    context = array._context
    builder = array._builder

    # Calc num of items from shape
    nitems = context.get_constant(types.intp, 1)
    unpacked_shape = cgutils.unpack_tuple(builder, array.shape, aryty.ndim)
    for axlen in unpacked_shape:
        nitems = builder.mul(nitems, axlen, flags=['nsw'])
    array.nitems = nitems

    array.itemsize = context.get_constant(types.intp,
                                          get_itemsize(context, aryty))


def normalize_axis(func_name, arg_name, ndim, axis):
    """Constrain axis values to valid positive values."""
    raise NotImplementedError()


@overload(normalize_axis)
def normalize_axis_overloads(func_name, arg_name, ndim, axis):
    if not isinstance(func_name, StringLiteral):
        raise errors.TypingError("func_name must be a str literal.")
    if not isinstance(arg_name, StringLiteral):
        raise errors.TypingError("arg_name must be a str literal.")

    msg = (
        f"{func_name.literal_value}: Argument {arg_name.literal_value} "
        "out of bounds for dimensions of the array"
    )

    def impl(func_name, arg_name, ndim, axis):
        if axis < 0:
            axis += ndim
        if axis < 0 or axis >= ndim:
            raise ValueError(msg)

        return axis

    return impl


@lower_builtin('getiter', types.Buffer)
def getiter_array(context, builder, sig, args):
    [arrayty] = sig.args
    [array] = args

    iterobj = context.make_helper(builder, sig.return_type)

    zero = context.get_constant(types.intp, 0)
    indexptr = cgutils.alloca_once_value(builder, zero)

    iterobj.index = indexptr
    iterobj.array = array

    # Incref array
    if context.enable_nrt:
        context.nrt.incref(builder, arrayty, array)

    res = iterobj._getvalue()

    # Note: a decref on the iterator will dereference all internal MemInfo*
    out = impl_ret_new_ref(context, builder, sig.return_type, res)
    return out


def _getitem_array_single_int(context, builder, return_type, aryty, ary, idx):
    """ Evaluate `ary[idx]`, where idx is a single int. """
    # optimized form of _getitem_array_generic
    shapes = cgutils.unpack_tuple(builder, ary.shape, count=aryty.ndim)
    strides = cgutils.unpack_tuple(builder, ary.strides, count=aryty.ndim)
    offset = builder.mul(strides[0], idx)
    dataptr = cgutils.pointer_add(builder, ary.data, offset)
    view_shapes = shapes[1:]
    view_strides = strides[1:]

    if isinstance(return_type, types.Buffer):
        # Build array view
        retary = make_view(context, builder, aryty, ary, return_type,
                           dataptr, view_shapes, view_strides)
        return retary._getvalue()
    else:
        # Load scalar from 0-d result
        assert not view_shapes
        return load_item(context, builder, aryty, dataptr)


@lower_builtin('iternext', types.ArrayIterator)
@iternext_impl(RefType.BORROWED)
def iternext_array(context, builder, sig, args, result):
    [iterty] = sig.args
    [iter] = args
    arrayty = iterty.array_type

    iterobj = context.make_helper(builder, iterty, value=iter)
    ary = make_array(arrayty)(context, builder, value=iterobj.array)

    nitems, = cgutils.unpack_tuple(builder, ary.shape, count=1)

    index = builder.load(iterobj.index)
    is_valid = builder.icmp_signed('<', index, nitems)
    result.set_valid(is_valid)

    with builder.if_then(is_valid):
        value = _getitem_array_single_int(
            context, builder, iterty.yield_type, arrayty, ary, index
        )
        result.yield_(value)
        nindex = cgutils.increment_index(builder, index)
        builder.store(nindex, iterobj.index)


# ------------------------------------------------------------------------------
# Basic indexing (with integers and slices only)

def basic_indexing(context, builder, aryty, ary, index_types, indices,
                   boundscheck=None):
    """
    Perform basic indexing on the given array.
    A (data pointer, shapes, strides) tuple is returned describing
    the corresponding view.
    """
    zero = context.get_constant(types.intp, 0)
    one = context.get_constant(types.intp, 1)

    shapes = cgutils.unpack_tuple(builder, ary.shape, aryty.ndim)
    strides = cgutils.unpack_tuple(builder, ary.strides, aryty.ndim)

    output_indices = []
    output_shapes = []
    output_strides = []

    num_newaxes = len([idx for idx in index_types if is_nonelike(idx)])
    ax = 0
    for indexval, idxty in zip(indices, index_types):
        if idxty is types.ellipsis:
            # Fill up missing dimensions at the middle
            n_missing = aryty.ndim - len(indices) + 1 + num_newaxes
            for i in range(n_missing):
                output_indices.append(zero)
                output_shapes.append(shapes[ax])
                output_strides.append(strides[ax])
                ax += 1
            continue
        # Regular index value
        if isinstance(idxty, types.SliceType):
            slice = context.make_helper(builder, idxty, value=indexval)
            slicing.guard_invalid_slice(context, builder, idxty, slice)
            slicing.fix_slice(builder, slice, shapes[ax])
            output_indices.append(slice.start)
            sh = slicing.get_slice_length(builder, slice)
            st = slicing.fix_stride(builder, slice, strides[ax])
            output_shapes.append(sh)
            output_strides.append(st)
        elif isinstance(idxty, types.Integer):
            ind = fix_integer_index(context, builder, idxty, indexval,
                                    shapes[ax])
            if boundscheck:
                cgutils.do_boundscheck(context, builder, ind, shapes[ax], ax)
            output_indices.append(ind)
        elif is_nonelike(idxty):
            output_shapes.append(one)
            output_strides.append(zero)
            ax -= 1
        else:
            raise NotImplementedError("unexpected index type: %s" % (idxty,))
        ax += 1

    # Fill up missing dimensions at the end
    assert ax <= aryty.ndim
    while ax < aryty.ndim:
        output_shapes.append(shapes[ax])
        output_strides.append(strides[ax])
        ax += 1

    # No need to check wraparound, as negative indices were already
    # fixed in the loop above.
    dataptr = cgutils.get_item_pointer(context, builder, aryty, ary,
                                       output_indices,
                                       wraparound=False, boundscheck=False)
    return (dataptr, output_shapes, output_strides)


def make_view(context, builder, aryty, ary, return_type,
              data, shapes, strides):
    """
    Build a view over the given array with the given parameters.
    """
    retary = make_array(return_type)(context, builder)
    populate_array(retary,
                   data=data,
                   shape=shapes,
                   strides=strides,
                   itemsize=ary.itemsize,
                   meminfo=ary.meminfo,
                   parent=ary.parent)
    return retary


def _getitem_array_generic(context, builder, return_type, aryty, ary,
                           index_types, indices):
    """
    Return the result of indexing *ary* with the given *indices*,
    returning either a scalar or a view.
    """
    dataptr, view_shapes, view_strides = \
        basic_indexing(context, builder, aryty, ary, index_types, indices,
                       boundscheck=context.enable_boundscheck)

    if isinstance(return_type, types.Buffer):
        # Build array view
        retary = make_view(context, builder, aryty, ary, return_type,
                           dataptr, view_shapes, view_strides)
        return retary._getvalue()
    else:
        # Load scalar from 0-d result
        assert not view_shapes
        return load_item(context, builder, aryty, dataptr)


@lower_builtin(operator.getitem, types.Buffer, types.Integer)
@lower_builtin(operator.getitem, types.Buffer, types.SliceType)
def getitem_arraynd_intp(context, builder, sig, args):
    """
    Basic indexing with an integer or a slice.
    """
    aryty, idxty = sig.args
    ary, idx = args

    assert aryty.ndim >= 1
    ary = make_array(aryty)(context, builder, ary)

    res = _getitem_array_generic(context, builder, sig.return_type,
                                 aryty, ary, (idxty,), (idx,))
    return impl_ret_borrowed(context, builder, sig.return_type, res)


@lower_builtin(operator.getitem, types.Buffer, types.BaseTuple)
def getitem_array_tuple(context, builder, sig, args):
    """
    Basic or advanced indexing with a tuple.
    """
    aryty, tupty = sig.args
    ary, tup = args
    ary = make_array(aryty)(context, builder, ary)

    index_types = tupty.types
    indices = cgutils.unpack_tuple(builder, tup, count=len(tupty))

    index_types, indices = normalize_indices(context, builder,
                                             index_types, indices)

    if any(isinstance(ty, types.Array) for ty in index_types):
        # Advanced indexing
        return fancy_getitem(context, builder, sig, args,
                             aryty, ary, index_types, indices)

    res = _getitem_array_generic(context, builder, sig.return_type,
                                 aryty, ary, index_types, indices)
    return impl_ret_borrowed(context, builder, sig.return_type, res)


@lower_builtin(operator.setitem, types.Buffer, types.Any, types.Any)
def setitem_array(context, builder, sig, args):
    """
    array[a] = scalar_or_array
    array[a,..,b] = scalar_or_array
    """
    aryty, idxty, valty = sig.args
    ary, idx, val = args

    if isinstance(idxty, types.BaseTuple):
        index_types = idxty.types
        indices = cgutils.unpack_tuple(builder, idx, count=len(idxty))
    else:
        index_types = (idxty,)
        indices = (idx,)

    ary = make_array(aryty)(context, builder, ary)

    # First try basic indexing to see if a single array location is denoted.
    index_types, indices = normalize_indices(context, builder,
                                             index_types, indices)
    try:
        dataptr, shapes, strides = \
            basic_indexing(context, builder, aryty, ary, index_types, indices,
                           boundscheck=context.enable_boundscheck)
    except NotImplementedError:
        use_fancy_indexing = True
    else:
        use_fancy_indexing = bool(shapes)

    if use_fancy_indexing:
        # Index describes a non-trivial view => use generic slice assignment
        # (NOTE: this also handles scalar broadcasting)
        return fancy_setslice(context, builder, sig, args,
                              index_types, indices)

    # Store source value the given location
    val = context.cast(builder, val, valty, aryty.dtype)
    store_item(context, builder, aryty, val, dataptr)


@lower_builtin(len, types.Buffer)
def array_len(context, builder, sig, args):
    (aryty,) = sig.args
    (ary,) = args
    arystty = make_array(aryty)
    ary = arystty(context, builder, ary)
    shapeary = ary.shape
    res = builder.extract_value(shapeary, 0)
    return impl_ret_untracked(context, builder, sig.return_type, res)


@lower_builtin("array.item", types.Array)
def array_item(context, builder, sig, args):
    aryty, = sig.args
    ary, = args
    ary = make_array(aryty)(context, builder, ary)

    nitems = ary.nitems
    with builder.if_then(builder.icmp_signed('!=', nitems, nitems.type(1)),
                         likely=False):
        msg = "item(): can only convert an array of size 1 to a Python scalar"
        context.call_conv.return_user_exc(builder, ValueError, (msg,))

    return load_item(context, builder, aryty, ary.data)


@lower_builtin("array.itemset", types.Array, types.Any)
def array_itemset(context, builder, sig, args):
    aryty, valty = sig.args
    ary, val = args
    assert valty == aryty.dtype
    ary = make_array(aryty)(context, builder, ary)

    nitems = ary.nitems
    with builder.if_then(builder.icmp_signed('!=', nitems, nitems.type(1)),
                         likely=False):
        msg = "itemset(): can only write to an array of size 1"
        context.call_conv.return_user_exc(builder, ValueError, (msg,))

    store_item(context, builder, aryty, val, ary.data)
    return context.get_dummy_value()


# ------------------------------------------------------------------------------
# Advanced / fancy indexing


class Indexer(object):
    """
    Generic indexer interface, for generating indices over a fancy indexed
    array on a single dimension.
    """

    def prepare(self):
        """
        Prepare the indexer by initializing any required variables, basic
        blocks...
        """
        raise NotImplementedError

    def get_size(self):
        """
        Return this dimension's size as an integer.
        """
        raise NotImplementedError

    def get_shape(self):
        """
        Return this dimension's shape as a tuple.
        """
        raise NotImplementedError

    def get_index_bounds(self):
        """
        Return a half-open [lower, upper) range of indices this dimension
        is guaranteed not to step out of.
        """
        raise NotImplementedError

    def loop_head(self):
        """
        Start indexation loop.  Returns a index.
        *index* is an integer LLVM value representing the index over this
        dimension.
        """
        raise NotImplementedError

    def loop_tail(self):
        """
        Finish indexation loop.
        """
        raise NotImplementedError


class EntireIndexer(Indexer):
    """
    Compute indices along an entire array dimension.
    """

    def __init__(self, context, builder, aryty, ary, dim):
        self.context = context
        self.builder = builder
        self.aryty = aryty
        self.ary = ary
        self.dim = dim
        self.ll_intp = self.context.get_value_type(types.intp)

    def prepare(self):
        builder = self.builder
        self.size = builder.extract_value(self.ary.shape, self.dim)
        self.index = cgutils.alloca_once(builder, self.ll_intp)
        self.bb_start = builder.append_basic_block()
        self.bb_end = builder.append_basic_block()

    def get_size(self):
        return self.size

    def get_shape(self):
        return (self.size,)

    def get_index_bounds(self):
        # [0, size)
        return (self.ll_intp(0), self.size)

    def loop_head(self):
        builder = self.builder
        # Initialize loop variable
        self.builder.store(Constant(self.ll_intp, 0), self.index)
        builder.branch(self.bb_start)
        builder.position_at_end(self.bb_start)
        cur_index = builder.load(self.index)
        with builder.if_then(builder.icmp_signed('>=', cur_index, self.size),
                             likely=False):
            builder.branch(self.bb_end)
        return cur_index

    def loop_tail(self):
        builder = self.builder
        next_index = cgutils.increment_index(builder, builder.load(self.index))
        builder.store(next_index, self.index)
        builder.branch(self.bb_start)
        builder.position_at_end(self.bb_end)


class IntegerIndexer(Indexer):
    """
    Compute indices from a single integer.
    """

    def __init__(self, context, builder, idx):
        self.context = context
        self.builder = builder
        self.idx = idx
        self.ll_intp = self.context.get_value_type(types.intp)

    def prepare(self):
        pass

    def get_size(self):
        return Constant(self.ll_intp, 1)

    def get_shape(self):
        return ()

    def get_index_bounds(self):
        # [idx, idx+1)
        return (self.idx, self.builder.add(self.idx, self.get_size()))

    def loop_head(self):
        return self.idx

    def loop_tail(self):
        pass


class IntegerArrayIndexer(Indexer):
    """
    Compute indices from an array of integer indices.
    """

    def __init__(self, context, builder, idxty, idxary, size, subspace_allocated, global_ary_idx):
        self.context = context
        self.builder = builder
        self.subspace_allocated = subspace_allocated
        self.global_ary_idx = global_ary_idx

        self.idx_shape = cgutils.unpack_tuple(builder, idxary.shape)
        self.size = size
        self.ll_intp = self.context.get_value_type(types.intp)

        if idxty.ndim > 1:
            def flat_imp_nocopy(ary):
                return ary.reshape(ary.size)

            def flat_imp_copy(ary):
                return ary.copy().reshape(ary.size)

            # If the index array is contigous, use the nocopy version
            if idxty.is_contig:
                flat_imp = flat_imp_nocopy
            # otherwise, use copy version since we don't support
            # reshaping non-contigous arrays
            else:
                flat_imp = flat_imp_copy

            retty = types.Array(idxty.dtype, 1, idxty.layout, readonly=True)
            sig = signature(retty, idxty)
            res = context.compile_internal(builder, flat_imp, sig,
                                           (idxary._getvalue(),))
            self.idxty = retty
            self.idxary = make_array(retty)(context, builder, res)
        else:
            self.idxty = idxty
            self.idxary = idxary

        assert self.idxty.ndim == 1

    def prepare(self):
        builder = self.builder
        self.idx_size = self.ll_intp(1)
        for _shape in self.idx_shape:
            self.idx_size = self.builder.mul(self.idx_size, _shape)
        self.bb_start = builder.append_basic_block()
        self.bb_end = builder.append_basic_block()

    def get_size(self):
        return self.idx_size

    def get_shape(self):
        return tuple(self.idx_shape)

    def get_index_bounds(self):
        # Pessimal heuristic, as we don't want to scan for the min and max
        return (self.ll_intp(0), self.size)

    def loop_head(self):
        builder = self.builder
        # Initialize loop variable
        builder.branch(self.bb_start)
        builder.position_at_end(self.bb_start)
        cur_index = builder.load(self.global_ary_idx)
        if not self.subspace_allocated:
            with builder.if_then(
                builder.icmp_signed('>=', cur_index, self.idx_size),
                likely=False
            ):
                self.builder.store(Constant(self.ll_intp, 0), self.global_ary_idx)
                builder.branch(self.bb_end)
        # Load the actual index from the array of indices
        index = _getitem_array_single_int(
            self.context, builder, self.idxty.dtype, self.idxty, self.idxary,
            cur_index
        )
        index = fix_integer_index(self.context, builder,
                                  self.idxty.dtype, index, self.size)
        return index

    def loop_tail(self):
        builder = self.builder
        if not self.subspace_allocated:
            next_index = cgutils.increment_index(builder,
                                                builder.load(self.global_ary_idx))
            builder.store(next_index, self.global_ary_idx)
            builder.branch(self.bb_start)
        else:
            builder.branch(self.bb_end)
        builder.position_at_end(self.bb_end)


class BooleanArrayIndexer(Indexer):
    """
    Compute indices from an array of boolean predicates.
    """

    def __init__(self, context, builder, idxty, idxary):
        self.context = context
        self.builder = builder
        self.idxty = idxty
        self.idxary = idxary
        assert idxty.ndim == 1
        self.ll_intp = self.context.get_value_type(types.intp)
        self.zero = Constant(self.ll_intp, 0)

    def prepare(self):
        builder = self.builder
        self.size = cgutils.unpack_tuple(builder, self.idxary.shape)[0]
        self.idx_index = cgutils.alloca_once(builder, self.ll_intp)
        self.bb_start = builder.append_basic_block()
        self.bb_tail = builder.append_basic_block()
        self.bb_end = builder.append_basic_block()

    def get_size(self):
        builder = self.builder
        count = cgutils.alloca_once_value(builder, self.zero)
        # Sum all true values
        with cgutils.for_range(builder, self.size) as loop:
            c = builder.load(count)
            pred = _getitem_array_single_int(
                self.context, builder, self.idxty.dtype,
                self.idxty, self.idxary, loop.index
            )
            c = builder.add(c, builder.zext(pred, c.type))
            builder.store(c, count)

        return builder.load(count)

    def get_shape(self):
        return (self.get_size(),)

    def get_index_bounds(self):
        # Pessimal heuristic, as we don't want to scan for the
        # first and last true items
        return (self.ll_intp(0), self.size)

    def loop_head(self):
        builder = self.builder
        # Initialize loop variable
        self.builder.store(self.zero, self.idx_index)
        builder.branch(self.bb_start)
        builder.position_at_end(self.bb_start)
        cur_index = builder.load(self.idx_index)
        with builder.if_then(builder.icmp_signed('>=', cur_index, self.size),
                             likely=False):
            builder.branch(self.bb_end)
        # Load the predicate and branch if false
        pred = _getitem_array_single_int(
            self.context, builder, self.idxty.dtype, self.idxty, self.idxary,
            cur_index
        )
        with builder.if_then(builder.not_(pred)):
            builder.branch(self.bb_tail)
        return cur_index

    def loop_tail(self):
        builder = self.builder
        builder.branch(self.bb_tail)
        builder.position_at_end(self.bb_tail)
        next_index = cgutils.increment_index(builder,
                                             builder.load(self.idx_index))
        builder.store(next_index, self.idx_index)
        builder.branch(self.bb_start)
        builder.position_at_end(self.bb_end)


class SliceIndexer(Indexer):
    """
    Compute indices along a slice.
    """

    def __init__(self, context, builder, aryty, ary, dim, idxty, slice):
        self.context = context
        self.builder = builder
        self.aryty = aryty
        self.ary = ary
        self.dim = dim
        self.idxty = idxty
        self.slice = slice
        self.ll_intp = self.context.get_value_type(types.intp)
        self.zero = Constant(self.ll_intp, 0)

    def prepare(self):
        builder = self.builder
        # Fix slice for the dimension's size
        self.dim_size = builder.extract_value(self.ary.shape, self.dim)
        slicing.guard_invalid_slice(self.context, builder, self.idxty,
                                    self.slice)
        slicing.fix_slice(builder, self.slice, self.dim_size)
        self.is_step_negative = cgutils.is_neg_int(builder, self.slice.step)
        # Create loop entities
        self.index = cgutils.alloca_once(builder, self.ll_intp)
        self.bb_start = builder.append_basic_block()
        self.bb_end = builder.append_basic_block()

    def get_size(self):
        return slicing.get_slice_length(self.builder, self.slice)

    def get_shape(self):
        return (self.get_size(),)

    def get_index_bounds(self):
        lower, upper = slicing.get_slice_bounds(self.builder, self.slice)
        return lower, upper

    def loop_head(self):
        builder = self.builder
        # Initialize loop variable
        self.builder.store(self.slice.start, self.index)
        builder.branch(self.bb_start)
        builder.position_at_end(self.bb_start)
        cur_index = builder.load(self.index)
        is_finished = builder.select(self.is_step_negative,
                                     builder.icmp_signed('<=', cur_index,
                                                         self.slice.stop),
                                     builder.icmp_signed('>=', cur_index,
                                                         self.slice.stop))
        with builder.if_then(is_finished, likely=False):
            builder.branch(self.bb_end)
        return cur_index

    def loop_tail(self):
        builder = self.builder
        next_index = builder.add(builder.load(self.index), self.slice.step,
                                 flags=['nsw'])
        builder.store(next_index, self.index)
        builder.branch(self.bb_start)
        builder.position_at_end(self.bb_end)


class FancyIndexer(object):
    """
    Perform fancy indexing on the given array.
    """

    def __init__(self, context, builder, aryty, ary, index_types, indices, subspace_shape_tuple):
        self.context = context
        self.builder = builder
        self.aryty = aryty
        self.shapes = cgutils.unpack_tuple(builder, ary.shape, aryty.ndim)
        self.strides = cgutils.unpack_tuple(builder, ary.strides, aryty.ndim)
        self.ll_intp = self.context.get_value_type(types.intp)
<<<<<<< HEAD
        self.subspace_shape = subspace_shape_tuple
        self.global_ary_idx = cgutils.alloca_once(builder, self.ll_intp)
        self.builder.store(Constant(self.ll_intp, 0), self.global_ary_idx)
=======
        self.newaxes = []

>>>>>>> a4664180
        indexers = []
        num_newaxes = len([idx for idx in index_types if is_nonelike(idx)])

<<<<<<< HEAD
        ax = 0
        subspace_allocated=False
=======
        ax = 0 # keeps track of position of original axes
        new_ax = 0 # keeps track of position for inserting new axes
>>>>>>> a4664180
        for indexval, idxty in zip(indices, index_types):
            if idxty is types.ellipsis:
                # Fill up missing dimensions at the middle
                n_missing = aryty.ndim - len(indices) + 1 + num_newaxes
                for i in range(n_missing):
                    indexer = EntireIndexer(context, builder, aryty, ary, ax)
                    indexers.append(indexer)
                    ax += 1
                    new_ax += 1
                continue

            # Regular index value
            if isinstance(idxty, types.SliceType):
                slice = context.make_helper(builder, idxty, indexval)
                indexer = SliceIndexer(context, builder, aryty, ary, ax,
                                       idxty, slice)
                indexers.append(indexer)
            elif isinstance(idxty, types.Integer):
                ind = fix_integer_index(context, builder, idxty, indexval,
                                        self.shapes[ax])
                indexer = IntegerIndexer(context, builder, ind)
                indexers.append(indexer)
            elif isinstance(idxty, types.Array):
                idxary = make_array(idxty)(context, builder, indexval)
                if isinstance(idxty.dtype, types.Integer):
                    indexer = IntegerArrayIndexer(context, builder,
                                                  idxty, idxary,
                                                  self.shapes[ax],
                                                  subspace_allocated,
                                                  self.global_ary_idx)
                    subspace_allocated = True
                elif isinstance(idxty.dtype, types.Boolean):
                    indexer = BooleanArrayIndexer(context, builder,
                                                  idxty, idxary)
                else:
                    assert 0
                indexers.append(indexer)
            elif is_nonelike(idxty):
                self.newaxes.append(new_ax)
                ax -= 1
            else:
                raise AssertionError("unexpected index type: %s" % (idxty,))
            ax += 1
            new_ax += 1

        # Fill up missing dimensions at the end
        assert ax <= aryty.ndim, (ax, aryty.ndim)
        while ax < aryty.ndim:
            indexer = EntireIndexer(context, builder, aryty, ary, ax)
            indexers.append(indexer)
            ax += 1

        assert len(indexers) == aryty.ndim, (len(indexers), aryty.ndim)
        self.indexers = indexers

    def prepare(self):
        for i in self.indexers:
            i.prepare()
<<<<<<< HEAD
        # Compute the resulting shape
        res_shape = []
        subspace_added=False
        for i in self.indexers:
            # Shape of subspace i.e. cumulative shape of indexing
            # arrays only needs to be considered once
            if isinstance(i, IntegerArrayIndexer):
                if not subspace_added:
                    res_shape.append(self.subspace_shape)
                    subspace_added = True
            else:
                res_shape.append(i.get_shape())
=======

        one = self.context.get_constant(types.intp, 1)

        # Compute the resulting shape given by the indices
        res_shape = [i.get_shape() for i in self.indexers]

        # At every position where newaxis/None is present insert
        # one as a constant shape in the resulting list of shapes.
        for i in self.newaxes:
            res_shape.insert(i, (one,))

        # Store the shape as a tuple, we can't do a simple
        # tuple(res_shape) here since res_shape is a list
        # of tuples which may be differently sized.
>>>>>>> a4664180
        self.indexers_shape = sum(res_shape, ())

    def get_shape(self):
        """
        Get the resulting data shape as Python tuple.
        """
        return self.indexers_shape

    def get_offset_bounds(self, strides, itemsize):
        """
        Get a half-open [lower, upper) range of byte offsets spanned by
        the indexer with the given strides and itemsize.  The indexer is
        guaranteed to not go past those bounds.
        """
        assert len(strides) == self.aryty.ndim
        builder = self.builder
        is_empty = cgutils.false_bit
        zero = self.ll_intp(0)
        one = self.ll_intp(1)
        lower = zero
        upper = zero
        for indexer, shape, stride in zip(self.indexers, self.indexers_shape,
                                          strides):
            is_empty = builder.or_(is_empty,
                                   builder.icmp_unsigned('==', shape, zero))
            # Compute [lower, upper) indices on this dimension
            lower_index, upper_index = indexer.get_index_bounds()
            lower_offset = builder.mul(stride, lower_index)
            upper_offset = builder.mul(stride, builder.sub(upper_index, one))
            # Adjust total interval
            is_downwards = builder.icmp_signed('<', stride, zero)
            lower = builder.add(lower,
                                builder.select(is_downwards,
                                               upper_offset,
                                               lower_offset))
            upper = builder.add(upper,
                                builder.select(is_downwards,
                                               lower_offset,
                                               upper_offset))
        # Make interval half-open
        upper = builder.add(upper, itemsize)
        # Adjust for empty shape
        lower = builder.select(is_empty, zero, lower)
        upper = builder.select(is_empty, zero, upper)
        return lower, upper

    def begin_loops(self):
        indices = tuple(i.loop_head() for i in self.indexers)
        return indices

    def end_loops(self):
        for i in reversed(self.indexers):
            i.loop_tail()


def get_bdcast_idx(context, builder, array_indices):
    max_dims = max([ary[2].ndim for ary in array_indices])

    def bdcast_idx_shapes(*args):
        return np.broadcast_shapes(*args)
    
    inpty = types.StarArgTuple(tuple(types.UniTuple(types.intp, count=ary_idx[2].ndim) for ary_idx in array_indices))
    retty = types.UniTuple(types.intp, count=max_dims)
    subspace_shape = context.compile_internal(builder, bdcast_idx_shapes, signature(retty, inpty),
                                                (cgutils.pack_struct(builder, tuple([ary_idx[3].shape for ary_idx in array_indices])),))

    bdcast_indices = []
    
    def bdcast_array(ary, shape):
        return np.broadcast_to(ary, shape)
    
    for i, idx, idxty, _ in array_indices:
        inpty = (idxty, types.UniTuple(types.intp, count=max_dims))
        retty = types.Array(idxty.dtype, max_dims, 'A', readonly=True)
        bdcast_idx = context.compile_internal(builder, bdcast_array, signature(retty, *inpty),
                                                (idx, subspace_shape))
        bdcast_indices.append((i, bdcast_idx, retty))
    subspace_shape = tuple(cgutils.unpack_tuple(builder, subspace_shape))
    return bdcast_indices, subspace_shape


def fancy_getitem(context, builder, sig, args,
                  aryty, ary, index_types, indices):

    shapes = cgutils.unpack_tuple(builder, ary.shape)
    strides = cgutils.unpack_tuple(builder, ary.strides)
    data = ary.data

    array_indices = []
    for i, idxty in enumerate(index_types):
        idx = indices[i]
        if isinstance(idxty, types.Array):
            idx_make = make_array(idxty)(context, builder, idx)
            array_indices.append((i, idx, idxty, idx_make))

    bdcast_indices, subspace_shape_tuple = \
        get_bdcast_idx(context, builder, array_indices)

    indices = list(indices)
    index_types = list(index_types)
    for i, bdcast_idx, bdcast_idxty in bdcast_indices:
        indices[i] = bdcast_idx
        index_types[i] = bdcast_idxty

    indexer = FancyIndexer(context, builder, aryty, ary,
                           index_types, indices, subspace_shape_tuple)
    indexer.prepare()

    # Construct output array
    out_ty = sig.return_type
    out_shapes = indexer.get_shape()

    out = _empty_nd_impl(context, builder, out_ty, out_shapes)
    out_data = out.data
    out_idx = cgutils.alloca_once_value(builder,
                                        context.get_constant(types.intp, 0))

    # Loop on source and copy to destination
    indices = indexer.begin_loops()

    # No need to check for wraparound, as the indexers all ensure
    # a positive index is returned.
    ptr = cgutils.get_item_pointer2(context, builder, data, shapes, strides,
                                    aryty.layout, indices, wraparound=False,
                                    boundscheck=context.enable_boundscheck)
    val = load_item(context, builder, aryty, ptr)

    # Since the destination is C-contiguous, no need for multi-dimensional
    # indexing.
    cur = builder.load(out_idx)
    ptr = builder.gep(out_data, [cur])
    store_item(context, builder, out_ty, val, ptr)
    next_idx = cgutils.increment_index(builder, cur)
    builder.store(next_idx, out_idx)

    indexer.end_loops()

    return impl_ret_new_ref(context, builder, out_ty, out._getvalue())


@lower_builtin(operator.getitem, types.Buffer, types.Array)
def fancy_getitem_array(context, builder, sig, args):
    """
    Advanced or basic indexing with an array.
    """
    aryty, idxty = sig.args
    ary, idx = args
    ary = make_array(aryty)(context, builder, ary)
    if idxty.ndim == 0:
        # 0-d array index acts as a basic integer index
        idxty, idx = normalize_index(context, builder, idxty, idx)
        res = _getitem_array_generic(context, builder, sig.return_type,
                                     aryty, ary, (idxty,), (idx,))
        return impl_ret_borrowed(context, builder, sig.return_type, res)
    else:
        # Advanced indexing
        return fancy_getitem(context, builder, sig, args,
                             aryty, ary, (idxty,), (idx,))


def offset_bounds_from_strides(context, builder, arrty, arr, shapes, strides):
    """
    Compute a half-open range [lower, upper) of byte offsets from the
    array's data pointer, that bound the in-memory extent of the array.

    This mimics offset_bounds_from_strides() from
    numpy/core/src/private/mem_overlap.c
    """
    itemsize = arr.itemsize
    zero = itemsize.type(0)
    one = zero.type(1)
    if arrty.layout in 'CF':
        # Array is contiguous: contents are laid out sequentially
        # starting from arr.data and upwards
        lower = zero
        upper = builder.mul(itemsize, arr.nitems)
    else:
        # Non-contiguous array: need to examine strides
        lower = zero
        upper = zero
        for i in range(arrty.ndim):
            # Compute the largest byte offset on this dimension
            #   max_axis_offset = strides[i] * (shapes[i] - 1)
            # (shapes[i] == 0 is catered for by the empty array case below)
            max_axis_offset = builder.mul(strides[i],
                                          builder.sub(shapes[i], one))
            is_upwards = builder.icmp_signed('>=', max_axis_offset, zero)
            # Expand either upwards or downwards depending on stride
            upper = builder.select(is_upwards,
                                   builder.add(upper, max_axis_offset), upper)
            lower = builder.select(is_upwards,
                                   lower, builder.add(lower, max_axis_offset))
        # Return a half-open range
        upper = builder.add(upper, itemsize)
        # Adjust for empty arrays
        is_empty = builder.icmp_signed('==', arr.nitems, zero)
        upper = builder.select(is_empty, zero, upper)
        lower = builder.select(is_empty, zero, lower)

    return lower, upper


def compute_memory_extents(context, builder, lower, upper, data):
    """
    Given [lower, upper) byte offsets and a base data pointer,
    compute the memory pointer bounds as pointer-sized integers.
    """
    data_ptr_as_int = builder.ptrtoint(data, lower.type)
    start = builder.add(data_ptr_as_int, lower)
    end = builder.add(data_ptr_as_int, upper)
    return start, end


def get_array_memory_extents(context, builder, arrty, arr, shapes, strides,
                             data):
    """
    Compute a half-open range [start, end) of pointer-sized integers
    which fully contain the array data.
    """
    lower, upper = offset_bounds_from_strides(context, builder, arrty, arr,
                                              shapes, strides)
    return compute_memory_extents(context, builder, lower, upper, data)


def extents_may_overlap(context, builder, a_start, a_end, b_start, b_end):
    """
    Whether two memory extents [a_start, a_end) and [b_start, b_end)
    may overlap.
    """
    # Comparisons are unsigned, since we are really comparing pointers
    may_overlap = builder.and_(
        builder.icmp_unsigned('<', a_start, b_end),
        builder.icmp_unsigned('<', b_start, a_end),
    )
    return may_overlap


def maybe_copy_source(context, builder, use_copy,
                      srcty, src, src_shapes, src_strides, src_data):
    ptrty = src_data.type

    copy_layout = 'C'
    copy_data = cgutils.alloca_once_value(builder, src_data)
    copy_shapes = src_shapes
    copy_strides = None  # unneeded for contiguous arrays

    with builder.if_then(use_copy, likely=False):
        # Allocate temporary scratchpad
        # XXX: should we use a stack-allocated array for very small
        # data sizes?
        allocsize = builder.mul(src.itemsize, src.nitems)
        data = context.nrt.allocate(builder, allocsize)
        voidptrty = data.type
        data = builder.bitcast(data, ptrty)
        builder.store(data, copy_data)

        # Copy source data into scratchpad
        intp_t = context.get_value_type(types.intp)

        with cgutils.loop_nest(builder, src_shapes, intp_t) as indices:
            src_ptr = cgutils.get_item_pointer2(context, builder, src_data,
                                                src_shapes, src_strides,
                                                srcty.layout, indices)
            dest_ptr = cgutils.get_item_pointer2(context, builder, data,
                                                 copy_shapes, copy_strides,
                                                 copy_layout, indices)
            builder.store(builder.load(src_ptr), dest_ptr)

    def src_getitem(source_indices):
        src_ptr = cgutils.alloca_once(builder, ptrty)
        with builder.if_else(use_copy, likely=False) as (if_copy, otherwise):
            with if_copy:
                builder.store(
                    cgutils.get_item_pointer2(context, builder,
                                              builder.load(copy_data),
                                              copy_shapes, copy_strides,
                                              copy_layout, source_indices,
                                              wraparound=False),
                    src_ptr)
            with otherwise:
                builder.store(
                    cgutils.get_item_pointer2(context, builder, src_data,
                                              src_shapes, src_strides,
                                              srcty.layout, source_indices,
                                              wraparound=False),
                    src_ptr)
        return load_item(context, builder, srcty, builder.load(src_ptr))

    def src_cleanup():
        # Deallocate memory
        with builder.if_then(use_copy, likely=False):
            data = builder.load(copy_data)
            data = builder.bitcast(data, voidptrty)
            context.nrt.free(builder, data)

    return src_getitem, src_cleanup


def _bc_adjust_dimension(context, builder, shapes, strides, target_shape):
    """
    Preprocess dimension for broadcasting.
    Returns (shapes, strides) such that the ndim match *target_shape*.
    When expanding to higher ndim, the returning shapes and strides are
    prepended with ones and zeros, respectively.
    When truncating to lower ndim, the shapes are checked (in runtime).
    All extra dimension must have size of 1.
    """
    zero = context.get_constant(types.uintp, 0)
    one = context.get_constant(types.uintp, 1)

    # Adjust for broadcasting to higher dimension
    if len(target_shape) > len(shapes):
        nd_diff = len(target_shape) - len(shapes)
        # Fill missing shapes with one, strides with zeros
        shapes = [one] * nd_diff + shapes
        strides = [zero] * nd_diff + strides
    # Adjust for broadcasting to lower dimension
    elif len(target_shape) < len(shapes):
        # Accepted if all extra dims has shape 1
        nd_diff = len(shapes) - len(target_shape)
        dim_is_one = [builder.icmp_unsigned('==', sh, one)
                      for sh in shapes[:nd_diff]]
        accepted = functools.reduce(builder.and_, dim_is_one,
                                    cgutils.true_bit)
        # Check error
        with builder.if_then(builder.not_(accepted), likely=False):
            msg = "cannot broadcast source array for assignment"
            context.call_conv.return_user_exc(builder, ValueError, (msg,))
        # Truncate extra shapes, strides
        shapes = shapes[nd_diff:]
        strides = strides[nd_diff:]

    return shapes, strides


def _bc_adjust_shape_strides(context, builder, shapes, strides, target_shape):
    """
    Broadcast shapes and strides to target_shape given that their ndim already
    matches.  For each location where the shape is 1 and does not match the
    dim for target, it is set to the value at the target and the stride is
    set to zero.
    """
    bc_shapes = []
    bc_strides = []
    zero = context.get_constant(types.uintp, 0)
    one = context.get_constant(types.uintp, 1)
    # Adjust all mismatching ones in shape
    mismatch = [builder.icmp_signed('!=', tar, old)
                for tar, old in zip(target_shape, shapes)]
    src_is_one = [builder.icmp_signed('==', old, one) for old in shapes]
    preds = [builder.and_(x, y) for x, y in zip(mismatch, src_is_one)]
    bc_shapes = [builder.select(p, tar, old)
                 for p, tar, old in zip(preds, target_shape, shapes)]
    bc_strides = [builder.select(p, zero, old)
                  for p, old in zip(preds, strides)]
    return bc_shapes, bc_strides


def _broadcast_to_shape(context, builder, arrtype, arr, target_shape):
    """
    Broadcast the given array to the target_shape.
    Returns (array_type, array)
    """
    # Compute broadcasted shape and strides
    shapes = cgutils.unpack_tuple(builder, arr.shape)
    strides = cgutils.unpack_tuple(builder, arr.strides)

    shapes, strides = _bc_adjust_dimension(context, builder, shapes, strides,
                                           target_shape)
    shapes, strides = _bc_adjust_shape_strides(context, builder, shapes,
                                               strides, target_shape)
    new_arrtype = arrtype.copy(ndim=len(target_shape), layout='A')
    # Create new view
    new_arr = make_array(new_arrtype)(context, builder)
    populate_array(new_arr,
                   data=arr.data,
                   shape=cgutils.pack_array(builder, shapes),
                   strides=cgutils.pack_array(builder, strides),
                   itemsize=arr.itemsize,
                   meminfo=arr.meminfo,
                   parent=arr.parent)
    return new_arrtype, new_arr


@intrinsic
def _numpy_broadcast_to(typingctx, array, shape):
    ret = array.copy(ndim=shape.count, layout='A', readonly=True)
    sig = ret(array, shape)

    def codegen(context, builder, sig, args):
        src, shape_ = args
        srcty = sig.args[0]

        src = make_array(srcty)(context, builder, src)
        shape_ = cgutils.unpack_tuple(builder, shape_)
        _, dest = _broadcast_to_shape(context, builder, srcty, src, shape_,)

        # Hack to get np.broadcast_to to return a read-only array
        setattr(dest, 'parent', Constant(
                context.get_value_type(dest._datamodel.get_type('parent')),
                None))

        res = dest._getvalue()
        return impl_ret_borrowed(context, builder, sig.return_type, res)
    return sig, codegen


@intrinsic
def get_readonly_array(typingctx, arr):
    # returns a copy of arr which is readonly
    ret = arr.copy(readonly=True)
    sig = ret(arr)

    def codegen(context, builder, sig, args):
        [src] = args
        srcty = sig.args[0]

        dest = make_array(srcty)(context, builder, src)
        # Hack to return a read-only array
        dest.parent = cgutils.get_null_value(dest.parent.type)
        res = dest._getvalue()
        return impl_ret_borrowed(context, builder, sig.return_type, res)
    return sig, codegen


@register_jitable
def _can_broadcast(array, dest_shape):
    src_shape = array.shape
    src_ndim = len(src_shape)
    dest_ndim = len(dest_shape)
    if src_ndim > dest_ndim:
        raise ValueError('input operand has more dimensions than allowed '
                         'by the axis remapping')
    for size in dest_shape:
        if size < 0:
            raise ValueError('all elements of broadcast shape must be '
                             'non-negative')

    # based on _broadcast_onto function in numba/np/npyimpl.py
    src_index = 0
    dest_index = dest_ndim - src_ndim
    while src_index < src_ndim:
        src_dim = src_shape[src_index]
        dest_dim = dest_shape[dest_index]
        # possible cases for (src_dim, dest_dim):
        #  * (1, 1)   -> Ok
        #  * (>1, 1)  -> Error!
        #  * (>1, >1) -> src_dim == dest_dim else error!
        #  * (1, >1)  -> Ok
        if src_dim == dest_dim or src_dim == 1:
            src_index += 1
            dest_index += 1
        else:
            raise ValueError('operands could not be broadcast together '
                             'with remapped shapes')


def _default_broadcast_to_impl(array, shape):
    array = np.asarray(array)
    _can_broadcast(array, shape)
    return _numpy_broadcast_to(array, shape)


@overload(np.broadcast_to)
def numpy_broadcast_to(array, shape):
    if not type_can_asarray(array):
        raise errors.TypingError('The first argument "array" must '
                                 'be array-like')

    if isinstance(shape, types.Integer):
        def impl(array, shape):
            return np.broadcast_to(array, (shape,))
        return impl

    elif isinstance(shape, types.UniTuple):
        if not isinstance(shape.dtype, types.Integer):
            msg = 'The second argument "shape" must be a tuple of integers'
            raise errors.TypingError(msg)
        return _default_broadcast_to_impl

    elif isinstance(shape, types.Tuple) and shape.count > 0:
        # check if all types are integers
        if not all([isinstance(typ, types.IntegerLiteral) for typ in shape]):
            msg = f'"{shape}" object cannot be interpreted as an integer'
            raise errors.TypingError(msg)
        return _default_broadcast_to_impl
    elif isinstance(shape, types.Tuple) and shape.count == 0:
        is_scalar_array = isinstance(array, types.Array) and array.ndim == 0
        if type_is_scalar(array) or is_scalar_array:

            def impl(array, shape):  # broadcast_to(array, ())
                # Array type must be supported by "type_can_asarray"
                # Quick note that unicode types are not supported!
                array = np.asarray(array)
                return get_readonly_array(array)
            return impl

        else:
            msg = 'Cannot broadcast a non-scalar to a scalar array'
            raise errors.TypingError(msg)
    else:
        msg = ('The argument "shape" must be a tuple or an integer. '
               'Got %s' % shape)
        raise errors.TypingError(msg)


@register_jitable
def numpy_broadcast_shapes_list(r, m, shape):
    for i in range(len(shape)):
        k = m - len(shape) + i
        tmp = shape[i]
        if tmp < 0:
            raise ValueError("negative dimensions are not allowed")
        if tmp == 1:
            continue
        if r[k] == 1:
            r[k] = tmp
        elif r[k] != tmp:
            raise ValueError("shape mismatch: objects"
                             " cannot be broadcast"
                             " to a single shape")


@overload(np.broadcast_shapes)
def ol_numpy_broadcast_shapes(*args):
    # Based on https://github.com/numpy/numpy/blob/f702b26fff3271ba6a6ba29a021fc19051d1f007/numpy/core/src/multiarray/iterators.c#L1129-L1212  # noqa
    for idx, arg in enumerate(args):
        is_int = isinstance(arg, types.Integer)
        is_int_tuple = isinstance(arg, types.UniTuple) and \
            isinstance(arg.dtype, types.Integer)
        is_empty_tuple = isinstance(arg, types.Tuple) and len(arg.types) == 0
        if not (is_int or is_int_tuple or is_empty_tuple):
            msg = (f'Argument {idx} must be either an int or tuple[int]. '
                   f'Got {arg}')
            raise errors.TypingError(msg)

    # discover the number of dimensions
    m = 0
    for arg in args:
        if isinstance(arg, types.Integer):
            m = max(m, 1)
        elif isinstance(arg, types.BaseTuple):
            m = max(m, len(arg))

    if m == 0:
        return lambda *args: ()
    else:
        tup_init = (1,) * m

        def impl(*args):
            # propagate args
            r = [1] * m
            tup = tup_init
            for arg in literal_unroll(args):
                if isinstance(arg, tuple) and len(arg) > 0:
                    numpy_broadcast_shapes_list(r, m, arg)
                elif isinstance(arg, int):
                    numpy_broadcast_shapes_list(r, m, (arg,))
            for idx, elem in enumerate(r):
                tup = tuple_setitem(tup, idx, elem)
            return tup
        return impl


@overload(np.broadcast_arrays)
def numpy_broadcast_arrays(*args):

    for idx, arg in enumerate(args):
        if not type_can_asarray(arg):
            raise errors.TypingError(f'Argument "{idx}" must '
                                     'be array-like')

    unified_dtype = None
    dt = None
    for arg in args:
        if isinstance(arg, (types.Array, types.BaseTuple)):
            dt = arg.dtype
        else:
            dt = arg

        if unified_dtype is None:
            unified_dtype = dt
        elif unified_dtype != dt:
            raise errors.TypingError('Mismatch of argument types. Numba cannot '
                                     'broadcast arrays with different types. '
                                     f'Got {args}')

    # number of dimensions
    m = 0
    for idx, arg in enumerate(args):
        if isinstance(arg, types.ArrayCompatible):
            m = max(m, arg.ndim)
        elif isinstance(arg, (types.Number, types.Boolean, types.BaseTuple)):
            m = max(m, 1)
        else:
            raise errors.TypingError(f'Unhandled type {arg}')

    tup_init = (0,) * m

    def impl(*args):
        # find out the output shape
        # we can't call np.broadcast_shapes here since args may have arrays
        # with different shapes and it is not possible to create a list
        # with those shapes dynamically
        shape = [1] * m
        for array in literal_unroll(args):
            numpy_broadcast_shapes_list(shape, m, np.asarray(array).shape)

        tup = tup_init

        for i in range(m):
            tup = tuple_setitem(tup, i, shape[i])

        # numpy checks if the input arrays have the same shape as `shape`
        outs = []
        for array in literal_unroll(args):
            outs.append(np.broadcast_to(np.asarray(array), tup))
        return outs

    return impl


def fancy_setslice(context, builder, sig, args, index_types, indices):
    """
    Implement slice assignment for arrays.  This implementation works for
    basic as well as fancy indexing, since there's no functional difference
    between the two for indexed assignment.
    """
    aryty, _, srcty = sig.args
    ary, _, src = args

    ary = make_array(aryty)(context, builder, ary)
    dest_shapes = cgutils.unpack_tuple(builder, ary.shape)
    dest_strides = cgutils.unpack_tuple(builder, ary.strides)
    dest_data = ary.data

    indexer = FancyIndexer(context, builder, aryty, ary,
                           index_types, indices)
    indexer.prepare()

    if isinstance(srcty, types.Buffer):
        # Source is an array
        src_dtype = srcty.dtype
        index_shape = indexer.get_shape()
        src = make_array(srcty)(context, builder, src)
        # Broadcast source array to shape
        srcty, src = _broadcast_to_shape(context, builder, srcty, src,
                                         index_shape)
        src_shapes = cgutils.unpack_tuple(builder, src.shape)
        src_data = src.data

        # Check shapes are equal
        shape_error = cgutils.false_bit
        assert len(index_shape) == len(src_shapes)

        for u, v in zip(src_shapes, index_shape):
            shape_error = builder.or_(shape_error,
                                      builder.icmp_signed('!=', u, v))

        with builder.if_then(shape_error, likely=False):
            msg = "cannot assign slice from input of different size"
            context.call_conv.return_user_exc(builder, ValueError, (msg,))

    elif isinstance(srcty, types.Sequence):
        src_dtype = srcty.dtype

        # Check shape is equal to sequence length
        index_shape = indexer.get_shape()
        assert len(index_shape) == 1
        len_impl = context.get_function(len, signature(types.intp, srcty))
        seq_len = len_impl(builder, (src,))

        shape_error = builder.icmp_signed('!=', index_shape[0], seq_len)

        with builder.if_then(shape_error, likely=False):
            msg = "cannot assign slice from input of different size"
            context.call_conv.return_user_exc(builder, ValueError, (msg,))
    else:
        # Source is a scalar (broadcast or not, depending on destination
        # shape).
        src_dtype = srcty

    def flat_imp_nocopy(ary):
        return ary.reshape(ary.size)

    def flat_imp_copy(ary):
        return ary.copy().reshape(ary.size)

<<<<<<< HEAD
    # If the source array is contigous, use the nocopy version
    if srcty.is_contig:
        flat_imp = flat_imp_nocopy
    # otherwise, use copy version since we don't support
    # reshaping non-contigous arrays
    else:
        flat_imp = flat_imp_copy

    retty = types.Array(srcty.dtype, 1, srcty.layout, readonly=True)
    sig = signature(retty, srcty)
    src_flat_instr = context.compile_internal(builder, flat_imp, sig,
                                              (src._getvalue(),))
    src_flat = make_array(retty)(context, builder, src_flat_instr)
    src_data = src_flat.data
    src_idx = cgutils.alloca_once_value(builder,
                                        context.get_constant(types.intp, 0))
    # Loop on destination and copy from source to destination
    dest_indices = indexer.begin_loops()
=======
    zero = context.get_constant(types.uintp, 0)
    # Loop on destination and copy from source to destination
    dest_indices, counts = indexer.begin_loops()

    # Source is iterated in natural order

    # Counts represent a counter for the number of times a specified axis
    # is being accessed, during setitem they are used as source
    # indices
    counts = list(counts)

    # We need to artifically introduce the index zero wherever a
    # newaxis is present within the indexer. These always remain
    # zero.
    for i in indexer.newaxes:
        counts.insert(i, zero)

    source_indices = [c for c in counts if c is not None]

    val = src_getitem(source_indices)

    # Cast to the destination dtype (cross-dtype slice assignment is allowed)
    val = context.cast(builder, val, src_dtype, aryty.dtype)
>>>>>>> a4664180

    # No need to check for wraparound, as the indexers all ensure
    # a positive index is returned.
    dest_ptr = cgutils.get_item_pointer2(context, builder, dest_data,
                                         dest_shapes, dest_strides,
                                         aryty.layout, dest_indices,
                                         wraparound=False)

    cur = builder.load(src_idx)
    ptr = builder.gep(src_data, [cur])
    val = builder.load(ptr)
    val = context.cast(builder, val, src_dtype, aryty.dtype)
    store_item(context, builder, aryty, val, dest_ptr)
    next_idx = cgutils.increment_index(builder, cur)
    builder.store(next_idx, src_idx)

    indexer.end_loops()

    context.nrt.decref(builder, retty, src_flat_instr)

    return context.get_dummy_value()


# ------------------------------------------------------------------------------
# Shape / layout altering

def vararg_to_tuple(context, builder, sig, args):
    aryty = sig.args[0]
    dimtys = sig.args[1:]
    # values
    ary = args[0]
    dims = args[1:]
    # coerce all types to intp
    dims = [context.cast(builder, val, ty, types.intp)
            for ty, val in zip(dimtys, dims)]
    # make a tuple
    shape = cgutils.pack_array(builder, dims, dims[0].type)

    shapety = types.UniTuple(dtype=types.intp, count=len(dims))
    new_sig = typing.signature(sig.return_type, aryty, shapety)
    new_args = ary, shape

    return new_sig, new_args


@lower_builtin('array.transpose', types.Array)
def array_transpose(context, builder, sig, args):
    return array_T(context, builder, sig.args[0], args[0])


def permute_arrays(axis, shape, strides):
    if len(axis) != len(set(axis)):
        raise ValueError("repeated axis in transpose")
    dim = len(shape)
    for x in axis:
        if x >= dim or abs(x) > dim:
            raise ValueError("axis is out of bounds for array of "
                             "given dimension")

    shape[:] = shape[axis]
    strides[:] = strides[axis]


# Transposing an array involves permuting the shape and strides of the array
# based on the given axes.
@lower_builtin('array.transpose', types.Array, types.BaseTuple)
def array_transpose_tuple(context, builder, sig, args):
    aryty = sig.args[0]
    ary = make_array(aryty)(context, builder, args[0])

    axisty, axis = sig.args[1], args[1]
    num_axis, dtype = axisty.count, axisty.dtype

    ll_intp = context.get_value_type(types.intp)
    ll_ary_size = ir.ArrayType(ll_intp, num_axis)

    # Allocate memory for axes, shapes, and strides arrays.
    arys = [axis, ary.shape, ary.strides]
    ll_arys = [cgutils.alloca_once(builder, ll_ary_size) for _ in arys]

    # Store axes, shapes, and strides arrays to the allocated memory.
    for src, dst in zip(arys, ll_arys):
        builder.store(src, dst)

    np_ary_ty = types.Array(dtype=dtype, ndim=1, layout='C')
    np_itemsize = context.get_constant(types.intp,
                                       context.get_abi_sizeof(ll_intp))

    # Form NumPy arrays for axes, shapes, and strides arrays.
    np_arys = [make_array(np_ary_ty)(context, builder) for _ in arys]

    # Roughly, `np_ary = np.array(ll_ary)` for each of axes, shapes, and strides
    for np_ary, ll_ary in zip(np_arys, ll_arys):
        populate_array(np_ary,
                       data=builder.bitcast(ll_ary, ll_intp.as_pointer()),
                       shape=[context.get_constant(types.intp, num_axis)],
                       strides=[np_itemsize],
                       itemsize=np_itemsize,
                       meminfo=None)

    # Pass NumPy arrays formed above to permute_arrays function that permutes
    # shapes and strides based on axis contents.
    context.compile_internal(builder, permute_arrays,
                             typing.signature(types.void,
                                              np_ary_ty, np_ary_ty, np_ary_ty),
                             [a._getvalue() for a in np_arys])

    # Make a new array based on permuted shape and strides and return it.
    ret = make_array(sig.return_type)(context, builder)
    populate_array(ret,
                   data=ary.data,
                   shape=builder.load(ll_arys[1]),
                   strides=builder.load(ll_arys[2]),
                   itemsize=ary.itemsize,
                   meminfo=ary.meminfo,
                   parent=ary.parent)
    res = ret._getvalue()
    return impl_ret_borrowed(context, builder, sig.return_type, res)


@lower_builtin('array.transpose', types.Array, types.VarArg(types.Any))
def array_transpose_vararg(context, builder, sig, args):
    new_sig, new_args = vararg_to_tuple(context, builder, sig, args)
    return array_transpose_tuple(context, builder, new_sig, new_args)


@overload(np.transpose)
def numpy_transpose(a, axes=None):
    if isinstance(a, types.BaseTuple):
        raise errors.UnsupportedError("np.transpose does not accept tuples")

    if axes is None:
        def np_transpose_impl(a, axes=None):
            return a.transpose()
    else:
        def np_transpose_impl(a, axes=None):
            return a.transpose(axes)

    return np_transpose_impl


@lower_getattr(types.Array, 'T')
def array_T(context, builder, typ, value):
    if typ.ndim <= 1:
        res = value
    else:
        ary = make_array(typ)(context, builder, value)
        ret = make_array(typ)(context, builder)
        shapes = cgutils.unpack_tuple(builder, ary.shape, typ.ndim)
        strides = cgutils.unpack_tuple(builder, ary.strides, typ.ndim)
        populate_array(ret,
                       data=ary.data,
                       shape=cgutils.pack_array(builder, shapes[::-1]),
                       strides=cgutils.pack_array(builder, strides[::-1]),
                       itemsize=ary.itemsize,
                       meminfo=ary.meminfo,
                       parent=ary.parent)
        res = ret._getvalue()
    return impl_ret_borrowed(context, builder, typ, res)


@overload(np.logspace)
def numpy_logspace(start, stop, num=50):
    if not isinstance(start, types.Number):
        raise errors.TypingError('The first argument "start" must be a number')
    if not isinstance(stop, types.Number):
        raise errors.TypingError('The second argument "stop" must be a number')
    if not isinstance(num, (int, types.Integer)):
        raise errors.TypingError('The third argument "num" must be an integer')

    def impl(start, stop, num=50):
        y = np.linspace(start, stop, num)
        return np.power(10.0, y)

    return impl


@overload(np.geomspace)
def numpy_geomspace(start, stop, num=50):
    if not isinstance(start, types.Number):
        msg = 'The argument "start" must be a number'
        raise errors.TypingError(msg)

    if not isinstance(stop, types.Number):
        msg = 'The argument "stop" must be a number'
        raise errors.TypingError(msg)

    if not isinstance(num, (int, types.Integer)):
        msg = 'The argument "num" must be an integer'
        raise errors.TypingError(msg)

    if any(isinstance(arg, types.Complex) for arg in [start, stop]):
        result_dtype = from_dtype(np.result_type(as_dtype(start),
                                                 as_dtype(stop), None))

        def impl(start, stop, num=50):
            if start == 0 or stop == 0:
                raise ValueError('Geometric sequence cannot include zero')
            start = result_dtype(start)
            stop = result_dtype(stop)
            both_imaginary = (start.real == 0) & (stop.real == 0)
            both_negative = (np.sign(start) == -1) & (np.sign(stop) == -1)
            out_sign = 1
            if both_imaginary:
                start = start.imag
                stop = stop.imag
                out_sign = 1j
            if both_negative:
                start = -start
                stop = -stop
                out_sign = -out_sign
            logstart = np.log10(start)
            logstop = np.log10(stop)
            result = np.logspace(logstart, logstop, num)
            # Make sure the endpoints match the start and stop arguments.
            # This is necessary because np.exp(np.log(x)) is not necessarily
            # equal to x.
            if num > 0:
                result[0] = start
                if num > 1:
                    result[-1] = stop
            return out_sign * result

    else:
        def impl(start, stop, num=50):
            if start == 0 or stop == 0:
                raise ValueError('Geometric sequence cannot include zero')
            both_negative = (np.sign(start) == -1) & (np.sign(stop) == -1)
            out_sign = 1
            if both_negative:
                start = -start
                stop = -stop
                out_sign = -out_sign
            logstart = np.log10(start)
            logstop = np.log10(stop)
            result = np.logspace(logstart, logstop, num)
            # Make sure the endpoints match the start and stop arguments.
            # This is necessary because np.exp(np.log(x)) is not necessarily
            # equal to x.
            if num > 0:
                result[0] = start
                if num > 1:
                    result[-1] = stop
            return out_sign * result

    return impl


@overload(np.rot90)
def numpy_rot90(m, k=1):
    # supporting axes argument it needs to be included in np.flip
    if not isinstance(k, (int, types.Integer)):
        raise errors.TypingError('The second argument "k" must be an integer')
    if not isinstance(m, types.Array):
        raise errors.TypingError('The first argument "m" must be an array')

    if m.ndim < 2:
        raise errors.NumbaValueError('Input must be >= 2-d.')

    def impl(m, k=1):
        k = k % 4
        if k == 0:
            return m[:]
        elif k == 1:
            return np.swapaxes(np.fliplr(m), 0, 1)
        elif k == 2:
            return np.flipud(np.fliplr(m))
        elif k == 3:
            return np.fliplr(np.swapaxes(m, 0, 1))
        else:
            raise AssertionError  # unreachable

    return impl


def _attempt_nocopy_reshape(context, builder, aryty, ary,
                            newnd, newshape, newstrides):
    """
    Call into Numba_attempt_nocopy_reshape() for the given array type
    and instance, and the specified new shape.

    Return value is non-zero if successful, and the array pointed to
    by *newstrides* will be filled up with the computed results.
    """
    ll_intp = context.get_value_type(types.intp)
    ll_intp_star = ll_intp.as_pointer()
    ll_intc = context.get_value_type(types.intc)
    fnty = ir.FunctionType(ll_intc, [
        # nd, *dims, *strides
        ll_intp, ll_intp_star, ll_intp_star,
        # newnd, *newdims, *newstrides
        ll_intp, ll_intp_star, ll_intp_star,
        # itemsize, is_f_order
        ll_intp, ll_intc])
    fn = cgutils.get_or_insert_function(builder.module, fnty,
                                        "numba_attempt_nocopy_reshape")

    nd = ll_intp(aryty.ndim)
    shape = cgutils.gep_inbounds(builder, ary._get_ptr_by_name('shape'), 0, 0)
    strides = cgutils.gep_inbounds(builder, ary._get_ptr_by_name('strides'),
                                   0, 0)
    newnd = ll_intp(newnd)
    newshape = cgutils.gep_inbounds(builder, newshape, 0, 0)
    newstrides = cgutils.gep_inbounds(builder, newstrides, 0, 0)
    is_f_order = ll_intc(0)
    res = builder.call(fn, [nd, shape, strides,
                            newnd, newshape, newstrides,
                            ary.itemsize, is_f_order])
    return res


def normalize_reshape_value(origsize, shape):
    num_neg_value = 0
    known_size = 1
    for ax, s in enumerate(shape):
        if s < 0:
            num_neg_value += 1
            neg_ax = ax
        else:
            known_size *= s

    if num_neg_value == 0:
        if origsize != known_size:
            raise ValueError("total size of new array must be unchanged")

    elif num_neg_value == 1:
        # Infer negative dimension
        if known_size == 0:
            inferred = 0
            ok = origsize == 0
        else:
            inferred = origsize // known_size
            ok = origsize % known_size == 0
        if not ok:
            raise ValueError("total size of new array must be unchanged")
        shape[neg_ax] = inferred

    else:
        raise ValueError("multiple negative shape values")


@lower_builtin('array.reshape', types.Array, types.BaseTuple)
def array_reshape(context, builder, sig, args):
    aryty = sig.args[0]
    retty = sig.return_type

    shapety = sig.args[1]
    shape = args[1]

    ll_intp = context.get_value_type(types.intp)
    ll_shape = ir.ArrayType(ll_intp, shapety.count)

    ary = make_array(aryty)(context, builder, args[0])

    # We will change the target shape in this slot
    # (see normalize_reshape_value() below)
    newshape = cgutils.alloca_once(builder, ll_shape)
    builder.store(shape, newshape)

    # Create a shape array pointing to the value of newshape.
    # (roughly, `shape_ary = np.array(ary.shape)`)
    shape_ary_ty = types.Array(dtype=shapety.dtype, ndim=1, layout='C')
    shape_ary = make_array(shape_ary_ty)(context, builder)
    shape_itemsize = context.get_constant(types.intp,
                                          context.get_abi_sizeof(ll_intp))
    populate_array(shape_ary,
                   data=builder.bitcast(newshape, ll_intp.as_pointer()),
                   shape=[context.get_constant(types.intp, shapety.count)],
                   strides=[shape_itemsize],
                   itemsize=shape_itemsize,
                   meminfo=None)

    # Compute the original array size
    size = ary.nitems

    # Call our normalizer which will fix the shape array in case of negative
    # shape value
    context.compile_internal(builder, normalize_reshape_value,
                             typing.signature(types.void,
                                              types.uintp, shape_ary_ty),
                             [size, shape_ary._getvalue()])

    # Perform reshape (nocopy)
    newnd = shapety.count
    newstrides = cgutils.alloca_once(builder, ll_shape)

    ok = _attempt_nocopy_reshape(context, builder, aryty, ary, newnd,
                                 newshape, newstrides)
    fail = builder.icmp_unsigned('==', ok, ok.type(0))

    with builder.if_then(fail):
        msg = "incompatible shape for array"
        context.call_conv.return_user_exc(builder, NotImplementedError, (msg,))

    ret = make_array(retty)(context, builder)
    populate_array(ret,
                   data=ary.data,
                   shape=builder.load(newshape),
                   strides=builder.load(newstrides),
                   itemsize=ary.itemsize,
                   meminfo=ary.meminfo,
                   parent=ary.parent)
    res = ret._getvalue()
    return impl_ret_borrowed(context, builder, sig.return_type, res)


@lower_builtin('array.reshape', types.Array, types.VarArg(types.Any))
def array_reshape_vararg(context, builder, sig, args):
    new_sig, new_args = vararg_to_tuple(context, builder, sig, args)
    return array_reshape(context, builder, new_sig, new_args)


@overload(np.reshape)
def np_reshape(a, newshape):
    def np_reshape_impl(a, newshape):
        return a.reshape(newshape)
    return np_reshape_impl


@overload(np.resize)
def numpy_resize(a, new_shape):

    if not type_can_asarray(a):
        msg = 'The argument "a" must be array-like'
        raise errors.TypingError(msg)

    if not ((isinstance(new_shape, types.UniTuple)
             and
             isinstance(new_shape.dtype, types.Integer))
            or
            isinstance(new_shape, types.Integer)):
        msg = ('The argument "new_shape" must be an integer or '
               'a tuple of integers')
        raise errors.TypingError(msg)

    def impl(a, new_shape):
        a = np.asarray(a)
        a = np.ravel(a)

        if isinstance(new_shape, tuple):
            new_size = 1
            for dim_length in np.asarray(new_shape):
                new_size *= dim_length
                if dim_length < 0:
                    msg = 'All elements of `new_shape` must be non-negative'
                    raise ValueError(msg)
        else:
            if new_shape < 0:
                msg2 = 'All elements of `new_shape` must be non-negative'
                raise ValueError(msg2)
            new_size = new_shape

        if a.size == 0:
            return np.zeros(new_shape).astype(a.dtype)

        repeats = -(-new_size // a.size)  # ceil division
        res = a
        for i in range(repeats - 1):
            res = np.concatenate((res, a))
        res = res[:new_size]

        return np.reshape(res, new_shape)

    return impl


@overload(np.append)
def np_append(arr, values, axis=None):

    if not type_can_asarray(arr):
        raise errors.TypingError('The first argument "arr" must be array-like')

    if not type_can_asarray(values):
        raise errors.TypingError('The second argument "values" must be '
                                 'array-like')

    if is_nonelike(axis):
        def impl(arr, values, axis=None):
            arr = np.ravel(np.asarray(arr))
            values = np.ravel(np.asarray(values))
            return np.concatenate((arr, values))
    else:

        if not isinstance(axis, types.Integer):
            raise errors.TypingError('The third argument "axis" must be an '
                                     'integer')

        def impl(arr, values, axis=None):
            return np.concatenate((arr, values), axis=axis)
    return impl


@lower_builtin('array.ravel', types.Array)
def array_ravel(context, builder, sig, args):
    # Only support no argument version (default order='C')
    def imp_nocopy(ary):
        """No copy version"""
        return ary.reshape(ary.size)

    def imp_copy(ary):
        """Copy version"""
        return ary.flatten()

    # If the input array is C layout already, use the nocopy version
    if sig.args[0].layout == 'C':
        imp = imp_nocopy
    # otherwise, use flatten under-the-hood
    else:
        imp = imp_copy

    res = context.compile_internal(builder, imp, sig, args)
    res = impl_ret_new_ref(context, builder, sig.return_type, res)
    return res


@lower_builtin(np.ravel, types.Array)
def np_ravel(context, builder, sig, args):
    def np_ravel_impl(a):
        return a.ravel()

    return context.compile_internal(builder, np_ravel_impl, sig, args)


@lower_builtin('array.flatten', types.Array)
def array_flatten(context, builder, sig, args):
    # Only support flattening to C layout currently.
    def imp(ary):
        return ary.copy().reshape(ary.size)

    res = context.compile_internal(builder, imp, sig, args)
    res = impl_ret_new_ref(context, builder, sig.return_type, res)
    return res


@register_jitable
def _np_clip_impl(a, a_min, a_max, out):
    # Both a_min and a_max are numpy arrays
    ret = np.empty_like(a) if out is None else out
    a_b, a_min_b, a_max_b = np.broadcast_arrays(a, a_min, a_max)
    for index in np.ndindex(a_b.shape):
        val_a = a_b[index]
        val_a_min = a_min_b[index]
        val_a_max = a_max_b[index]
        ret[index] = min(max(val_a, val_a_min), val_a_max)

    return ret


@register_jitable
def _np_clip_impl_none(a, b, use_min, out):
    for index in np.ndindex(a.shape):
        val_a = a[index]
        val_b = b[index]
        if use_min:
            out[index] = min(val_a, val_b)
        else:
            out[index] = max(val_a, val_b)
    return out


@overload(np.clip)
def np_clip(a, a_min, a_max, out=None):
    if not type_can_asarray(a):
        raise errors.TypingError('The argument "a" must be array-like')

    if (not isinstance(a_min, types.NoneType) and
            not type_can_asarray(a_min)):
        raise errors.TypingError(('The argument "a_min" must be a number '
                                 'or an array-like'))

    if (not isinstance(a_max, types.NoneType) and
            not type_can_asarray(a_max)):
        raise errors.TypingError('The argument "a_max" must be a number '
                                 'or an array-like')

    if not (isinstance(out, types.Array) or is_nonelike(out)):
        msg = 'The argument "out" must be an array if it is provided'
        raise errors.TypingError(msg)

    # TODO: support scalar a (issue #3469)
    a_min_is_none = a_min is None or isinstance(a_min, types.NoneType)
    a_max_is_none = a_max is None or isinstance(a_max, types.NoneType)

    if a_min_is_none and a_max_is_none:
        # Raises value error when both a_min and a_max are None
        def np_clip_nn(a, a_min, a_max, out=None):
            raise ValueError("array_clip: must set either max or min")

        return np_clip_nn

    a_min_is_scalar = isinstance(a_min, types.Number)
    a_max_is_scalar = isinstance(a_max, types.Number)

    if a_min_is_scalar and a_max_is_scalar:
        def np_clip_ss(a, a_min, a_max, out=None):
            # a_min and a_max are scalars
            # since their shape will be empty
            # so broadcasting is not needed at all
            ret = np.empty_like(a) if out is None else out
            for index in np.ndindex(a.shape):
                val_a = a[index]
                ret[index] = min(max(val_a, a_min), a_max)

            return ret

        return np_clip_ss
    elif a_min_is_scalar and not a_max_is_scalar:
        if a_max_is_none:
            def np_clip_sn(a, a_min, a_max, out=None):
                # a_min is a scalar
                # since its shape will be empty
                # so broadcasting is not needed at all
                ret = np.empty_like(a) if out is None else out
                for index in np.ndindex(a.shape):
                    val_a = a[index]
                    ret[index] = max(val_a, a_min)

                return ret

            return np_clip_sn
        else:
            def np_clip_sa(a, a_min, a_max, out=None):
                # a_min is a scalar
                # since its shape will be empty
                # broadcast it to shape of a
                # by using np.full_like
                a_min_full = np.full_like(a, a_min)
                return _np_clip_impl(a, a_min_full, a_max, out)

            return np_clip_sa
    elif not a_min_is_scalar and a_max_is_scalar:
        if a_min_is_none:
            def np_clip_ns(a, a_min, a_max, out=None):
                # a_max is a scalar
                # since its shape will be empty
                # so broadcasting is not needed at all
                ret = np.empty_like(a) if out is None else out
                for index in np.ndindex(a.shape):
                    val_a = a[index]
                    ret[index] = min(val_a, a_max)

                return ret

            return np_clip_ns
        else:
            def np_clip_as(a, a_min, a_max, out=None):
                # a_max is a scalar
                # since its shape will be empty
                # broadcast it to shape of a
                # by using np.full_like
                a_max_full = np.full_like(a, a_max)
                return _np_clip_impl(a, a_min, a_max_full, out)

            return np_clip_as
    else:
        # Case where exactly one of a_min or a_max is None
        if a_min_is_none:
            def np_clip_na(a, a_min, a_max, out=None):
                # a_max is a numpy array but a_min is None
                ret = np.empty_like(a) if out is None else out
                a_b, a_max_b = np.broadcast_arrays(a, a_max)
                return _np_clip_impl_none(a_b, a_max_b, True, ret)

            return np_clip_na
        elif a_max_is_none:
            def np_clip_an(a, a_min, a_max, out=None):
                # a_min is a numpy array but a_max is None
                ret = np.empty_like(a) if out is None else out
                a_b, a_min_b = np.broadcast_arrays(a, a_min)
                return _np_clip_impl_none(a_b, a_min_b, False, ret)

            return np_clip_an
        else:
            def np_clip_aa(a, a_min, a_max, out=None):
                # Both a_min and a_max are clearly arrays
                # because none of the above branches
                # returned
                return _np_clip_impl(a, a_min, a_max, out)

            return np_clip_aa


@overload_method(types.Array, 'clip')
def array_clip(a, a_min=None, a_max=None, out=None):
    def impl(a, a_min=None, a_max=None, out=None):
        return np.clip(a, a_min, a_max, out)
    return impl


def _change_dtype(context, builder, oldty, newty, ary):
    """
    Attempt to fix up *ary* for switching from *oldty* to *newty*.

    See Numpy's array_descr_set()
    (np/core/src/multiarray/getset.c).
    Attempt to fix the array's shape and strides for a new dtype.
    False is returned on failure, True on success.
    """
    assert oldty.ndim == newty.ndim
    assert oldty.layout == newty.layout

    new_layout = ord(newty.layout)
    any_layout = ord('A')
    c_layout = ord('C')
    f_layout = ord('F')

    int8 = types.int8

    def imp(nd, dims, strides, old_itemsize, new_itemsize, layout):
        # Attempt to update the layout due to limitation of the numba
        # type system.
        if layout == any_layout:
            # Test rightmost stride to be contiguous
            if strides[-1] == old_itemsize:
                # Process this as if it is C contiguous
                layout = int8(c_layout)
            # Test leftmost stride to be F contiguous
            elif strides[0] == old_itemsize:
                # Process this as if it is F contiguous
                layout = int8(f_layout)

        if old_itemsize != new_itemsize and (layout == any_layout or nd == 0):
            return False

        if layout == c_layout:
            i = nd - 1
        else:
            i = 0

        if new_itemsize < old_itemsize:
            # If it is compatible, increase the size of the dimension
            # at the end (or at the front if F-contiguous)
            if (old_itemsize % new_itemsize) != 0:
                return False

            newdim = old_itemsize // new_itemsize
            dims[i] *= newdim
            strides[i] = new_itemsize

        elif new_itemsize > old_itemsize:
            # Determine if last (or first if F-contiguous) dimension
            # is compatible
            bytelength = dims[i] * old_itemsize
            if (bytelength % new_itemsize) != 0:
                return False

            dims[i] = bytelength // new_itemsize
            strides[i] = new_itemsize

        else:
            # Same item size: nothing to do (this also works for
            # non-contiguous arrays).
            pass

        return True

    old_itemsize = context.get_constant(types.intp,
                                        get_itemsize(context, oldty))
    new_itemsize = context.get_constant(types.intp,
                                        get_itemsize(context, newty))

    nd = context.get_constant(types.intp, newty.ndim)
    shape_data = cgutils.gep_inbounds(builder, ary._get_ptr_by_name('shape'),
                                      0, 0)
    strides_data = cgutils.gep_inbounds(builder,
                                        ary._get_ptr_by_name('strides'), 0, 0)

    shape_strides_array_type = types.Array(dtype=types.intp, ndim=1, layout='C')
    arycls = context.make_array(shape_strides_array_type)

    shape_constant = cgutils.pack_array(builder,
                                        [context.get_constant(types.intp,
                                                              newty.ndim)])

    sizeof_intp = context.get_abi_sizeof(context.get_data_type(types.intp))
    sizeof_intp = context.get_constant(types.intp, sizeof_intp)
    strides_constant = cgutils.pack_array(builder, [sizeof_intp])

    shape_ary = arycls(context, builder)

    populate_array(shape_ary,
                   data=shape_data,
                   shape=shape_constant,
                   strides=strides_constant,
                   itemsize=sizeof_intp,
                   meminfo=None)

    strides_ary = arycls(context, builder)
    populate_array(strides_ary,
                   data=strides_data,
                   shape=shape_constant,
                   strides=strides_constant,
                   itemsize=sizeof_intp,
                   meminfo=None)

    shape = shape_ary._getvalue()
    strides = strides_ary._getvalue()
    args = [nd, shape, strides, old_itemsize, new_itemsize,
            context.get_constant(types.int8, new_layout)]

    sig = signature(types.boolean,
                    types.intp,  # nd
                    shape_strides_array_type,  # dims
                    shape_strides_array_type,  # strides
                    types.intp,  # old_itemsize
                    types.intp,  # new_itemsize
                    types.int8,  # layout
                    )

    res = context.compile_internal(builder, imp, sig, args)
    update_array_info(newty, ary)
    res = impl_ret_borrowed(context, builder, sig.return_type, res)
    return res


@overload(np.shape)
def np_shape(a):
    if not type_can_asarray(a):
        raise errors.TypingError("The argument to np.shape must be array-like")

    def impl(a):
        return np.asarray(a).shape
    return impl

# ------------------------------------------------------------------------------


@overload(np.unique)
def np_unique(ar):
    def np_unique_impl(ar):
        b = np.sort(ar.ravel())
        head = list(b[:1])
        tail = [x for i, x in enumerate(b[1:]) if b[i] != x]
        return np.array(head + tail)
    return np_unique_impl


@overload(np.repeat)
def np_repeat(a, repeats):
    # Implementation for repeats being a scalar is a module global function
    # (see below) because it might be called from the implementation below.

    def np_repeat_impl_repeats_array_like(a, repeats):
        # implementation if repeats is an array like
        repeats_array = np.asarray(repeats, dtype=np.int64)
        # if it is a singleton array, invoke the scalar implementation
        if repeats_array.shape[0] == 1:
            return np_repeat_impl_repeats_scaler(a, repeats_array[0])
        if np.any(repeats_array < 0):
            raise ValueError("negative dimensions are not allowed")
        asa = np.asarray(a)
        aravel = asa.ravel()
        n = aravel.shape[0]
        if aravel.shape != repeats_array.shape:
            raise ValueError(
                "operands could not be broadcast together")
        to_return = np.empty(np.sum(repeats_array), dtype=asa.dtype)
        pos = 0
        for i in range(n):
            to_return[pos : pos + repeats_array[i]] = aravel[i]
            pos += repeats_array[i]
        return to_return

    # type checking
    if isinstance(a, (types.Array,
                      types.List,
                      types.BaseTuple,
                      types.Number,
                      types.Boolean,
                      )
                  ):
        if isinstance(repeats, types.Integer):
            return np_repeat_impl_repeats_scaler
        elif isinstance(repeats, (types.Array, types.List)):
            if isinstance(repeats.dtype, types.Integer):
                return np_repeat_impl_repeats_array_like

        raise errors.TypingError(
            "The repeats argument must be an integer "
            "or an array-like of integer dtype")


@register_jitable
def np_repeat_impl_repeats_scaler(a, repeats):
    if repeats < 0:
        raise ValueError("negative dimensions are not allowed")
    asa = np.asarray(a)
    aravel = asa.ravel()
    n = aravel.shape[0]
    if repeats == 0:
        return np.empty(0, dtype=asa.dtype)
    elif repeats == 1:
        return np.copy(aravel)
    else:
        to_return = np.empty(n * repeats, dtype=asa.dtype)
        for i in range(n):
            to_return[i * repeats : (i + 1) * repeats] = aravel[i]
        return to_return


@extending.overload_method(types.Array, 'repeat')
def array_repeat(a, repeats):
    def array_repeat_impl(a, repeats):
        return np.repeat(a, repeats)

    return array_repeat_impl


@intrinsic
def _intrin_get_itemsize(tyctx, dtype):
    """Computes the itemsize of the dtype"""
    sig = types.intp(dtype)

    def codegen(cgctx, builder, sig, llargs):
        llty = cgctx.get_data_type(sig.args[0].dtype)
        llintp = cgctx.get_data_type(sig.return_type)
        return llintp(cgctx.get_abi_sizeof(llty))
    return sig, codegen


def _compatible_view(a, dtype):
    pass


@overload(_compatible_view, target='generic')
def ol_compatible_view(a, dtype):
    """Determines if the array and dtype are compatible for forming a view."""
    # NOTE: NumPy 1.23+ uses this check.
    # Code based on:
    # https://github.com/numpy/numpy/blob/750ad21258cfc00663586d5a466e24f91b48edc7/numpy/core/src/multiarray/getset.c#L500-L555  # noqa: E501
    def impl(a, dtype):
        dtype_size = _intrin_get_itemsize(dtype)
        if dtype_size != a.itemsize:
            # catch forbidden cases
            if a.ndim == 0:
                msg1 = ("Changing the dtype of a 0d array is only supported "
                        "if the itemsize is unchanged")
                raise ValueError(msg1)
            else:
                # NumPy has a check here for subarray type conversion which
                # Numba doesn't support
                pass

            # Resize on last axis only
            axis = a.ndim - 1
            p1 = a.shape[axis] != 1
            p2 = a.size != 0
            p3 = a.strides[axis] != a.itemsize
            if (p1 and p2 and p3):
                msg2 = ("To change to a dtype of a different size, the last "
                        "axis must be contiguous")
                raise ValueError(msg2)

            if dtype_size < a.itemsize:
                if dtype_size == 0 or a.itemsize % dtype_size != 0:
                    msg3 = ("When changing to a smaller dtype, its size must "
                            "be a divisor of the size of original dtype")
                    raise ValueError(msg3)
            else:
                newdim = a.shape[axis] * a.itemsize
                if newdim % dtype_size != 0:
                    msg4 = ("When changing to a larger dtype, its size must be "
                            "a divisor of the total size in bytes of the last "
                            "axis of the array.")
                    raise ValueError(msg4)
    return impl


@lower_builtin('array.view', types.Array, types.DTypeSpec)
def array_view(context, builder, sig, args):
    aryty = sig.args[0]
    retty = sig.return_type

    ary = make_array(aryty)(context, builder, args[0])
    ret = make_array(retty)(context, builder)
    # Copy all fields, casting the "data" pointer appropriately
    fields = set(ret._datamodel._fields)
    for k in sorted(fields):
        val = getattr(ary, k)
        if k == 'data':
            ptrty = ret.data.type
            ret.data = builder.bitcast(val, ptrty)
        else:
            setattr(ret, k, val)

    if numpy_version >= (1, 23):
        # NumPy 1.23+ bans views using a dtype that is a different size to that
        # of the array when the last axis is not contiguous. For example, this
        # manifests at runtime when a dtype size altering view is requested
        # on a Fortran ordered array.

        tyctx = context.typing_context
        fnty = tyctx.resolve_value_type(_compatible_view)
        _compatible_view_sig = fnty.get_call_type(tyctx, (*sig.args,), {})
        impl = context.get_function(fnty, _compatible_view_sig)
        impl(builder, args)

    ok = _change_dtype(context, builder, aryty, retty, ret)
    fail = builder.icmp_unsigned('==', ok, Constant(ok.type, 0))

    with builder.if_then(fail):
        msg = "new type not compatible with array"
        context.call_conv.return_user_exc(builder, ValueError, (msg,))

    res = ret._getvalue()
    return impl_ret_borrowed(context, builder, sig.return_type, res)


# ------------------------------------------------------------------------------
# Array attributes

@lower_getattr(types.Array, "dtype")
def array_dtype(context, builder, typ, value):
    res = context.get_dummy_value()
    return impl_ret_untracked(context, builder, typ, res)


@lower_getattr(types.Array, "shape")
@lower_getattr(types.MemoryView, "shape")
def array_shape(context, builder, typ, value):
    arrayty = make_array(typ)
    array = arrayty(context, builder, value)
    res = array.shape
    return impl_ret_untracked(context, builder, typ, res)


@lower_getattr(types.Array, "strides")
@lower_getattr(types.MemoryView, "strides")
def array_strides(context, builder, typ, value):
    arrayty = make_array(typ)
    array = arrayty(context, builder, value)
    res = array.strides
    return impl_ret_untracked(context, builder, typ, res)


@lower_getattr(types.Array, "ndim")
@lower_getattr(types.MemoryView, "ndim")
def array_ndim(context, builder, typ, value):
    res = context.get_constant(types.intp, typ.ndim)
    return impl_ret_untracked(context, builder, typ, res)


@lower_getattr(types.Array, "size")
def array_size(context, builder, typ, value):
    arrayty = make_array(typ)
    array = arrayty(context, builder, value)
    res = array.nitems
    return impl_ret_untracked(context, builder, typ, res)


@lower_getattr(types.Array, "itemsize")
@lower_getattr(types.MemoryView, "itemsize")
def array_itemsize(context, builder, typ, value):
    arrayty = make_array(typ)
    array = arrayty(context, builder, value)
    res = array.itemsize
    return impl_ret_untracked(context, builder, typ, res)


@lower_getattr(types.Array, "nbytes")
@lower_getattr(types.MemoryView, "nbytes")
def array_nbytes(context, builder, typ, value):
    """
    nbytes = size * itemsize
    """
    arrayty = make_array(typ)
    array = arrayty(context, builder, value)
    res = builder.mul(array.nitems, array.itemsize)
    return impl_ret_untracked(context, builder, typ, res)


@lower_getattr(types.MemoryView, "contiguous")
def array_contiguous(context, builder, typ, value):
    res = context.get_constant(types.boolean, typ.is_contig)
    return impl_ret_untracked(context, builder, typ, res)


@lower_getattr(types.MemoryView, "c_contiguous")
def array_c_contiguous(context, builder, typ, value):
    res = context.get_constant(types.boolean, typ.is_c_contig)
    return impl_ret_untracked(context, builder, typ, res)


@lower_getattr(types.MemoryView, "f_contiguous")
def array_f_contiguous(context, builder, typ, value):
    res = context.get_constant(types.boolean, typ.is_f_contig)
    return impl_ret_untracked(context, builder, typ, res)


@lower_getattr(types.MemoryView, "readonly")
def array_readonly(context, builder, typ, value):
    res = context.get_constant(types.boolean, not typ.mutable)
    return impl_ret_untracked(context, builder, typ, res)


# array.ctypes

@lower_getattr(types.Array, "ctypes")
def array_ctypes(context, builder, typ, value):
    arrayty = make_array(typ)
    array = arrayty(context, builder, value)
    # Create new ArrayCType structure
    act = types.ArrayCTypes(typ)
    ctinfo = context.make_helper(builder, act)
    ctinfo.data = array.data
    ctinfo.meminfo = array.meminfo
    res = ctinfo._getvalue()
    return impl_ret_borrowed(context, builder, act, res)


@lower_getattr(types.ArrayCTypes, "data")
def array_ctypes_data(context, builder, typ, value):
    ctinfo = context.make_helper(builder, typ, value=value)
    res = ctinfo.data
    # Convert it to an integer
    res = builder.ptrtoint(res, context.get_value_type(types.intp))
    return impl_ret_untracked(context, builder, typ, res)


@lower_cast(types.ArrayCTypes, types.CPointer)
@lower_cast(types.ArrayCTypes, types.voidptr)
def array_ctypes_to_pointer(context, builder, fromty, toty, val):
    ctinfo = context.make_helper(builder, fromty, value=val)
    res = ctinfo.data
    res = builder.bitcast(res, context.get_value_type(toty))
    return impl_ret_untracked(context, builder, toty, res)


def _call_contiguous_check(checker, context, builder, aryty, ary):
    """Helper to invoke the contiguous checker function on an array

    Args
    ----
    checker :
        ``numba.numpy_supports.is_contiguous``, or
        ``numba.numpy_supports.is_fortran``.
    context : target context
    builder : llvm ir builder
    aryty : numba type
    ary : llvm value
    """
    ary = make_array(aryty)(context, builder, value=ary)
    tup_intp = types.UniTuple(types.intp, aryty.ndim)
    itemsize = context.get_abi_sizeof(context.get_value_type(aryty.dtype))
    check_sig = signature(types.bool_, tup_intp, tup_intp, types.intp)
    check_args = [ary.shape, ary.strides,
                  context.get_constant(types.intp, itemsize)]
    is_contig = context.compile_internal(builder, checker, check_sig,
                                         check_args)
    return is_contig


# array.flags

@lower_getattr(types.Array, "flags")
def array_flags(context, builder, typ, value):
    flagsobj = context.make_helper(builder, types.ArrayFlags(typ))
    flagsobj.parent = value
    res = flagsobj._getvalue()
    context.nrt.incref(builder, typ, value)
    return impl_ret_new_ref(context, builder, typ, res)


@lower_getattr(types.ArrayFlags, "contiguous")
@lower_getattr(types.ArrayFlags, "c_contiguous")
def array_flags_c_contiguous(context, builder, typ, value):
    if typ.array_type.layout != 'C':
        # any layout can still be contiguous
        flagsobj = context.make_helper(builder, typ, value=value)
        res = _call_contiguous_check(is_contiguous, context, builder,
                                     typ.array_type, flagsobj.parent)
    else:
        val = typ.array_type.layout == 'C'
        res = context.get_constant(types.boolean, val)
    return impl_ret_untracked(context, builder, typ, res)


@lower_getattr(types.ArrayFlags, "f_contiguous")
def array_flags_f_contiguous(context, builder, typ, value):
    if typ.array_type.layout != 'F':
        # any layout can still be contiguous
        flagsobj = context.make_helper(builder, typ, value=value)
        res = _call_contiguous_check(is_fortran, context, builder,
                                     typ.array_type, flagsobj.parent)
    else:
        layout = typ.array_type.layout
        val = layout == 'F' if typ.array_type.ndim > 1 else layout in 'CF'
        res = context.get_constant(types.boolean, val)
    return impl_ret_untracked(context, builder, typ, res)


# ------------------------------------------------------------------------------
# .real / .imag

@lower_getattr(types.Array, "real")
def array_real_part(context, builder, typ, value):
    if typ.dtype in types.complex_domain:
        return array_complex_attr(context, builder, typ, value, attr='real')
    elif typ.dtype in types.number_domain:
        # as an identity function
        return impl_ret_borrowed(context, builder, typ, value)
    else:
        raise NotImplementedError('unsupported .real for {}'.format(type.dtype))


@lower_getattr(types.Array, "imag")
def array_imag_part(context, builder, typ, value):
    if typ.dtype in types.complex_domain:
        return array_complex_attr(context, builder, typ, value, attr='imag')
    elif typ.dtype in types.number_domain:
        # return a readonly zero array
        sig = signature(typ.copy(readonly=True), typ)
        arrtype, shapes = _parse_empty_like_args(context, builder, sig, [value])
        ary = _empty_nd_impl(context, builder, arrtype, shapes)
        cgutils.memset(builder, ary.data, builder.mul(ary.itemsize,
                                                      ary.nitems), 0)
        return impl_ret_new_ref(context, builder, sig.return_type,
                                ary._getvalue())
    else:
        raise NotImplementedError('unsupported .imag for {}'.format(type.dtype))


def array_complex_attr(context, builder, typ, value, attr):
    """
    Given a complex array, it's memory layout is:

        R C R C R C
        ^   ^   ^

    (`R` indicates a float for the real part;
     `C` indicates a float for the imaginary part;
     the `^` indicates the start of each element)

    To get the real part, we can simply change the dtype and itemsize to that
    of the underlying float type.  The new layout is:

        R x R x R x
        ^   ^   ^

    (`x` indicates unused)

    A load operation will use the dtype to determine the number of bytes to
    load.

    To get the imaginary part, we shift the pointer by 1 float offset and
    change the dtype and itemsize.  The new layout is:

        x C x C x C
          ^   ^   ^
    """
    if attr not in ['real', 'imag'] or typ.dtype not in types.complex_domain:
        raise NotImplementedError("cannot get attribute `{}`".format(attr))

    arrayty = make_array(typ)
    array = arrayty(context, builder, value)

    # sizeof underlying float type
    flty = typ.dtype.underlying_float
    sizeof_flty = context.get_abi_sizeof(context.get_data_type(flty))
    itemsize = array.itemsize.type(sizeof_flty)

    # cast data pointer to float type
    llfltptrty = context.get_value_type(flty).as_pointer()
    dataptr = builder.bitcast(array.data, llfltptrty)

    # add offset
    if attr == 'imag':
        dataptr = builder.gep(dataptr, [ir.IntType(32)(1)])

    # make result
    resultty = typ.copy(dtype=flty, layout='A')
    result = make_array(resultty)(context, builder)
    repl = dict(data=dataptr, itemsize=itemsize)
    cgutils.copy_struct(result, array, repl)
    return impl_ret_borrowed(context, builder, resultty, result._getvalue())


@overload_method(types.Array, 'conj')
@overload_method(types.Array, 'conjugate')
def array_conj(arr):
    def impl(arr):
        return np.conj(arr)
    return impl

# ------------------------------------------------------------------------------
# DType attribute


def dtype_type(context, builder, dtypety, dtypeval):
    # Just return a dummy opaque value
    return context.get_dummy_value()


lower_getattr(types.DType, 'type')(dtype_type)
lower_getattr(types.DType, 'kind')(dtype_type)


# ------------------------------------------------------------------------------
# static_getitem on Numba numerical types to create "array" types


@lower_builtin('static_getitem', types.NumberClass, types.Any)
def static_getitem_number_clazz(context, builder, sig, args):
    """This handles the "static_getitem" when a Numba type is subscripted e.g:
    var = typed.List.empty_list(float64[::1, :])
    It only allows this on simple numerical types. Compound types, like
    records, are not supported.
    """
    retty = sig.return_type
    if isinstance(retty, types.Array):
        # This isn't used or practically accessible, but has to exist, so just
        # put in a NULL of the right type.
        res = context.get_value_type(retty)(None)
        return impl_ret_untracked(context, builder, retty, res)
    else:
        # This should be unreachable unless the implementation on the Type
        # metaclass is changed.
        msg = ("Unreachable; the definition of __getitem__ on the "
               "numba.types.abstract.Type metaclass should prevent access.")
        raise errors.LoweringError(msg)


# ------------------------------------------------------------------------------
# Structured / record lookup

@lower_getattr_generic(types.Array)
def array_record_getattr(context, builder, typ, value, attr):
    """
    Generic getattr() implementation for record arrays: fetch the given
    record member, i.e. a subarray.
    """
    arrayty = make_array(typ)
    array = arrayty(context, builder, value)

    rectype = typ.dtype
    if not isinstance(rectype, types.Record):
        raise NotImplementedError("attribute %r of %s not defined"
                                  % (attr, typ))
    dtype = rectype.typeof(attr)
    offset = rectype.offset(attr)

    if isinstance(dtype, types.NestedArray):
        resty = typ.copy(
            dtype=dtype.dtype, ndim=typ.ndim + dtype.ndim, layout='A')
    else:
        resty = typ.copy(dtype=dtype, layout='A')

    raryty = make_array(resty)

    rary = raryty(context, builder)

    constoffset = context.get_constant(types.intp, offset)

    newdataptr = cgutils.pointer_add(
        builder, array.data, constoffset,  return_type=rary.data.type,
    )
    if isinstance(dtype, types.NestedArray):
        # new shape = recarray shape + inner dimension from nestedarray
        shape = cgutils.unpack_tuple(builder, array.shape, typ.ndim)
        shape += [context.get_constant(types.intp, i) for i in dtype.shape]
        # new strides = recarray strides + strides of the inner nestedarray
        strides = cgutils.unpack_tuple(builder, array.strides, typ.ndim)
        strides += [context.get_constant(types.intp, i) for i in dtype.strides]
        # New datasize = size of elements of the nestedarray
        datasize = context.get_abi_sizeof(context.get_data_type(dtype.dtype))
    else:
        # New shape, strides, and datasize match the underlying array
        shape = array.shape
        strides = array.strides
        datasize = context.get_abi_sizeof(context.get_data_type(dtype))
    populate_array(rary,
                   data=newdataptr,
                   shape=shape,
                   strides=strides,
                   itemsize=context.get_constant(types.intp, datasize),
                   meminfo=array.meminfo,
                   parent=array.parent)
    res = rary._getvalue()
    return impl_ret_borrowed(context, builder, resty, res)


@lower_builtin('static_getitem', types.Array, types.StringLiteral)
def array_record_getitem(context, builder, sig, args):
    index = args[1]
    if not isinstance(index, str):
        # This will fallback to normal getitem
        raise NotImplementedError
    return array_record_getattr(context, builder, sig.args[0], args[0], index)


@lower_getattr_generic(types.Record)
def record_getattr(context, builder, typ, value, attr):
    """
    Generic getattr() implementation for records: get the given record member.
    """
    context.sentry_record_alignment(typ, attr)
    offset = typ.offset(attr)
    elemty = typ.typeof(attr)

    if isinstance(elemty, types.NestedArray):
        # Only a nested array's *data* is stored in a structured array,
        # so we create an array structure to point to that data.
        aryty = make_array(elemty)
        ary = aryty(context, builder)
        dtype = elemty.dtype
        newshape = [context.get_constant(types.intp, s) for s in
                    elemty.shape]
        newstrides = [context.get_constant(types.intp, s) for s in
                      elemty.strides]
        newdata = cgutils.get_record_member(builder, value, offset,
                                            context.get_data_type(dtype))
        populate_array(
            ary,
            data=newdata,
            shape=cgutils.pack_array(builder, newshape),
            strides=cgutils.pack_array(builder, newstrides),
            itemsize=context.get_constant(types.intp, elemty.size),
            meminfo=None,
            parent=None,
        )
        res = ary._getvalue()
        return impl_ret_borrowed(context, builder, typ, res)
    else:
        dptr = cgutils.get_record_member(builder, value, offset,
                                         context.get_data_type(elemty))
        align = None if typ.aligned else 1
        res = context.unpack_value(builder, elemty, dptr, align)
        return impl_ret_borrowed(context, builder, typ, res)


@lower_setattr_generic(types.Record)
def record_setattr(context, builder, sig, args, attr):
    """
    Generic setattr() implementation for records: set the given record member.
    """
    typ, valty = sig.args
    target, val = args

    context.sentry_record_alignment(typ, attr)
    offset = typ.offset(attr)
    elemty = typ.typeof(attr)

    if isinstance(elemty, types.NestedArray):
        # Copy the data from the RHS into the nested array
        val_struct = cgutils.create_struct_proxy(valty)(context, builder,
                                                        value=args[1])
        src = val_struct.data
        dest = cgutils.get_record_member(builder, target, offset,
                                         src.type.pointee)
        cgutils.memcpy(builder, dest, src,
                       context.get_constant(types.intp, elemty.nitems))
    else:
        # Set the given scalar record member
        dptr = cgutils.get_record_member(builder, target, offset,
                                         context.get_data_type(elemty))
        val = context.cast(builder, val, valty, elemty)
        align = None if typ.aligned else 1
        context.pack_value(builder, elemty, val, dptr, align=align)


@lower_builtin('static_getitem', types.Record, types.StringLiteral)
def record_static_getitem_str(context, builder, sig, args):
    """
    Record.__getitem__ redirects to getattr()
    """
    impl = context.get_getattr(sig.args[0], args[1])
    return impl(context, builder, sig.args[0], args[0], args[1])


@lower_builtin('static_getitem', types.Record, types.IntegerLiteral)
def record_static_getitem_int(context, builder, sig, args):
    """
    Record.__getitem__ redirects to getattr()
    """
    idx = sig.args[1].literal_value
    fields = list(sig.args[0].fields)
    ll_field = context.insert_const_string(builder.module, fields[idx])
    impl = context.get_getattr(sig.args[0], ll_field)
    return impl(context, builder, sig.args[0], args[0], fields[idx])


@lower_builtin('static_setitem', types.Record, types.StringLiteral, types.Any)
def record_static_setitem_str(context, builder, sig, args):
    """
    Record.__setitem__ redirects to setattr()
    """
    recty, _, valty = sig.args
    rec, idx, val = args
    getattr_sig = signature(sig.return_type, recty, valty)
    impl = context.get_setattr(idx, getattr_sig)
    assert impl is not None
    return impl(builder, (rec, val))


@lower_builtin('static_setitem', types.Record, types.IntegerLiteral, types.Any)
def record_static_setitem_int(context, builder, sig, args):
    """
    Record.__setitem__ redirects to setattr()
    """
    recty, _, valty = sig.args
    rec, idx, val = args
    getattr_sig = signature(sig.return_type, recty, valty)
    fields = list(sig.args[0].fields)
    impl = context.get_setattr(fields[idx], getattr_sig)
    assert impl is not None
    return impl(builder, (rec, val))


# ------------------------------------------------------------------------------
# Constant arrays and records


@lower_constant(types.Array)
def constant_array(context, builder, ty, pyval):
    """
    Create a constant array (mechanism is target-dependent).
    """
    return context.make_constant_array(builder, ty, pyval)


@lower_constant(types.Record)
def constant_record(context, builder, ty, pyval):
    """
    Create a record constant as a stack-allocated array of bytes.
    """
    lty = ir.ArrayType(ir.IntType(8), pyval.nbytes)
    val = lty(bytearray(pyval.tostring()))
    return cgutils.alloca_once_value(builder, val)


@lower_constant(types.Bytes)
def constant_bytes(context, builder, ty, pyval):
    """
    Create a constant array from bytes (mechanism is target-dependent).
    """
    buf = np.array(bytearray(pyval), dtype=np.uint8)
    return context.make_constant_array(builder, ty, buf)

# ------------------------------------------------------------------------------
# Comparisons


@lower_builtin(operator.is_, types.Array, types.Array)
def array_is(context, builder, sig, args):
    aty, bty = sig.args
    if aty != bty:
        return cgutils.false_bit

    def array_is_impl(a, b):
        return (a.shape == b.shape and
                a.strides == b.strides and
                a.ctypes.data == b.ctypes.data)

    return context.compile_internal(builder, array_is_impl, sig, args)

# ------------------------------------------------------------------------------
# Hash


@overload_attribute(types.Array, "__hash__")
def ol_array_hash(arr):
    return lambda arr: None


# ------------------------------------------------------------------------------
# builtin `np.flat` implementation

def make_array_flat_cls(flatiterty):
    """
    Return the Structure representation of the given *flatiterty* (an
    instance of types.NumpyFlatType).
    """
    return _make_flattening_iter_cls(flatiterty, 'flat')


def make_array_ndenumerate_cls(nditerty):
    """
    Return the Structure representation of the given *nditerty* (an
    instance of types.NumpyNdEnumerateType).
    """
    return _make_flattening_iter_cls(nditerty, 'ndenumerate')


def _increment_indices(context, builder, ndim, shape, indices, end_flag=None,
                       loop_continue=None, loop_break=None):
    zero = context.get_constant(types.intp, 0)

    bbend = builder.append_basic_block('end_increment')

    if end_flag is not None:
        builder.store(cgutils.false_byte, end_flag)

    for dim in reversed(range(ndim)):
        idxptr = cgutils.gep_inbounds(builder, indices, dim)
        idx = cgutils.increment_index(builder, builder.load(idxptr))

        count = shape[dim]
        in_bounds = builder.icmp_signed('<', idx, count)
        with cgutils.if_likely(builder, in_bounds):
            # New index is still in bounds
            builder.store(idx, idxptr)
            if loop_continue is not None:
                loop_continue(dim)
            builder.branch(bbend)
        # Index out of bounds => reset it and proceed it to outer index
        builder.store(zero, idxptr)
        if loop_break is not None:
            loop_break(dim)

    if end_flag is not None:
        builder.store(cgutils.true_byte, end_flag)
    builder.branch(bbend)

    builder.position_at_end(bbend)


def _increment_indices_array(context, builder, arrty, arr, indices,
                             end_flag=None):
    shape = cgutils.unpack_tuple(builder, arr.shape, arrty.ndim)
    _increment_indices(context, builder, arrty.ndim, shape, indices, end_flag)


def make_nditer_cls(nditerty):
    """
    Return the Structure representation of the given *nditerty* (an
    instance of types.NumpyNdIterType).
    """
    ndim = nditerty.ndim
    layout = nditerty.layout
    narrays = len(nditerty.arrays)
    nshapes = ndim if nditerty.need_shaped_indexing else 1

    class BaseSubIter(object):
        """
        Base class for sub-iterators of a nditer() instance.
        """

        def __init__(self, nditer, member_name, start_dim, end_dim):
            self.nditer = nditer
            self.member_name = member_name
            self.start_dim = start_dim
            self.end_dim = end_dim
            self.ndim = end_dim - start_dim

        def set_member_ptr(self, ptr):
            setattr(self.nditer, self.member_name, ptr)

        @functools.cached_property
        def member_ptr(self):
            return getattr(self.nditer, self.member_name)

        def init_specific(self, context, builder):
            pass

        def loop_continue(self, context, builder, logical_dim):
            pass

        def loop_break(self, context, builder, logical_dim):
            pass

    class FlatSubIter(BaseSubIter):
        """
        Sub-iterator walking a contiguous array in physical order, with
        support for broadcasting (the index is reset on the outer dimension).
        """

        def init_specific(self, context, builder):
            zero = context.get_constant(types.intp, 0)
            self.set_member_ptr(cgutils.alloca_once_value(builder, zero))

        def compute_pointer(self, context, builder, indices, arrty, arr):
            index = builder.load(self.member_ptr)
            return builder.gep(arr.data, [index])

        def loop_continue(self, context, builder, logical_dim):
            if logical_dim == self.ndim - 1:
                # Only increment index inside innermost logical dimension
                index = builder.load(self.member_ptr)
                index = cgutils.increment_index(builder, index)
                builder.store(index, self.member_ptr)

        def loop_break(self, context, builder, logical_dim):
            if logical_dim == 0:
                # At the exit of outermost logical dimension, reset index
                zero = context.get_constant(types.intp, 0)
                builder.store(zero, self.member_ptr)
            elif logical_dim == self.ndim - 1:
                # Inside innermost logical dimension, increment index
                index = builder.load(self.member_ptr)
                index = cgutils.increment_index(builder, index)
                builder.store(index, self.member_ptr)

    class TrivialFlatSubIter(BaseSubIter):
        """
        Sub-iterator walking a contiguous array in physical order,
        *without* support for broadcasting.
        """

        def init_specific(self, context, builder):
            assert not nditerty.need_shaped_indexing

        def compute_pointer(self, context, builder, indices, arrty, arr):
            assert len(indices) <= 1, len(indices)
            return builder.gep(arr.data, indices)

    class IndexedSubIter(BaseSubIter):
        """
        Sub-iterator walking an array in logical order.
        """

        def compute_pointer(self, context, builder, indices, arrty, arr):
            assert len(indices) == self.ndim
            return cgutils.get_item_pointer(context, builder, arrty, arr,
                                            indices, wraparound=False)

    class ZeroDimSubIter(BaseSubIter):
        """
        Sub-iterator "walking" a 0-d array.
        """

        def compute_pointer(self, context, builder, indices, arrty, arr):
            return arr.data

    class ScalarSubIter(BaseSubIter):
        """
        Sub-iterator "walking" a scalar value.
        """

        def compute_pointer(self, context, builder, indices, arrty, arr):
            return arr

    class NdIter(cgutils.create_struct_proxy(nditerty)):
        """
        .nditer() implementation.

        Note: 'F' layout means the shape is iterated in reverse logical order,
        so indices and shapes arrays have to be reversed as well.
        """

        @functools.cached_property
        def subiters(self):
            l = []
            factories = {'flat': FlatSubIter if nditerty.need_shaped_indexing
                         else TrivialFlatSubIter,
                         'indexed': IndexedSubIter,
                         '0d': ZeroDimSubIter,
                         'scalar': ScalarSubIter,
                         }
            for i, sub in enumerate(nditerty.indexers):
                kind, start_dim, end_dim, _ = sub
                member_name = 'index%d' % i
                factory = factories[kind]
                l.append(factory(self, member_name, start_dim, end_dim))
            return l

        def init_specific(self, context, builder, arrtys, arrays):
            """
            Initialize the nditer() instance for the specific array inputs.
            """
            zero = context.get_constant(types.intp, 0)

            # Store inputs
            self.arrays = context.make_tuple(builder, types.Tuple(arrtys),
                                             arrays)
            # Create slots for scalars
            for i, ty in enumerate(arrtys):
                if not isinstance(ty, types.Array):
                    member_name = 'scalar%d' % i
                    # XXX as_data()?
                    slot = cgutils.alloca_once_value(builder, arrays[i])
                    setattr(self, member_name, slot)

            arrays = self._arrays_or_scalars(context, builder, arrtys, arrays)

            # Extract iterator shape (the shape of the most-dimensional input)
            main_shape_ty = types.UniTuple(types.intp, ndim)
            main_shape = None
            main_nitems = None
            for i, arrty in enumerate(arrtys):
                if isinstance(arrty, types.Array) and arrty.ndim == ndim:
                    main_shape = arrays[i].shape
                    main_nitems = arrays[i].nitems
                    break
            else:
                # Only scalar inputs => synthesize a dummy shape
                assert ndim == 0
                main_shape = context.make_tuple(builder, main_shape_ty, ())
                main_nitems = context.get_constant(types.intp, 1)

            # Validate shapes of array inputs
            def check_shape(shape, main_shape):
                n = len(shape)
                for i in range(n):
                    if shape[i] != main_shape[len(main_shape) - n + i]:
                        raise ValueError("nditer(): operands could not be "
                                         "broadcast together")

            for arrty, arr in zip(arrtys, arrays):
                if isinstance(arrty, types.Array) and arrty.ndim > 0:
                    sig = signature(types.none,
                                    types.UniTuple(types.intp, arrty.ndim),
                                    main_shape_ty)
                    context.compile_internal(builder, check_shape,
                                             sig, (arr.shape, main_shape))

            # Compute shape and size
            shapes = cgutils.unpack_tuple(builder, main_shape)
            if layout == 'F':
                shapes = shapes[::-1]

            # If shape is empty, mark iterator exhausted
            shape_is_empty = builder.icmp_signed('==', main_nitems, zero)
            exhausted = builder.select(shape_is_empty, cgutils.true_byte,
                                       cgutils.false_byte)

            if not nditerty.need_shaped_indexing:
                # Flatten shape to make iteration faster on small innermost
                # dimensions (e.g. a (100000, 3) shape)
                shapes = (main_nitems,)
            assert len(shapes) == nshapes

            indices = cgutils.alloca_once(builder, zero.type, size=nshapes)
            for dim in range(nshapes):
                idxptr = cgutils.gep_inbounds(builder, indices, dim)
                builder.store(zero, idxptr)

            self.indices = indices
            self.shape = cgutils.pack_array(builder, shapes, zero.type)
            self.exhausted = cgutils.alloca_once_value(builder, exhausted)

            # Initialize subiterators
            for subiter in self.subiters:
                subiter.init_specific(context, builder)

        def iternext_specific(self, context, builder, result):
            """
            Compute next iteration of the nditer() instance.
            """
            bbend = builder.append_basic_block('end')

            # Branch early if exhausted
            exhausted = cgutils.as_bool_bit(builder,
                                            builder.load(self.exhausted))
            with cgutils.if_unlikely(builder, exhausted):
                result.set_valid(False)
                builder.branch(bbend)

            arrtys = nditerty.arrays
            arrays = cgutils.unpack_tuple(builder, self.arrays)
            arrays = self._arrays_or_scalars(context, builder, arrtys, arrays)
            indices = self.indices

            # Compute iterated results
            result.set_valid(True)
            views = self._make_views(context, builder, indices, arrtys, arrays)
            views = [v._getvalue() for v in views]
            if len(views) == 1:
                result.yield_(views[0])
            else:
                result.yield_(context.make_tuple(builder, nditerty.yield_type,
                                                 views))

            shape = cgutils.unpack_tuple(builder, self.shape)
            _increment_indices(context, builder, len(shape), shape,
                               indices, self.exhausted,
                               functools.partial(self._loop_continue,
                                                 context,
                                                 builder),
                               functools.partial(self._loop_break,
                                                 context,
                                                 builder),
                               )

            builder.branch(bbend)
            builder.position_at_end(bbend)

        def _loop_continue(self, context, builder, dim):
            for sub in self.subiters:
                if sub.start_dim <= dim < sub.end_dim:
                    sub.loop_continue(context, builder, dim - sub.start_dim)

        def _loop_break(self, context, builder, dim):
            for sub in self.subiters:
                if sub.start_dim <= dim < sub.end_dim:
                    sub.loop_break(context, builder, dim - sub.start_dim)

        def _make_views(self, context, builder, indices, arrtys, arrays):
            """
            Compute the views to be yielded.
            """
            views = [None] * narrays
            indexers = nditerty.indexers
            subiters = self.subiters
            rettys = nditerty.yield_type
            if isinstance(rettys, types.BaseTuple):
                rettys = list(rettys)
            else:
                rettys = [rettys]
            indices = [builder.load(cgutils.gep_inbounds(builder, indices, i))
                       for i in range(nshapes)]

            for sub, subiter in zip(indexers, subiters):
                _, _, _, array_indices = sub
                sub_indices = indices[subiter.start_dim:subiter.end_dim]
                if layout == 'F':
                    sub_indices = sub_indices[::-1]
                for i in array_indices:
                    assert views[i] is None
                    views[i] = self._make_view(context, builder, sub_indices,
                                               rettys[i],
                                               arrtys[i], arrays[i], subiter)
            assert all(v for v in views)
            return views

        def _make_view(self, context, builder, indices, retty, arrty, arr,
                       subiter):
            """
            Compute a 0d view for a given input array.
            """
            assert isinstance(retty, types.Array) and retty.ndim == 0

            ptr = subiter.compute_pointer(context, builder, indices, arrty, arr)
            view = context.make_array(retty)(context, builder)

            itemsize = get_itemsize(context, retty)
            shape = context.make_tuple(builder, types.UniTuple(types.intp, 0),
                                       ())
            strides = context.make_tuple(builder, types.UniTuple(types.intp, 0),
                                         ())
            # HACK: meminfo=None avoids expensive refcounting operations
            # on ephemeral views
            populate_array(view, ptr, shape, strides, itemsize, meminfo=None)
            return view

        def _arrays_or_scalars(self, context, builder, arrtys, arrays):
            # Return a list of either array structures or pointers to
            # scalar slots
            l = []
            for i, (arrty, arr) in enumerate(zip(arrtys, arrays)):
                if isinstance(arrty, types.Array):
                    l.append(context.make_array(arrty)(context,
                                                       builder,
                                                       value=arr))
                else:
                    l.append(getattr(self, "scalar%d" % i))
            return l

    return NdIter


def make_ndindex_cls(nditerty):
    """
    Return the Structure representation of the given *nditerty* (an
    instance of types.NumpyNdIndexType).
    """
    ndim = nditerty.ndim

    class NdIndexIter(cgutils.create_struct_proxy(nditerty)):
        """
        .ndindex() implementation.
        """

        def init_specific(self, context, builder, shapes):
            zero = context.get_constant(types.intp, 0)
            indices = cgutils.alloca_once(builder, zero.type,
                                          size=context.get_constant(types.intp,
                                                                    ndim))
            exhausted = cgutils.alloca_once_value(builder, cgutils.false_byte)

            for dim in range(ndim):
                idxptr = cgutils.gep_inbounds(builder, indices, dim)
                builder.store(zero, idxptr)
                # 0-sized dimensions really indicate an empty array,
                # but we have to catch that condition early to avoid
                # a bug inside the iteration logic.
                dim_size = shapes[dim]
                dim_is_empty = builder.icmp_unsigned('==', dim_size, zero)
                with cgutils.if_unlikely(builder, dim_is_empty):
                    builder.store(cgutils.true_byte, exhausted)

            self.indices = indices
            self.exhausted = exhausted
            self.shape = cgutils.pack_array(builder, shapes, zero.type)

        def iternext_specific(self, context, builder, result):
            zero = context.get_constant(types.intp, 0)

            bbend = builder.append_basic_block('end')

            exhausted = cgutils.as_bool_bit(builder,
                                            builder.load(self.exhausted))
            with cgutils.if_unlikely(builder, exhausted):
                result.set_valid(False)
                builder.branch(bbend)

            indices = [builder.load(cgutils.gep_inbounds(builder,
                                                         self.indices,
                                                         dim))
                       for dim in range(ndim)]
            for load in indices:
                mark_positive(builder, load)

            result.yield_(cgutils.pack_array(builder, indices, zero.type))
            result.set_valid(True)

            shape = cgutils.unpack_tuple(builder, self.shape, ndim)
            _increment_indices(context, builder, ndim, shape,
                               self.indices, self.exhausted)

            builder.branch(bbend)
            builder.position_at_end(bbend)

    return NdIndexIter


def _make_flattening_iter_cls(flatiterty, kind):
    assert kind in ('flat', 'ndenumerate')

    array_type = flatiterty.array_type

    if array_type.layout == 'C':
        class CContiguousFlatIter(cgutils.create_struct_proxy(flatiterty)):
            """
            .flat() / .ndenumerate() implementation for C-contiguous arrays.
            """

            def init_specific(self, context, builder, arrty, arr):
                zero = context.get_constant(types.intp, 0)
                self.index = cgutils.alloca_once_value(builder, zero)
                # We can't trust strides[-1] to always contain the right
                # step value, see
                # http://docs.scipy.org/doc/numpy-dev/release.html#npy-relaxed-strides-checking    # noqa: E501
                self.stride = arr.itemsize

                if kind == 'ndenumerate':
                    # Zero-initialize the indices array.
                    indices = cgutils.alloca_once(
                        builder, zero.type,
                        size=context.get_constant(types.intp, arrty.ndim))

                    for dim in range(arrty.ndim):
                        idxptr = cgutils.gep_inbounds(builder, indices, dim)
                        builder.store(zero, idxptr)

                    self.indices = indices

            # NOTE: Using gep() instead of explicit pointer addition helps
            # LLVM vectorize the loop (since the stride is known and
            # constant).  This is not possible in the non-contiguous case,
            # where the strides are unknown at compile-time.

            def iternext_specific(self, context, builder, arrty, arr, result):
                ndim = arrty.ndim
                nitems = arr.nitems

                index = builder.load(self.index)
                is_valid = builder.icmp_signed('<', index, nitems)
                result.set_valid(is_valid)

                with cgutils.if_likely(builder, is_valid):
                    ptr = builder.gep(arr.data, [index])
                    value = load_item(context, builder, arrty, ptr)
                    if kind == 'flat':
                        result.yield_(value)
                    else:
                        # ndenumerate(): fetch and increment indices
                        indices = self.indices
                        idxvals = [builder.load(cgutils.gep_inbounds(builder,
                                                                     indices,
                                                                     dim))
                                   for dim in range(ndim)]
                        idxtuple = cgutils.pack_array(builder, idxvals)
                        result.yield_(
                            cgutils.make_anonymous_struct(builder,
                                                          [idxtuple, value]))
                        _increment_indices_array(context, builder, arrty,
                                                 arr, indices)

                    index = cgutils.increment_index(builder, index)
                    builder.store(index, self.index)

            def getitem(self, context, builder, arrty, arr, index):
                ptr = builder.gep(arr.data, [index])
                return load_item(context, builder, arrty, ptr)

            def setitem(self, context, builder, arrty, arr, index, value):
                ptr = builder.gep(arr.data, [index])
                store_item(context, builder, arrty, value, ptr)

        return CContiguousFlatIter

    else:
        class FlatIter(cgutils.create_struct_proxy(flatiterty)):
            """
            Generic .flat() / .ndenumerate() implementation for
            non-contiguous arrays.
            It keeps track of pointers along each dimension in order to
            minimize computations.
            """

            def init_specific(self, context, builder, arrty, arr):
                zero = context.get_constant(types.intp, 0)
                data = arr.data
                ndim = arrty.ndim
                shapes = cgutils.unpack_tuple(builder, arr.shape, ndim)

                indices = cgutils.alloca_once(
                    builder, zero.type, size=context.get_constant(types.intp,
                                                                  arrty.ndim))
                pointers = cgutils.alloca_once(
                    builder, data.type, size=context.get_constant(types.intp,
                                                                  arrty.ndim))
                exhausted = cgutils.alloca_once_value(builder,
                                                      cgutils.false_byte)

                # Initialize indices and pointers with their start values.
                for dim in range(ndim):
                    idxptr = cgutils.gep_inbounds(builder, indices, dim)
                    ptrptr = cgutils.gep_inbounds(builder, pointers, dim)
                    builder.store(data, ptrptr)
                    builder.store(zero, idxptr)
                    # 0-sized dimensions really indicate an empty array,
                    # but we have to catch that condition early to avoid
                    # a bug inside the iteration logic (see issue #846).
                    dim_size = shapes[dim]
                    dim_is_empty = builder.icmp_unsigned('==', dim_size, zero)
                    with cgutils.if_unlikely(builder, dim_is_empty):
                        builder.store(cgutils.true_byte, exhausted)

                self.indices = indices
                self.pointers = pointers
                self.exhausted = exhausted

            def iternext_specific(self, context, builder, arrty, arr, result):
                ndim = arrty.ndim
                shapes = cgutils.unpack_tuple(builder, arr.shape, ndim)
                strides = cgutils.unpack_tuple(builder, arr.strides, ndim)
                indices = self.indices
                pointers = self.pointers

                zero = context.get_constant(types.intp, 0)

                bbend = builder.append_basic_block('end')

                # Catch already computed iterator exhaustion
                is_exhausted = cgutils.as_bool_bit(
                    builder, builder.load(self.exhausted))
                with cgutils.if_unlikely(builder, is_exhausted):
                    result.set_valid(False)
                    builder.branch(bbend)
                result.set_valid(True)

                # Current pointer inside last dimension
                last_ptr = cgutils.gep_inbounds(builder, pointers, ndim - 1)
                ptr = builder.load(last_ptr)
                value = load_item(context, builder, arrty, ptr)
                if kind == 'flat':
                    result.yield_(value)
                else:
                    # ndenumerate() => yield (indices, value)
                    idxvals = [builder.load(cgutils.gep_inbounds(builder,
                                                                 indices,
                                                                 dim))
                               for dim in range(ndim)]
                    idxtuple = cgutils.pack_array(builder, idxvals)
                    result.yield_(
                        cgutils.make_anonymous_struct(builder,
                                                      [idxtuple, value]))

                # Update indices and pointers by walking from inner
                # dimension to outer.
                for dim in reversed(range(ndim)):
                    idxptr = cgutils.gep_inbounds(builder, indices, dim)
                    idx = cgutils.increment_index(builder,
                                                  builder.load(idxptr))

                    count = shapes[dim]
                    stride = strides[dim]
                    in_bounds = builder.icmp_signed('<', idx, count)
                    with cgutils.if_likely(builder, in_bounds):
                        # Index is valid => pointer can simply be incremented.
                        builder.store(idx, idxptr)
                        ptrptr = cgutils.gep_inbounds(builder, pointers, dim)
                        ptr = builder.load(ptrptr)
                        ptr = cgutils.pointer_add(builder, ptr, stride)
                        builder.store(ptr, ptrptr)
                        # Reset pointers in inner dimensions
                        for inner_dim in range(dim + 1, ndim):
                            ptrptr = cgutils.gep_inbounds(builder,
                                                          pointers,
                                                          inner_dim)
                            builder.store(ptr, ptrptr)
                        builder.branch(bbend)
                    # Reset index and continue with next dimension
                    builder.store(zero, idxptr)

                # End of array
                builder.store(cgutils.true_byte, self.exhausted)
                builder.branch(bbend)

                builder.position_at_end(bbend)

            def _ptr_for_index(self, context, builder, arrty, arr, index):
                ndim = arrty.ndim
                shapes = cgutils.unpack_tuple(builder, arr.shape, count=ndim)
                strides = cgutils.unpack_tuple(builder, arr.strides, count=ndim)

                # First convert the flattened index into a regular n-dim index
                indices = []
                for dim in reversed(range(ndim)):
                    indices.append(builder.urem(index, shapes[dim]))
                    index = builder.udiv(index, shapes[dim])
                indices.reverse()

                ptr = cgutils.get_item_pointer2(context, builder, arr.data,
                                                shapes, strides, arrty.layout,
                                                indices)
                return ptr

            def getitem(self, context, builder, arrty, arr, index):
                ptr = self._ptr_for_index(context, builder, arrty, arr, index)
                return load_item(context, builder, arrty, ptr)

            def setitem(self, context, builder, arrty, arr, index, value):
                ptr = self._ptr_for_index(context, builder, arrty, arr, index)
                store_item(context, builder, arrty, value, ptr)

        return FlatIter


@lower_getattr(types.Array, "flat")
def make_array_flatiter(context, builder, arrty, arr):
    flatitercls = make_array_flat_cls(types.NumpyFlatType(arrty))
    flatiter = flatitercls(context, builder)

    flatiter.array = arr

    arrcls = context.make_array(arrty)
    arr = arrcls(context, builder, ref=flatiter._get_ptr_by_name('array'))

    flatiter.init_specific(context, builder, arrty, arr)

    res = flatiter._getvalue()
    return impl_ret_borrowed(context, builder, types.NumpyFlatType(arrty), res)


@lower_builtin('iternext', types.NumpyFlatType)
@iternext_impl(RefType.BORROWED)
def iternext_numpy_flatiter(context, builder, sig, args, result):
    [flatiterty] = sig.args
    [flatiter] = args

    flatitercls = make_array_flat_cls(flatiterty)
    flatiter = flatitercls(context, builder, value=flatiter)

    arrty = flatiterty.array_type
    arrcls = context.make_array(arrty)
    arr = arrcls(context, builder, value=flatiter.array)

    flatiter.iternext_specific(context, builder, arrty, arr, result)


@lower_builtin(operator.getitem, types.NumpyFlatType, types.Integer)
def iternext_numpy_getitem(context, builder, sig, args):
    flatiterty = sig.args[0]
    flatiter, index = args

    flatitercls = make_array_flat_cls(flatiterty)
    flatiter = flatitercls(context, builder, value=flatiter)

    arrty = flatiterty.array_type
    arrcls = context.make_array(arrty)
    arr = arrcls(context, builder, value=flatiter.array)

    res = flatiter.getitem(context, builder, arrty, arr, index)
    return impl_ret_borrowed(context, builder, sig.return_type, res)


@lower_builtin(operator.setitem, types.NumpyFlatType, types.Integer,
               types.Any)
def iternext_numpy_getitem_any(context, builder, sig, args):
    flatiterty = sig.args[0]
    flatiter, index, value = args

    flatitercls = make_array_flat_cls(flatiterty)
    flatiter = flatitercls(context, builder, value=flatiter)

    arrty = flatiterty.array_type
    arrcls = context.make_array(arrty)
    arr = arrcls(context, builder, value=flatiter.array)

    flatiter.setitem(context, builder, arrty, arr, index, value)
    return context.get_dummy_value()


@lower_builtin(len, types.NumpyFlatType)
def iternext_numpy_getitem_flat(context, builder, sig, args):
    flatiterty = sig.args[0]
    flatitercls = make_array_flat_cls(flatiterty)
    flatiter = flatitercls(context, builder, value=args[0])

    arrcls = context.make_array(flatiterty.array_type)
    arr = arrcls(context, builder, value=flatiter.array)
    return arr.nitems


@lower_builtin(np.ndenumerate, types.Array)
def make_array_ndenumerate(context, builder, sig, args):
    arrty, = sig.args
    arr, = args
    nditercls = make_array_ndenumerate_cls(types.NumpyNdEnumerateType(arrty))
    nditer = nditercls(context, builder)

    nditer.array = arr

    arrcls = context.make_array(arrty)
    arr = arrcls(context, builder, ref=nditer._get_ptr_by_name('array'))

    nditer.init_specific(context, builder, arrty, arr)

    res = nditer._getvalue()
    return impl_ret_borrowed(context, builder, sig.return_type, res)


@lower_builtin('iternext', types.NumpyNdEnumerateType)
@iternext_impl(RefType.BORROWED)
def iternext_numpy_nditer(context, builder, sig, args, result):
    [nditerty] = sig.args
    [nditer] = args

    nditercls = make_array_ndenumerate_cls(nditerty)
    nditer = nditercls(context, builder, value=nditer)

    arrty = nditerty.array_type
    arrcls = context.make_array(arrty)
    arr = arrcls(context, builder, value=nditer.array)

    nditer.iternext_specific(context, builder, arrty, arr, result)


@lower_builtin(pndindex, types.VarArg(types.Integer))
@lower_builtin(np.ndindex, types.VarArg(types.Integer))
def make_array_ndindex(context, builder, sig, args):
    """ndindex(*shape)"""
    shape = [context.cast(builder, arg, argty, types.intp)
             for argty, arg in zip(sig.args, args)]

    nditercls = make_ndindex_cls(types.NumpyNdIndexType(len(shape)))
    nditer = nditercls(context, builder)
    nditer.init_specific(context, builder, shape)

    res = nditer._getvalue()
    return impl_ret_borrowed(context, builder, sig.return_type, res)


@lower_builtin(pndindex, types.BaseTuple)
@lower_builtin(np.ndindex, types.BaseTuple)
def make_array_ndindex_tuple(context, builder, sig, args):
    """ndindex(shape)"""
    ndim = sig.return_type.ndim
    if ndim > 0:
        idxty = sig.args[0].dtype
        tup = args[0]

        shape = cgutils.unpack_tuple(builder, tup, ndim)
        shape = [context.cast(builder, idx, idxty, types.intp)
                 for idx in shape]
    else:
        shape = []

    nditercls = make_ndindex_cls(types.NumpyNdIndexType(len(shape)))
    nditer = nditercls(context, builder)
    nditer.init_specific(context, builder, shape)

    res = nditer._getvalue()
    return impl_ret_borrowed(context, builder, sig.return_type, res)


@lower_builtin('iternext', types.NumpyNdIndexType)
@iternext_impl(RefType.BORROWED)
def iternext_numpy_ndindex(context, builder, sig, args, result):
    [nditerty] = sig.args
    [nditer] = args

    nditercls = make_ndindex_cls(nditerty)
    nditer = nditercls(context, builder, value=nditer)

    nditer.iternext_specific(context, builder, result)


@lower_builtin(np.nditer, types.Any)
def make_array_nditer(context, builder, sig, args):
    """
    nditer(...)
    """
    nditerty = sig.return_type
    arrtys = nditerty.arrays

    if isinstance(sig.args[0], types.BaseTuple):
        arrays = cgutils.unpack_tuple(builder, args[0])
    else:
        arrays = [args[0]]

    nditer = make_nditer_cls(nditerty)(context, builder)
    nditer.init_specific(context, builder, arrtys, arrays)

    res = nditer._getvalue()
    return impl_ret_borrowed(context, builder, nditerty, res)


@lower_builtin('iternext', types.NumpyNdIterType)
@iternext_impl(RefType.BORROWED)
def iternext_numpy_nditer2(context, builder, sig, args, result):
    [nditerty] = sig.args
    [nditer] = args

    nditer = make_nditer_cls(nditerty)(context, builder, value=nditer)
    nditer.iternext_specific(context, builder, result)


# ------------------------------------------------------------------------------
# Numpy array constructors

def _empty_nd_impl(context, builder, arrtype, shapes):
    """Utility function used for allocating a new array during LLVM code
    generation (lowering).  Given a target context, builder, array
    type, and a tuple or list of lowered dimension sizes, returns a
    LLVM value pointing at a Numba runtime allocated array.
    """
    arycls = make_array(arrtype)
    ary = arycls(context, builder)

    datatype = context.get_data_type(arrtype.dtype)
    itemsize = context.get_constant(types.intp, get_itemsize(context, arrtype))

    # compute array length
    arrlen = context.get_constant(types.intp, 1)
    overflow = Constant(ir.IntType(1), 0)
    for s in shapes:
        arrlen_mult = builder.smul_with_overflow(arrlen, s)
        arrlen = builder.extract_value(arrlen_mult, 0)
        overflow = builder.or_(
            overflow, builder.extract_value(arrlen_mult, 1)
        )

    if arrtype.ndim == 0:
        strides = ()
    elif arrtype.layout == 'C':
        strides = [itemsize]
        for dimension_size in reversed(shapes[1:]):
            strides.append(builder.mul(strides[-1], dimension_size))
        strides = tuple(reversed(strides))
    elif arrtype.layout == 'F':
        strides = [itemsize]
        for dimension_size in shapes[:-1]:
            strides.append(builder.mul(strides[-1], dimension_size))
        strides = tuple(strides)
    else:
        raise NotImplementedError(
            "Don't know how to allocate array with layout '{0}'.".format(
                arrtype.layout))

    # Check overflow, numpy also does this after checking order
    allocsize_mult = builder.smul_with_overflow(arrlen, itemsize)
    allocsize = builder.extract_value(allocsize_mult, 0)
    overflow = builder.or_(overflow, builder.extract_value(allocsize_mult, 1))

    with builder.if_then(overflow, likely=False):
        # Raise same error as numpy, see:
        # https://github.com/numpy/numpy/blob/2a488fe76a0f732dc418d03b452caace161673da/numpy/core/src/multiarray/ctors.c#L1095-L1101    # noqa: E501
        context.call_conv.return_user_exc(
            builder, ValueError,
            ("array is too big; `arr.size * arr.dtype.itemsize` is larger than"
             " the maximum possible size.",)
        )

    dtype = arrtype.dtype
    align_val = context.get_preferred_array_alignment(dtype)
    align = context.get_constant(types.uint32, align_val)
    args = (context.get_dummy_value(), allocsize, align)

    mip = types.MemInfoPointer(types.voidptr)
    arytypeclass = types.TypeRef(type(arrtype))
    argtypes = signature(mip, arytypeclass, types.intp, types.uint32)

    meminfo = context.compile_internal(builder, _call_allocator, argtypes, args)
    data = context.nrt.meminfo_data(builder, meminfo)

    intp_t = context.get_value_type(types.intp)
    shape_array = cgutils.pack_array(builder, shapes, ty=intp_t)
    strides_array = cgutils.pack_array(builder, strides, ty=intp_t)

    populate_array(ary,
                   data=builder.bitcast(data, datatype.as_pointer()),
                   shape=shape_array,
                   strides=strides_array,
                   itemsize=itemsize,
                   meminfo=meminfo)

    return ary


@overload_classmethod(types.Array, "_allocate")
def _ol_array_allocate(cls, allocsize, align):
    """Implements a Numba-only default target (cpu) classmethod on the array
    type.
    """
    def impl(cls, allocsize, align):
        return intrin_alloc(allocsize, align)
    return impl


def _call_allocator(arrtype, size, align):
    """Trampoline to call the intrinsic used for allocation
    """
    return arrtype._allocate(size, align)


@intrinsic
def intrin_alloc(typingctx, allocsize, align):
    """Intrinsic to call into the allocator for Array
    """
    def codegen(context, builder, signature, args):
        [allocsize, align] = args
        meminfo = context.nrt.meminfo_alloc_aligned(builder, allocsize, align)
        return meminfo

    mip = types.MemInfoPointer(types.voidptr)    # return untyped pointer
    sig = signature(mip, allocsize, align)
    return sig, codegen


def _parse_shape(context, builder, ty, val):
    """
    Parse the shape argument to an array constructor.
    """
    def safecast_intp(context, builder, src_t, src):
        """Cast src to intp only if value can be maintained"""
        intp_t = context.get_value_type(types.intp)
        intp_width = intp_t.width
        intp_ir = ir.IntType(intp_width)
        maxval = Constant(intp_ir, ((1 << intp_width - 1) - 1))
        if src_t.width < intp_width:
            res = builder.sext(src, intp_ir)
        elif src_t.width >= intp_width:
            is_larger = builder.icmp_signed(">", src, maxval)
            with builder.if_then(is_larger, likely=False):
                context.call_conv.return_user_exc(
                    builder, ValueError,
                    ("Cannot safely convert value to intp",)
                )
            if src_t.width > intp_width:
                res = builder.trunc(src, intp_ir)
            else:
                res = src
        return res

    if isinstance(ty, types.Integer):
        ndim = 1
        passed_shapes = [context.cast(builder, val, ty, types.intp)]
    else:
        assert isinstance(ty, types.BaseTuple)
        ndim = ty.count
        passed_shapes = cgutils.unpack_tuple(builder, val, count=ndim)

    shapes = []
    for s in passed_shapes:
        shapes.append(safecast_intp(context, builder, s.type, s))

    zero = context.get_constant_generic(builder, types.intp, 0)
    for dim in range(ndim):
        is_neg = builder.icmp_signed('<', shapes[dim], zero)
        with cgutils.if_unlikely(builder, is_neg):
            context.call_conv.return_user_exc(
                builder, ValueError, ("negative dimensions not allowed",)
            )

    return shapes


def _parse_empty_args(context, builder, sig, args):
    """
    Parse the arguments of a np.empty(), np.zeros() or np.ones() call.
    """
    arrshapetype = sig.args[0]
    arrshape = args[0]
    arrtype = sig.return_type
    return arrtype, _parse_shape(context, builder, arrshapetype, arrshape)


def _parse_empty_like_args(context, builder, sig, args):
    """
    Parse the arguments of a np.empty_like(), np.zeros_like() or
    np.ones_like() call.
    """
    arytype = sig.args[0]
    if isinstance(arytype, types.Array):
        ary = make_array(arytype)(context, builder, value=args[0])
        shapes = cgutils.unpack_tuple(builder, ary.shape, count=arytype.ndim)
        return sig.return_type, shapes
    else:
        return sig.return_type, ()


def _check_const_str_dtype(fname, dtype):
    if isinstance(dtype, types.UnicodeType):
        msg = f"If np.{fname} dtype is a string it must be a string constant."
        raise errors.TypingError(msg)


@intrinsic
def numpy_empty_nd(tyctx, ty_shape, ty_dtype, ty_retty_ref):
    ty_retty = ty_retty_ref.instance_type
    sig = ty_retty(ty_shape, ty_dtype, ty_retty_ref)

    def codegen(cgctx, builder, sig, llargs):
        arrtype, shapes = _parse_empty_args(cgctx, builder, sig, llargs)
        ary = _empty_nd_impl(cgctx, builder, arrtype, shapes)
        return ary._getvalue()
    return sig, codegen


@overload(np.empty)
def ol_np_empty(shape, dtype=float):
    _check_const_str_dtype("empty", dtype)
    if (dtype is float or
        (isinstance(dtype, types.Function) and dtype.typing_key is float) or
            is_nonelike(dtype)): #default
        nb_dtype = types.double
    else:
        nb_dtype = ty_parse_dtype(dtype)

    ndim = ty_parse_shape(shape)
    if nb_dtype is not None and ndim is not None:
        retty = types.Array(dtype=nb_dtype, ndim=ndim, layout='C')

        def impl(shape, dtype=float):
            return numpy_empty_nd(shape, dtype, retty)
        return impl
    else:
        msg = f"Cannot parse input types to function np.empty({shape}, {dtype})"
        raise errors.TypingError(msg)


@intrinsic
def numpy_empty_like_nd(tyctx, ty_prototype, ty_dtype, ty_retty_ref):
    ty_retty = ty_retty_ref.instance_type
    sig = ty_retty(ty_prototype, ty_dtype, ty_retty_ref)

    def codegen(cgctx, builder, sig, llargs):
        arrtype, shapes = _parse_empty_like_args(cgctx, builder, sig, llargs)
        ary = _empty_nd_impl(cgctx, builder, arrtype, shapes)
        return ary._getvalue()
    return sig, codegen


@overload(np.empty_like)
def ol_np_empty_like(arr, dtype=None):
    _check_const_str_dtype("empty_like", dtype)
    if not is_nonelike(dtype):
        nb_dtype = ty_parse_dtype(dtype)
    elif isinstance(arr, types.Array):
        nb_dtype = arr.dtype
    else:
        nb_dtype = arr
    if nb_dtype is not None:
        if isinstance(arr, types.Array):
            layout = arr.layout if arr.layout != 'A' else 'C'
            retty = arr.copy(dtype=nb_dtype, layout=layout, readonly=False)
        else:
            retty = types.Array(nb_dtype, 0, 'C')
    else:
        msg = ("Cannot parse input types to function "
               f"np.empty_like({arr}, {dtype})")
        raise errors.TypingError(msg)

    def impl(arr, dtype=None):
        return numpy_empty_like_nd(arr, dtype, retty)
    return impl


@intrinsic
def _zero_fill_array_method(tyctx, self):
    sig = types.none(self)

    def codegen(cgctx, builder, sig, llargs):
        ary = make_array(sig.args[0])(cgctx, builder, llargs[0])
        cgutils.memset(builder, ary.data, builder.mul(ary.itemsize, ary.nitems),
                       0)
    return sig, codegen


@overload_method(types.Array, '_zero_fill')
def ol_array_zero_fill(self):
    """Adds a `._zero_fill` method to zero fill an array using memset."""
    def impl(self):
        _zero_fill_array_method(self)
    return impl


@overload(np.zeros)
def ol_np_zeros(shape, dtype=float):
    _check_const_str_dtype("zeros", dtype)

    def impl(shape, dtype=float):
        arr = np.empty(shape, dtype=dtype)
        arr._zero_fill()
        return arr
    return impl


@overload(np.zeros_like)
def ol_np_zeros_like(a, dtype=None):
    _check_const_str_dtype("zeros_like", dtype)

    # NumPy uses 'a' as the arg name for the array-like
    def impl(a, dtype=None):
        arr = np.empty_like(a, dtype=dtype)
        arr._zero_fill()
        return arr
    return impl


@overload(np.ones_like)
def ol_np_ones_like(a, dtype=None):
    _check_const_str_dtype("ones_like", dtype)

    # NumPy uses 'a' as the arg name for the array-like
    def impl(a, dtype=None):
        arr = np.empty_like(a, dtype=dtype)
        arr_flat = arr.flat
        for idx in range(len(arr_flat)):
            arr_flat[idx] = 1
        return arr
    return impl


@overload(np.full)
def impl_np_full(shape, fill_value, dtype=None):
    _check_const_str_dtype("full", dtype)
    if not is_nonelike(dtype):
        nb_dtype = ty_parse_dtype(dtype)
    else:
        nb_dtype = fill_value

    def full(shape, fill_value, dtype=None):
        arr = np.empty(shape, nb_dtype)
        arr_flat = arr.flat
        for idx in range(len(arr_flat)):
            arr_flat[idx] = fill_value
        return arr
    return full


@overload(np.full_like)
def impl_np_full_like(a, fill_value, dtype=None):
    _check_const_str_dtype("full_like", dtype)

    def full_like(a, fill_value, dtype=None):
        arr = np.empty_like(a, dtype)
        arr_flat = arr.flat
        for idx in range(len(arr_flat)):
            arr_flat[idx] = fill_value
        return arr

    return full_like


@overload(np.ones)
def ol_np_ones(shape, dtype=None):
    # for some reason the NumPy default for dtype is None in the source but
    # ends up as np.float64 by definition.
    _check_const_str_dtype("ones", dtype)

    def impl(shape, dtype=None):
        arr = np.empty(shape, dtype=dtype)
        arr_flat = arr.flat
        for idx in range(len(arr_flat)):
            arr_flat[idx] = 1
        return arr
    return impl


@overload(np.identity)
def impl_np_identity(n, dtype=None):
    _check_const_str_dtype("identity", dtype)
    if not is_nonelike(dtype):
        nb_dtype = ty_parse_dtype(dtype)
    else:
        nb_dtype = types.double

    def identity(n, dtype=None):
        arr = np.zeros((n, n), nb_dtype)
        for i in range(n):
            arr[i, i] = 1
        return arr
    return identity


def _eye_none_handler(N, M):
    pass


@extending.overload(_eye_none_handler)
def _eye_none_handler_impl(N, M):
    if isinstance(M, types.NoneType):
        def impl(N, M):
            return N
    else:
        def impl(N, M):
            return M
    return impl


@extending.overload(np.eye)
def numpy_eye(N, M=None, k=0, dtype=float):

    if dtype is None or isinstance(dtype, types.NoneType):
        dt = np.dtype(float)
    elif isinstance(dtype, (types.DTypeSpec, types.Number)):
        # dtype or instance of dtype
        dt = as_dtype(getattr(dtype, 'dtype', dtype))
    else:
        dt = np.dtype(dtype)

    def impl(N, M=None, k=0, dtype=float):
        _M = _eye_none_handler(N, M)
        arr = np.zeros((N, _M), dt)
        if k >= 0:
            d = min(N, _M - k)
            for i in range(d):
                arr[i, i + k] = 1
        else:
            d = min(N + k, _M)
            for i in range(d):
                arr[i - k, i] = 1
        return arr
    return impl


@overload(np.diag)
def impl_np_diag(v, k=0):
    if not type_can_asarray(v):
        raise errors.TypingError('The argument "v" must be array-like')

    if isinstance(v, types.Array):
        if v.ndim not in (1, 2):
            raise errors.NumbaTypeError("Input must be 1- or 2-d.")

        def diag_impl(v, k=0):
            if v.ndim == 1:
                s = v.shape
                n = s[0] + abs(k)
                ret = np.zeros((n, n), v.dtype)
                if k >= 0:
                    for i in range(n - k):
                        ret[i, k + i] = v[i]
                else:
                    for i in range(n + k):
                        ret[i - k, i] = v[i]
                return ret
            else:  # 2-d
                rows, cols = v.shape
                if k < 0:
                    rows = rows + k
                if k > 0:
                    cols = cols - k
                n = max(min(rows, cols), 0)
                ret = np.empty(n, v.dtype)
                if k >= 0:
                    for i in range(n):
                        ret[i] = v[i, k + i]
                else:
                    for i in range(n):
                        ret[i] = v[i - k, i]
                return ret
        return diag_impl


@overload(np.indices)
def numpy_indices(dimensions):
    if not isinstance(dimensions, types.UniTuple):
        msg = 'The argument "dimensions" must be a tuple of integers'
        raise errors.TypingError(msg)

    if not isinstance(dimensions.dtype, types.Integer):
        msg = 'The argument "dimensions" must be a tuple of integers'
        raise errors.TypingError(msg)

    N = len(dimensions)
    shape = (1,) * N

    def impl(dimensions):
        res = np.empty((N,) + dimensions, dtype=np.int64)
        i = 0
        for dim in dimensions:
            idx = np.arange(dim, dtype=np.int64).reshape(
                tuple_setitem(shape, i, dim)
            )
            res[i] = idx
            i += 1

        return res

    return impl


@overload(np.diagflat)
def numpy_diagflat(v, k=0):
    if not type_can_asarray(v):
        msg = 'The argument "v" must be array-like'
        raise errors.TypingError(msg)

    if not isinstance(k, (int, types.Integer)):
        msg = 'The argument "k" must be an integer'
        raise errors.TypingError(msg)

    def impl(v, k=0):
        v = np.asarray(v)
        v = v.ravel()
        s = len(v)
        abs_k = abs(k)
        n = s + abs_k
        res = np.zeros((n, n), v.dtype)
        i = np.maximum(0, -k)
        j = np.maximum(0, k)
        for t in range(s):
            res[i + t, j + t] = v[t]

        return res

    return impl


@overload(np.take)
@overload_method(types.Array, 'take')
def numpy_take(a, indices):

    if isinstance(a, types.Array) and isinstance(indices, types.Integer):
        def take_impl(a, indices):
            if indices > (a.size - 1) or indices < -a.size:
                raise IndexError("Index out of bounds")
            return a.ravel()[indices]
        return take_impl

    if all(isinstance(arg, types.Array) for arg in [a, indices]):
        F_order = indices.layout == 'F'

        def take_impl(a, indices):
            ret = np.empty(indices.size, dtype=a.dtype)
            if F_order:
                walker = indices.copy()  # get C order
            else:
                walker = indices
            it = np.nditer(walker)
            i = 0
            flat = a.ravel()
            for x in it:
                if x > (a.size - 1) or x < -a.size:
                    raise IndexError("Index out of bounds")
                ret[i] = flat[x]
                i = i + 1
            return ret.reshape(indices.shape)
        return take_impl

    if isinstance(a, types.Array) and \
            isinstance(indices, (types.List, types.BaseTuple)):
        def take_impl(a, indices):
            convert = np.array(indices)
            ret = np.empty(convert.size, dtype=a.dtype)
            it = np.nditer(convert)
            i = 0
            flat = a.ravel()
            for x in it:
                if x > (a.size - 1) or x < -a.size:
                    raise IndexError("Index out of bounds")
                ret[i] = flat[x]
                i = i + 1
            return ret.reshape(convert.shape)
        return take_impl


def _arange_dtype(*args):
    bounds = [a for a in args if not isinstance(a, types.NoneType)]

    if any(isinstance(a, types.Complex) for a in bounds):
        dtype = types.complex128
    elif any(isinstance(a, types.Float) for a in bounds):
        dtype = types.float64
    else:
        # `np.arange(10).dtype` is always `np.dtype(int)`, aka `np.int_`, which
        # in all released versions of numpy corresponds to the C `long` type.
        # Windows 64 is broken by default here because Numba (as of 0.47) does
        # not differentiate between Python and NumPy integers, so a `typeof(1)`
        # on w64 is `int64`, i.e. `intp`. This means an arange(<some int>) will
        # be typed as arange(int64) and the following will yield int64 opposed
        # to int32. Example: without a load of analysis to work out of the args
        # were wrapped in NumPy int*() calls it's not possible to detect the
        # difference between `np.arange(10)` and `np.arange(np.int64(10)`.
        NPY_TY = getattr(types, "int%s" % (8 * np.dtype(int).itemsize))

        # unliteral these types such that `max` works.
        unliteral_bounds = [types.unliteral(x) for x in bounds]
        dtype = max(unliteral_bounds + [NPY_TY,])

    return dtype


@overload(np.arange)
def np_arange(start, stop=None, step=None, dtype=None):
    if isinstance(stop, types.Optional):
        stop = stop.type
    if isinstance(step, types.Optional):
        step = step.type
    if isinstance(dtype, types.Optional):
        dtype = dtype.type

    if stop is None:
        stop = types.none
    if step is None:
        step = types.none
    if dtype is None:
        dtype = types.none

    if (not isinstance(start, types.Number) or
        not isinstance(stop, (types.NoneType, types.Number)) or
        not isinstance(step, (types.NoneType, types.Number)) or
            not isinstance(dtype, (types.NoneType, types.DTypeSpec))):

        return

    if isinstance(dtype, types.NoneType):
        true_dtype = _arange_dtype(start, stop, step)
    else:
        true_dtype = dtype.dtype

    use_complex = any([isinstance(x, types.Complex)
                       for x in (start, stop, step)])

    start_value = getattr(start, "literal_value", None)
    stop_value = getattr(stop, "literal_value", None)
    step_value = getattr(step, "literal_value", None)

    def impl(start, stop=None, step=None, dtype=None):
        # Allow for improved performance if given literal arguments.
        lit_start = start_value if start_value is not None else start
        lit_stop = stop_value if stop_value is not None else stop
        lit_step = step_value if step_value is not None else step

        _step = lit_step if lit_step is not None else 1
        if lit_stop is None:
            _start, _stop = 0, lit_start
        else:
            _start, _stop = lit_start, lit_stop

        if _step == 0:
            raise ValueError("Maximum allowed size exceeded")

        nitems_c = (_stop - _start) / _step
        nitems_r = int(math.ceil(nitems_c.real))

        # Binary operator needed for compiler branch pruning.
        if use_complex is True:
            nitems_i = int(math.ceil(nitems_c.imag))
            nitems = max(min(nitems_i, nitems_r), 0)
        else:
            nitems = max(nitems_r, 0)
        arr = np.empty(nitems, true_dtype)
        val = _start
        for i in range(nitems):
            arr[i] = val + (i * _step)
        return arr

    return impl


@overload(np.linspace)
def numpy_linspace(start, stop, num=50):
    if not all(isinstance(arg, types.Number) for arg in [start, stop]):
        return

    if not isinstance(num, (int, types.Integer)):
        msg = 'The argument "num" must be an integer'
        raise errors.TypingError(msg)

    if any(isinstance(arg, types.Complex) for arg in [start, stop]):
        dtype = types.complex128
    else:
        dtype = types.float64

    # Implementation based on https://github.com/numpy/numpy/blob/v1.20.0/numpy/core/function_base.py#L24 # noqa: E501
    def linspace(start, stop, num=50):
        arr = np.empty(num, dtype)
        # The multiply by 1.0 mirrors
        # https://github.com/numpy/numpy/blob/v1.20.0/numpy/core/function_base.py#L125-L128  # noqa: E501
        # the side effect of this is important... start and stop become the same
        # type as `dtype` i.e. 64/128 bits wide (float/complex). This is
        # important later when used in the `np.divide`.
        start = start * 1.0
        stop = stop * 1.0
        if num == 0:
            return arr
        div = num - 1
        if div > 0:
            delta = stop - start
            step = np.divide(delta, div)
            for i in range(0, num):
                arr[i] = start + (i * step)
        else:
            arr[0] = start
        if num > 1:
            arr[-1] = stop
        return arr
    return linspace


def _array_copy(context, builder, sig, args):
    """
    Array copy.
    """
    arytype = sig.args[0]
    ary = make_array(arytype)(context, builder, value=args[0])
    shapes = cgutils.unpack_tuple(builder, ary.shape)

    rettype = sig.return_type
    ret = _empty_nd_impl(context, builder, rettype, shapes)

    src_data = ary.data
    dest_data = ret.data

    assert rettype.layout in "CF"
    if arytype.layout == rettype.layout:
        # Fast path: memcpy
        cgutils.raw_memcpy(builder, dest_data, src_data, ary.nitems,
                           ary.itemsize, align=1)

    else:
        src_strides = cgutils.unpack_tuple(builder, ary.strides)
        dest_strides = cgutils.unpack_tuple(builder, ret.strides)
        intp_t = context.get_value_type(types.intp)

        with cgutils.loop_nest(builder, shapes, intp_t) as indices:
            src_ptr = cgutils.get_item_pointer2(context, builder, src_data,
                                                shapes, src_strides,
                                                arytype.layout, indices)
            dest_ptr = cgutils.get_item_pointer2(context, builder, dest_data,
                                                 shapes, dest_strides,
                                                 rettype.layout, indices)
            builder.store(builder.load(src_ptr), dest_ptr)

    return impl_ret_new_ref(context, builder, sig.return_type, ret._getvalue())


@intrinsic
def _array_copy_intrinsic(typingctx, a):
    assert isinstance(a, types.Array)
    layout = 'F' if a.layout == 'F' else 'C'
    ret = a.copy(layout=layout, readonly=False)
    sig = ret(a)
    return sig, _array_copy


@lower_builtin("array.copy", types.Array)
def array_copy(context, builder, sig, args):
    return _array_copy(context, builder, sig, args)


@overload(np.copy)
def impl_numpy_copy(a):
    if isinstance(a, types.Array):
        def numpy_copy(a):
            return _array_copy_intrinsic(a)
    return numpy_copy


def _as_layout_array(context, builder, sig, args, output_layout):
    """
    Common logic for layout conversion function;
    e.g. ascontiguousarray and asfortranarray
    """
    retty = sig.return_type
    aryty = sig.args[0]
    assert retty.layout == output_layout, 'return-type has incorrect layout'

    if aryty.ndim == 0:
        # 0-dim input => asfortranarray() returns a 1-dim array
        assert retty.ndim == 1
        ary = make_array(aryty)(context, builder, value=args[0])
        ret = make_array(retty)(context, builder)

        shape = context.get_constant_generic(
            builder, types.UniTuple(types.intp, 1), (1,),
        )
        strides = context.make_tuple(builder,
                                     types.UniTuple(types.intp, 1),
                                     (ary.itemsize,))
        populate_array(ret, ary.data, shape, strides, ary.itemsize,
                       ary.meminfo, ary.parent)
        return impl_ret_borrowed(context, builder, retty, ret._getvalue())

    elif (retty.layout == aryty.layout
            or (aryty.ndim == 1 and aryty.layout in 'CF')):
        # 1-dim contiguous input => return the same array
        return impl_ret_borrowed(context, builder, retty, args[0])

    else:
        if aryty.layout == 'A':
            # There's still chance the array is in contiguous layout,
            # just that we don't know at compile time.
            # We can do a runtime check.

            # Prepare and call is_contiguous or is_fortran
            assert output_layout in 'CF'
            check_func = is_contiguous if output_layout == 'C' else is_fortran
            is_contig = _call_contiguous_check(check_func,
                                               context,
                                               builder,
                                               aryty,
                                               args[0])
            with builder.if_else(is_contig) as (then, orelse):
                # If the array is already contiguous, just return it
                with then:
                    out_then = impl_ret_borrowed(context, builder, retty,
                                                 args[0])
                    then_blk = builder.block
                # Otherwise, copy to a new contiguous region
                with orelse:
                    out_orelse = _array_copy(context, builder, sig, args)
                    orelse_blk = builder.block
            # Phi node for the return value
            ret_phi = builder.phi(out_then.type)
            ret_phi.add_incoming(out_then, then_blk)
            ret_phi.add_incoming(out_orelse, orelse_blk)
            return ret_phi

        else:
            # Return a copy with the right layout
            return _array_copy(context, builder, sig, args)


@intrinsic
def _as_layout_array_intrinsic(typingctx, a, output_layout):
    if not isinstance(output_layout, types.StringLiteral):
        raise errors.RequireLiteralValue(output_layout)

    ret = a.copy(layout=output_layout.literal_value, ndim=max(a.ndim, 1))
    sig = ret(a, output_layout)

    return sig, lambda c, b, s, a: _as_layout_array(
        c, b, s, a, output_layout=output_layout.literal_value)


@overload(np.ascontiguousarray)
def array_ascontiguousarray(a):
    if not type_can_asarray(a):
        raise errors.TypingError('The argument "a" must be array-like')

    if isinstance(a, (types.Number, types.Boolean,)):
        def impl(a):
            return np.ascontiguousarray(np.array(a))
    elif isinstance(a, types.Array):
        def impl(a):
            return _as_layout_array_intrinsic(a, 'C')
    return impl


@overload(np.asfortranarray)
def array_asfortranarray(a):
    if not type_can_asarray(a):
        raise errors.TypingError('The argument "a" must be array-like')

    if isinstance(a, (types.Number, types.Boolean,)):
        def impl(a):
            return np.asfortranarray(np.array(a))
        return impl
    elif isinstance(a, types.Array):
        def impl(a):
            return _as_layout_array_intrinsic(a, 'F')
        return impl


@lower_builtin("array.astype", types.Array, types.DTypeSpec)
@lower_builtin("array.astype", types.Array, types.StringLiteral)
def array_astype(context, builder, sig, args):
    arytype = sig.args[0]
    ary = make_array(arytype)(context, builder, value=args[0])
    shapes = cgutils.unpack_tuple(builder, ary.shape)

    rettype = sig.return_type
    ret = _empty_nd_impl(context, builder, rettype, shapes)

    src_data = ary.data
    dest_data = ret.data

    src_strides = cgutils.unpack_tuple(builder, ary.strides)
    dest_strides = cgutils.unpack_tuple(builder, ret.strides)
    intp_t = context.get_value_type(types.intp)

    with cgutils.loop_nest(builder, shapes, intp_t) as indices:
        src_ptr = cgutils.get_item_pointer2(context, builder, src_data,
                                            shapes, src_strides,
                                            arytype.layout, indices)
        dest_ptr = cgutils.get_item_pointer2(context, builder, dest_data,
                                             shapes, dest_strides,
                                             rettype.layout, indices)
        item = load_item(context, builder, arytype, src_ptr)
        item = context.cast(builder, item, arytype.dtype, rettype.dtype)
        store_item(context, builder, rettype, item, dest_ptr)

    return impl_ret_new_ref(context, builder, sig.return_type, ret._getvalue())


@intrinsic
def np_frombuffer(typingctx, buffer, dtype, retty):
    ty = retty.instance_type
    sig = ty(buffer, dtype, retty)

    def codegen(context, builder, sig, args):
        bufty = sig.args[0]
        aryty = sig.return_type

        buf = make_array(bufty)(context, builder, value=args[0])
        out_ary_ty = make_array(aryty)
        out_ary = out_ary_ty(context, builder)
        out_datamodel = out_ary._datamodel

        itemsize = get_itemsize(context, aryty)
        ll_itemsize = Constant(buf.itemsize.type, itemsize)
        nbytes = builder.mul(buf.nitems, buf.itemsize)

        # Check that the buffer size is compatible
        rem = builder.srem(nbytes, ll_itemsize)
        is_incompatible = cgutils.is_not_null(builder, rem)
        with builder.if_then(is_incompatible, likely=False):
            msg = "buffer size must be a multiple of element size"
            context.call_conv.return_user_exc(builder, ValueError, (msg,))

        shape = cgutils.pack_array(builder, [builder.sdiv(nbytes, ll_itemsize)])
        strides = cgutils.pack_array(builder, [ll_itemsize])
        data = builder.bitcast(
            buf.data, context.get_value_type(out_datamodel.get_type('data'))
        )

        populate_array(out_ary,
                       data=data,
                       shape=shape,
                       strides=strides,
                       itemsize=ll_itemsize,
                       meminfo=buf.meminfo,
                       parent=buf.parent,)

        res = out_ary._getvalue()
        return impl_ret_borrowed(context, builder, sig.return_type, res)
    return sig, codegen


@overload(np.frombuffer)
def impl_np_frombuffer(buffer, dtype=float):
    _check_const_str_dtype("frombuffer", dtype)

    if not isinstance(buffer, types.Buffer) or buffer.layout != 'C':
        msg = f'Argument "buffer" must be buffer-like. Got {buffer}'
        raise errors.TypingError(msg)

    if (dtype is float or
        (isinstance(dtype, types.Function) and dtype.typing_key is float) or
            is_nonelike(dtype)): #default
        nb_dtype = types.double
    else:
        nb_dtype = ty_parse_dtype(dtype)

    if nb_dtype is not None:
        retty = types.Array(dtype=nb_dtype, ndim=1, layout='C',
                            readonly=not buffer.mutable)
    else:
        msg = ("Cannot parse input types to function "
               f"np.frombuffer({buffer}, {dtype})")
        raise errors.TypingError(msg)

    def impl(buffer, dtype=float):
        return np_frombuffer(buffer, dtype, retty)
    return impl


@overload(carray)
def impl_carray(ptr, shape, dtype=None):
    if is_nonelike(dtype):
        intrinsic_cfarray = get_cfarray_intrinsic('C', None)

        def impl(ptr, shape, dtype=None):
            return intrinsic_cfarray(ptr, shape)
        return impl
    elif isinstance(dtype, types.DTypeSpec):
        intrinsic_cfarray = get_cfarray_intrinsic('C', dtype)

        def impl(ptr, shape, dtype=None):
            return intrinsic_cfarray(ptr, shape)
        return impl


@overload(farray)
def impl_farray(ptr, shape, dtype=None):
    if is_nonelike(dtype):
        intrinsic_cfarray = get_cfarray_intrinsic('F', None)

        def impl(ptr, shape, dtype=None):
            return intrinsic_cfarray(ptr, shape)
        return impl
    elif isinstance(dtype, types.DTypeSpec):
        intrinsic_cfarray = get_cfarray_intrinsic('F', dtype)

        def impl(ptr, shape, dtype=None):
            return intrinsic_cfarray(ptr, shape)
        return impl


def get_cfarray_intrinsic(layout, dtype_):
    @intrinsic
    def intrinsic_cfarray(typingctx, ptr, shape):
        if ptr is types.voidptr:
            ptr_dtype = None
        elif isinstance(ptr, types.CPointer):
            ptr_dtype = ptr.dtype
        else:
            msg = f"pointer argument expected, got '{ptr}'"
            raise errors.NumbaTypeError(msg)

        if dtype_ is None:
            if ptr_dtype is None:
                msg = "explicit dtype required for void* argument"
                raise errors.NumbaTypeError(msg)
            dtype = ptr_dtype
        elif isinstance(dtype_, types.DTypeSpec):
            dtype = dtype_.dtype
            if ptr_dtype is not None and dtype != ptr_dtype:
                msg = f"mismatching dtype '{dtype}' for pointer type '{ptr}'"
                raise errors.NumbaTypeError(msg)
        else:
            msg = f"invalid dtype spec '{dtype_}'"
            raise errors.NumbaTypeError(msg)

        ndim = ty_parse_shape(shape)
        if ndim is None:
            msg = f"invalid shape '{shape}'"
            raise errors.NumbaTypeError(msg)

        retty = types.Array(dtype, ndim, layout)
        sig = signature(retty, ptr, shape)
        return sig, np_cfarray
    return intrinsic_cfarray


def np_cfarray(context, builder, sig, args):
    """
    numba.numpy_support.carray(...) and
    numba.numpy_support.farray(...).
    """
    ptrty, shapety = sig.args[:2]
    ptr, shape = args[:2]

    aryty = sig.return_type
    assert aryty.layout in 'CF'

    out_ary = make_array(aryty)(context, builder)

    itemsize = get_itemsize(context, aryty)
    ll_itemsize = cgutils.intp_t(itemsize)

    if isinstance(shapety, types.BaseTuple):
        shapes = cgutils.unpack_tuple(builder, shape)
    else:
        shapety = (shapety,)
        shapes = (shape,)
    shapes = [context.cast(builder, value, fromty, types.intp)
              for fromty, value in zip(shapety, shapes)]

    off = ll_itemsize
    strides = []
    if aryty.layout == 'F':
        for s in shapes:
            strides.append(off)
            off = builder.mul(off, s)
    else:
        for s in reversed(shapes):
            strides.append(off)
            off = builder.mul(off, s)
        strides.reverse()

    data = builder.bitcast(ptr,
                           context.get_data_type(aryty.dtype).as_pointer())

    populate_array(out_ary,
                   data=data,
                   shape=shapes,
                   strides=strides,
                   itemsize=ll_itemsize,
                   # Array is not memory-managed
                   meminfo=None,
                   )

    res = out_ary._getvalue()
    return impl_ret_new_ref(context, builder, sig.return_type, res)


def _get_seq_size(context, builder, seqty, seq):
    if isinstance(seqty, types.BaseTuple):
        return context.get_constant(types.intp, len(seqty))
    elif isinstance(seqty, types.Sequence):
        len_impl = context.get_function(len, signature(types.intp, seqty,))
        return len_impl(builder, (seq,))
    else:
        assert 0


def _get_borrowing_getitem(context, seqty):
    """
    Return a getitem() implementation that doesn't incref its result.
    """
    retty = seqty.dtype
    getitem_impl = context.get_function(operator.getitem,
                                        signature(retty, seqty, types.intp))

    def wrap(builder, args):
        ret = getitem_impl(builder, args)
        if context.enable_nrt:
            context.nrt.decref(builder, retty, ret)
        return ret

    return wrap


def compute_sequence_shape(context, builder, ndim, seqty, seq):
    """
    Compute the likely shape of a nested sequence (possibly 0d).
    """
    intp_t = context.get_value_type(types.intp)
    zero = Constant(intp_t, 0)

    def get_first_item(seqty, seq):
        if isinstance(seqty, types.BaseTuple):
            if len(seqty) == 0:
                return None, None
            else:
                return seqty[0], builder.extract_value(seq, 0)
        else:
            getitem_impl = _get_borrowing_getitem(context, seqty)
            return seqty.dtype, getitem_impl(builder, (seq, zero))

    # Compute shape by traversing the first element of each nested
    # sequence
    shapes = []
    innerty, inner = seqty, seq

    for i in range(ndim):
        if i > 0:
            innerty, inner = get_first_item(innerty, inner)
        shapes.append(_get_seq_size(context, builder, innerty, inner))

    return tuple(shapes)


def check_sequence_shape(context, builder, seqty, seq, shapes):
    """
    Check the nested sequence matches the given *shapes*.
    """

    def _fail():
        context.call_conv.return_user_exc(builder, ValueError,
                                          ("incompatible sequence shape",))

    def check_seq_size(seqty, seq, shapes):
        if len(shapes) == 0:
            return

        size = _get_seq_size(context, builder, seqty, seq)
        expected = shapes[0]
        mismatch = builder.icmp_signed('!=', size, expected)
        with builder.if_then(mismatch, likely=False):
            _fail()

        if len(shapes) == 1:
            return

        if isinstance(seqty, types.Sequence):
            getitem_impl = _get_borrowing_getitem(context, seqty)
            with cgutils.for_range(builder, size) as loop:
                innerty = seqty.dtype
                inner = getitem_impl(builder, (seq, loop.index))
                check_seq_size(innerty, inner, shapes[1:])

        elif isinstance(seqty, types.BaseTuple):
            for i in range(len(seqty)):
                innerty = seqty[i]
                inner = builder.extract_value(seq, i)
                check_seq_size(innerty, inner, shapes[1:])

        else:
            assert 0, seqty

    check_seq_size(seqty, seq, shapes)


def assign_sequence_to_array(context, builder, data, shapes, strides,
                             arrty, seqty, seq):
    """
    Assign a nested sequence contents to an array.  The shape must match
    the sequence's structure.
    """

    def assign_item(indices, valty, val):
        ptr = cgutils.get_item_pointer2(context, builder, data, shapes, strides,
                                        arrty.layout, indices, wraparound=False)
        val = context.cast(builder, val, valty, arrty.dtype)
        store_item(context, builder, arrty, val, ptr)

    def assign(seqty, seq, shapes, indices):
        if len(shapes) == 0:
            assert not isinstance(seqty, (types.Sequence, types.BaseTuple))
            assign_item(indices, seqty, seq)
            return

        size = shapes[0]

        if isinstance(seqty, types.Sequence):
            getitem_impl = _get_borrowing_getitem(context, seqty)
            with cgutils.for_range(builder, size) as loop:
                innerty = seqty.dtype
                inner = getitem_impl(builder, (seq, loop.index))
                assign(innerty, inner, shapes[1:], indices + (loop.index,))

        elif isinstance(seqty, types.BaseTuple):
            for i in range(len(seqty)):
                innerty = seqty[i]
                inner = builder.extract_value(seq, i)
                index = context.get_constant(types.intp, i)
                assign(innerty, inner, shapes[1:], indices + (index,))

        else:
            assert 0, seqty

    assign(seqty, seq, shapes, ())


def np_array_typer(typingctx, object, dtype):
    ndim, seq_dtype = _parse_nested_sequence(typingctx, object)
    if is_nonelike(dtype):
        dtype = seq_dtype
    else:
        dtype = ty_parse_dtype(dtype)
        if dtype is None:
            return
    return types.Array(dtype, ndim, 'C')


@intrinsic
def np_array(typingctx, obj, dtype):
    _check_const_str_dtype("array", dtype)
    ret = np_array_typer(typingctx, obj, dtype)
    sig = ret(obj, dtype)

    def codegen(context, builder, sig, args):
        arrty = sig.return_type
        ndim = arrty.ndim
        seqty = sig.args[0]
        seq = args[0]

        shapes = compute_sequence_shape(context, builder, ndim, seqty, seq)
        assert len(shapes) == ndim

        check_sequence_shape(context, builder, seqty, seq, shapes)
        arr = _empty_nd_impl(context, builder, arrty, shapes)
        assign_sequence_to_array(context, builder, arr.data, shapes,
                                 arr.strides, arrty, seqty, seq)

        return impl_ret_new_ref(context, builder, sig.return_type,
                                arr._getvalue())

    return sig, codegen


@overload(np.array)
def impl_np_array(object, dtype=None):
    _check_const_str_dtype("array", dtype)
    if not type_can_asarray(object):
        raise errors.TypingError('The argument "object" must '
                                 'be array-like')
    if not is_nonelike(dtype) and ty_parse_dtype(dtype) is None:
        msg = 'The argument "dtype" must be a data-type if it is provided'
        raise errors.TypingError(msg)

    def impl(object, dtype=None):
        return np_array(object, dtype)
    return impl


def _normalize_axis(context, builder, func_name, ndim, axis):
    zero = axis.type(0)
    ll_ndim = axis.type(ndim)

    # Normalize negative axis
    is_neg_axis = builder.icmp_signed('<', axis, zero)
    axis = builder.select(is_neg_axis, builder.add(axis, ll_ndim), axis)

    # Check axis for bounds
    axis_out_of_bounds = builder.or_(
        builder.icmp_signed('<', axis, zero),
        builder.icmp_signed('>=', axis, ll_ndim))
    with builder.if_then(axis_out_of_bounds, likely=False):
        msg = "%s(): axis out of bounds" % func_name
        context.call_conv.return_user_exc(builder, IndexError, (msg,))

    return axis


def _insert_axis_in_shape(context, builder, orig_shape, ndim, axis):
    """
    Compute shape with the new axis inserted
    e.g. given original shape (2, 3, 4) and axis=2,
    the returned new shape is (2, 3, 1, 4).
    """
    assert len(orig_shape) == ndim - 1

    ll_shty = ir.ArrayType(cgutils.intp_t, ndim)
    shapes = cgutils.alloca_once(builder, ll_shty)

    one = cgutils.intp_t(1)

    # 1. copy original sizes at appropriate places
    for dim in range(ndim - 1):
        ll_dim = cgutils.intp_t(dim)
        after_axis = builder.icmp_signed('>=', ll_dim, axis)
        sh = orig_shape[dim]
        idx = builder.select(after_axis,
                             builder.add(ll_dim, one),
                             ll_dim)
        builder.store(sh, cgutils.gep_inbounds(builder, shapes, 0, idx))

    # 2. insert new size (1) at axis dimension
    builder.store(one, cgutils.gep_inbounds(builder, shapes, 0, axis))

    return cgutils.unpack_tuple(builder, builder.load(shapes))


def _insert_axis_in_strides(context, builder, orig_strides, ndim, axis):
    """
    Same as _insert_axis_in_shape(), but with a strides array.
    """
    assert len(orig_strides) == ndim - 1

    ll_shty = ir.ArrayType(cgutils.intp_t, ndim)
    strides = cgutils.alloca_once(builder, ll_shty)

    one = cgutils.intp_t(1)
    zero = cgutils.intp_t(0)

    # 1. copy original strides at appropriate places
    for dim in range(ndim - 1):
        ll_dim = cgutils.intp_t(dim)
        after_axis = builder.icmp_signed('>=', ll_dim, axis)
        idx = builder.select(after_axis,
                             builder.add(ll_dim, one),
                             ll_dim)
        builder.store(orig_strides[dim],
                      cgutils.gep_inbounds(builder, strides, 0, idx))

    # 2. insert new stride at axis dimension
    # (the value is indifferent for a 1-sized dimension, we use 0)
    builder.store(zero, cgutils.gep_inbounds(builder, strides, 0, axis))

    return cgutils.unpack_tuple(builder, builder.load(strides))


def expand_dims(context, builder, sig, args, axis):
    """
    np.expand_dims() with the given axis.
    """
    retty = sig.return_type
    ndim = retty.ndim
    arrty = sig.args[0]

    arr = make_array(arrty)(context, builder, value=args[0])
    ret = make_array(retty)(context, builder)

    shapes = cgutils.unpack_tuple(builder, arr.shape)
    strides = cgutils.unpack_tuple(builder, arr.strides)

    new_shapes = _insert_axis_in_shape(context, builder, shapes, ndim, axis)
    new_strides = _insert_axis_in_strides(context, builder, strides, ndim, axis)

    populate_array(ret,
                   data=arr.data,
                   shape=new_shapes,
                   strides=new_strides,
                   itemsize=arr.itemsize,
                   meminfo=arr.meminfo,
                   parent=arr.parent)

    return ret._getvalue()


@intrinsic
def np_expand_dims(typingctx, a, axis):
    layout = a.layout if a.ndim <= 1 else 'A'
    ret = a.copy(ndim=a.ndim + 1, layout=layout)
    sig = ret(a, axis)

    def codegen(context, builder, sig, args):
        axis = context.cast(builder, args[1], sig.args[1], types.intp)
        axis = _normalize_axis(context, builder, "np.expand_dims",
                               sig.return_type.ndim, axis)

        ret = expand_dims(context, builder, sig, args, axis)
        return impl_ret_borrowed(context, builder, sig.return_type, ret)

    return sig, codegen


@overload(np.expand_dims)
def impl_np_expand_dims(a, axis):
    if not isinstance(a, types.Array):
        msg = f'First argument "a" must be an array. Got {a}'
        raise errors.TypingError(msg)

    if not isinstance(axis, types.Integer):
        msg = f'Argument "axis" must be an integer. Got {axis}'
        raise errors.TypingError(msg)

    def impl(a, axis):
        return np_expand_dims(a, axis)
    return impl


def _atleast_nd(minimum, axes):
    @intrinsic
    def impl(typingcontext, *args):
        arrtys = args
        rettys = [arg.copy(ndim=max(arg.ndim, minimum)) for arg in args]

        def codegen(context, builder, sig, args):
            transform = _atleast_nd_transform(minimum, axes)
            arrs = cgutils.unpack_tuple(builder, args[0])

            rets = [transform(context, builder, arr, arrty, retty)
                    for arr, arrty, retty in zip(arrs, arrtys, rettys)]

            if len(rets) > 1:
                ret = context.make_tuple(builder, sig.return_type, rets)
            else:
                ret = rets[0]
            return impl_ret_borrowed(context, builder, sig.return_type, ret)

        return signature(types.Tuple(rettys) if len(rettys) > 1 else rettys[0],
                         types.StarArgTuple.from_types(args)), codegen

    return lambda *args: impl(*args)


def _atleast_nd_transform(min_ndim, axes):
    """
    Return a callback successively inserting 1-sized dimensions at the
    following axes.
    """
    assert min_ndim == len(axes)

    def transform(context, builder, arr, arrty, retty):
        for i in range(min_ndim):
            ndim = i + 1
            if arrty.ndim < ndim:
                axis = cgutils.intp_t(axes[i])
                newarrty = arrty.copy(ndim=arrty.ndim + 1)
                arr = expand_dims(context, builder,
                                  typing.signature(newarrty, arrty), (arr,),
                                  axis)
                arrty = newarrty

        return arr

    return transform


@overload(np.atleast_1d)
def np_atleast_1d(*args):
    if all(isinstance(arg, types.Array) for arg in args):
        return _atleast_nd(1, [0])


@overload(np.atleast_2d)
def np_atleast_2d(*args):
    if all(isinstance(arg, types.Array) for arg in args):
        return _atleast_nd(2, [0, 0])


@overload(np.atleast_3d)
def np_atleast_3d(*args):
    if all(isinstance(arg, types.Array) for arg in args):
        return _atleast_nd(3, [0, 0, 2])


def _do_concatenate(context, builder, axis,
                    arrtys, arrs, arr_shapes, arr_strides,
                    retty, ret_shapes):
    """
    Concatenate arrays along the given axis.
    """
    assert len(arrtys) == len(arrs) == len(arr_shapes) == len(arr_strides)

    zero = cgutils.intp_t(0)

    # Allocate return array
    ret = _empty_nd_impl(context, builder, retty, ret_shapes)
    ret_strides = cgutils.unpack_tuple(builder, ret.strides)

    # Compute the offset by which to bump the destination pointer
    # after copying each input array.
    # Morally, we need to copy each input array at different start indices
    # into the destination array; bumping the destination pointer
    # is simply easier than offsetting all destination indices.
    copy_offsets = []

    for arr_sh in arr_shapes:
        # offset = ret_strides[axis] * input_shape[axis]
        offset = zero
        for dim, (size, stride) in enumerate(zip(arr_sh, ret_strides)):
            is_axis = builder.icmp_signed('==', axis.type(dim), axis)
            addend = builder.mul(size, stride)
            offset = builder.select(is_axis,
                                    builder.add(offset, addend),
                                    offset)
        copy_offsets.append(offset)

    # Copy input arrays into the return array
    ret_data = ret.data

    for arrty, arr, arr_sh, arr_st, offset in zip(arrtys, arrs, arr_shapes,
                                                  arr_strides, copy_offsets):
        arr_data = arr.data

        # Do the copy loop
        # Note the loop nesting is optimized for the destination layout
        loop_nest = cgutils.loop_nest(builder, arr_sh, cgutils.intp_t,
                                      order=retty.layout)

        with loop_nest as indices:
            src_ptr = cgutils.get_item_pointer2(context, builder, arr_data,
                                                arr_sh, arr_st,
                                                arrty.layout, indices)
            val = load_item(context, builder, arrty, src_ptr)
            val = context.cast(builder, val, arrty.dtype, retty.dtype)
            dest_ptr = cgutils.get_item_pointer2(context, builder, ret_data,
                                                 ret_shapes, ret_strides,
                                                 retty.layout, indices)
            store_item(context, builder, retty, val, dest_ptr)

        # Bump destination pointer
        ret_data = cgutils.pointer_add(builder, ret_data, offset)

    return ret


def _np_concatenate(context, builder, arrtys, arrs, retty, axis):
    ndim = retty.ndim

    arrs = [make_array(aty)(context, builder, value=a)
            for aty, a in zip(arrtys, arrs)]

    axis = _normalize_axis(context, builder, "np.concatenate", ndim, axis)

    # Get input shapes
    arr_shapes = [cgutils.unpack_tuple(builder, arr.shape) for arr in arrs]
    arr_strides = [cgutils.unpack_tuple(builder, arr.strides) for arr in arrs]

    # Compute return shape:
    # - the dimension for the concatenation axis is summed over all inputs
    # - other dimensions must match exactly for each input
    ret_shapes = [cgutils.alloca_once_value(builder, sh)
                  for sh in arr_shapes[0]]

    for dim in range(ndim):
        is_axis = builder.icmp_signed('==', axis.type(dim), axis)
        ret_shape_ptr = ret_shapes[dim]
        ret_sh = builder.load(ret_shape_ptr)
        other_shapes = [sh[dim] for sh in arr_shapes[1:]]

        with builder.if_else(is_axis) as (on_axis, on_other_dim):
            with on_axis:
                sh = functools.reduce(
                    builder.add,
                    other_shapes + [ret_sh])
                builder.store(sh, ret_shape_ptr)

            with on_other_dim:
                is_ok = cgutils.true_bit
                for sh in other_shapes:
                    is_ok = builder.and_(is_ok,
                                         builder.icmp_signed('==', sh, ret_sh))
                with builder.if_then(builder.not_(is_ok), likely=False):
                    context.call_conv.return_user_exc(
                        builder, ValueError,
                        ("np.concatenate(): input sizes over "
                         "dimension %d do not match" % dim,))

    ret_shapes = [builder.load(sh) for sh in ret_shapes]

    ret = _do_concatenate(context, builder, axis,
                          arrtys, arrs, arr_shapes, arr_strides,
                          retty, ret_shapes)
    return impl_ret_new_ref(context, builder, retty, ret._getvalue())


def _np_stack(context, builder, arrtys, arrs, retty, axis):
    ndim = retty.ndim

    zero = cgutils.intp_t(0)
    one = cgutils.intp_t(1)
    ll_narrays = cgutils.intp_t(len(arrs))

    arrs = [make_array(aty)(context, builder, value=a)
            for aty, a in zip(arrtys, arrs)]

    axis = _normalize_axis(context, builder, "np.stack", ndim, axis)

    # Check input arrays have the same shape
    orig_shape = cgutils.unpack_tuple(builder, arrs[0].shape)

    for arr in arrs[1:]:
        is_ok = cgutils.true_bit
        for sh, orig_sh in zip(cgutils.unpack_tuple(builder, arr.shape),
                               orig_shape):
            is_ok = builder.and_(is_ok, builder.icmp_signed('==', sh, orig_sh))
            with builder.if_then(builder.not_(is_ok), likely=False):
                context.call_conv.return_user_exc(
                    builder, ValueError,
                    ("np.stack(): all input arrays must have the same shape",))

    orig_strides = [cgutils.unpack_tuple(builder, arr.strides) for arr in arrs]

    # Compute input shapes and return shape with the new axis inserted
    # e.g. given 5 input arrays of shape (2, 3, 4) and axis=1,
    # corrected input shape is (2, 1, 3, 4) and return shape is (2, 5, 3, 4).
    ll_shty = ir.ArrayType(cgutils.intp_t, ndim)

    input_shapes = cgutils.alloca_once(builder, ll_shty)
    ret_shapes = cgutils.alloca_once(builder, ll_shty)

    # 1. copy original sizes at appropriate places
    for dim in range(ndim - 1):
        ll_dim = cgutils.intp_t(dim)
        after_axis = builder.icmp_signed('>=', ll_dim, axis)
        sh = orig_shape[dim]
        idx = builder.select(after_axis,
                             builder.add(ll_dim, one),
                             ll_dim)
        builder.store(sh, cgutils.gep_inbounds(builder, input_shapes, 0, idx))
        builder.store(sh, cgutils.gep_inbounds(builder, ret_shapes, 0, idx))

    # 2. insert new size at axis dimension
    builder.store(one, cgutils.gep_inbounds(builder, input_shapes, 0, axis))
    builder.store(ll_narrays, cgutils.gep_inbounds(builder,
                                                   ret_shapes,
                                                   0,
                                                   axis))

    input_shapes = cgutils.unpack_tuple(builder, builder.load(input_shapes))
    input_shapes = [input_shapes] * len(arrs)
    ret_shapes = cgutils.unpack_tuple(builder, builder.load(ret_shapes))

    # Compute input strides for each array with the new axis inserted
    input_strides = [cgutils.alloca_once(builder, ll_shty)
                     for i in range(len(arrs))]

    # 1. copy original strides at appropriate places
    for dim in range(ndim - 1):
        ll_dim = cgutils.intp_t(dim)
        after_axis = builder.icmp_signed('>=', ll_dim, axis)
        idx = builder.select(after_axis,
                             builder.add(ll_dim, one),
                             ll_dim)
        for i in range(len(arrs)):
            builder.store(orig_strides[i][dim],
                          cgutils.gep_inbounds(builder, input_strides[i], 0,
                                               idx))

    # 2. insert new stride at axis dimension
    # (the value is indifferent for a 1-sized dimension, we put 0)
    for i in range(len(arrs)):
        builder.store(zero, cgutils.gep_inbounds(builder, input_strides[i], 0,
                                                 axis))

    input_strides = [cgutils.unpack_tuple(builder, builder.load(st))
                     for st in input_strides]

    # Create concatenated array
    ret = _do_concatenate(context, builder, axis,
                          arrtys, arrs, input_shapes, input_strides,
                          retty, ret_shapes)
    return impl_ret_new_ref(context, builder, retty, ret._getvalue())


def np_concatenate_typer(typingctx, arrays, axis):
    if axis is not None and not isinstance(axis, types.Integer):
        # Note Numpy allows axis=None, but it isn't documented:
        # https://github.com/numpy/numpy/issues/7968
        return

    # does type checking
    dtype, ndim = _sequence_of_arrays(typingctx,
                                      "np.concatenate", arrays)
    if ndim == 0:
        raise TypeError("zero-dimensional arrays cannot be concatenated")

    layout = _choose_concatenation_layout(arrays)

    return types.Array(dtype, ndim, layout)


@intrinsic
def np_concatenate(typingctx, arrays, axis):
    ret = np_concatenate_typer(typingctx, arrays, axis)
    assert isinstance(ret, types.Array)
    sig = ret(arrays, axis)

    def codegen(context, builder, sig, args):
        axis = context.cast(builder, args[1], sig.args[1], types.intp)
        return _np_concatenate(context, builder,
                               list(sig.args[0]),
                               cgutils.unpack_tuple(builder, args[0]),
                               sig.return_type,
                               axis)

    return sig, codegen


@overload(np.concatenate)
def impl_np_concatenate(arrays, axis=0):
    if isinstance(arrays, types.BaseTuple):
        def impl(arrays, axis=0):
            return np_concatenate(arrays, axis)
        return impl


def _column_stack_dims(context, func_name, arrays):
    # column_stack() allows stacking 1-d and 2-d arrays together
    for a in arrays:
        if a.ndim < 1 or a.ndim > 2:
            raise TypeError("np.column_stack() is only defined on "
                            "1-d and 2-d arrays")
    return 2


@intrinsic
def np_column_stack(typingctx, tup):
    dtype, ndim = _sequence_of_arrays(typingctx,
                                      "np.column_stack", tup,
                                      dim_chooser=_column_stack_dims)
    layout = _choose_concatenation_layout(tup)
    ret = types.Array(dtype, ndim, layout)
    sig = ret(tup)

    def codegen(context, builder, sig, args):
        orig_arrtys = list(sig.args[0])
        orig_arrs = cgutils.unpack_tuple(builder, args[0])

        arrtys = []
        arrs = []

        axis = context.get_constant(types.intp, 1)

        for arrty, arr in zip(orig_arrtys, orig_arrs):
            if arrty.ndim == 2:
                arrtys.append(arrty)
                arrs.append(arr)
            else:
                # Convert 1d array to 2d column array: np.expand_dims(a, 1)
                assert arrty.ndim == 1
                newty = arrty.copy(ndim=2)
                expand_sig = typing.signature(newty, arrty)
                newarr = expand_dims(context, builder, expand_sig, (arr,), axis)

                arrtys.append(newty)
                arrs.append(newarr)

        return _np_concatenate(context, builder, arrtys, arrs,
                               sig.return_type, axis)

    return sig, codegen


@overload(np.column_stack)
def impl_column_stack(tup):
    if isinstance(tup, types.BaseTuple):
        def impl(tup):
            return np_column_stack(tup)
        return impl


def _np_stack_common(context, builder, sig, args, axis):
    """
    np.stack() with the given axis value.
    """
    return _np_stack(context, builder,
                     list(sig.args[0]),
                     cgutils.unpack_tuple(builder, args[0]),
                     sig.return_type,
                     axis)


@intrinsic
def np_stack_common(typingctx, arrays, axis):
    # does type checking
    dtype, ndim = _sequence_of_arrays(typingctx,
                                      "np.stack", arrays)
    layout = 'F' if all(a.layout == 'F' for a in arrays) else 'C'
    ret = types.Array(dtype, ndim + 1, layout)
    sig = ret(arrays, axis)

    def codegen(context, builder, sig, args):
        axis = context.cast(builder, args[1], sig.args[1], types.intp)
        return _np_stack_common(context, builder, sig, args, axis)

    return sig, codegen


@overload(np.stack)
def impl_np_stack(arrays, axis=0):
    if isinstance(arrays, types.BaseTuple):
        def impl(arrays, axis=0):
            return np_stack_common(arrays, axis)
        return impl


def NdStack_typer(typingctx, func_name, arrays, ndim_min):
    # does type checking
    dtype, ndim = _sequence_of_arrays(typingctx, func_name, arrays)
    ndim = max(ndim, ndim_min)
    layout = _choose_concatenation_layout(arrays)
    ret = types.Array(dtype, ndim, layout)
    return ret


@intrinsic
def _np_hstack(typingctx, tup):
    ret = NdStack_typer(typingctx, "np.hstack", tup, 1)
    sig = ret(tup)

    def codegen(context, builder, sig, args):
        tupty = sig.args[0]
        ndim = tupty[0].ndim

        if ndim == 0:
            # hstack() on 0-d arrays returns a 1-d array
            axis = context.get_constant(types.intp, 0)
            return _np_stack_common(context, builder, sig, args, axis)

        else:
            # As a special case, dimension 0 of 1-dimensional arrays
            # is "horizontal"
            axis = 0 if ndim == 1 else 1

            def np_hstack_impl(arrays):
                return np.concatenate(arrays, axis=axis)

            return context.compile_internal(builder, np_hstack_impl, sig, args)

    return sig, codegen


@overload(np.hstack)
def impl_np_hstack(tup):
    if isinstance(tup, types.BaseTuple):
        def impl(tup):
            return _np_hstack(tup)
        return impl


@intrinsic
def _np_vstack(typingctx, tup):
    ret = NdStack_typer(typingctx, "np.vstack", tup, 2)
    sig = ret(tup)

    def codegen(context, builder, sig, args):
        tupty = sig.args[0]
        ndim = tupty[0].ndim

        if ndim == 0:
            def np_vstack_impl(arrays):
                return np.expand_dims(np.hstack(arrays), 1)

        elif ndim == 1:
            # np.stack(arrays, axis=0)
            axis = context.get_constant(types.intp, 0)
            return _np_stack_common(context, builder, sig, args, axis)

        else:
            def np_vstack_impl(arrays):
                return np.concatenate(arrays, axis=0)

        return context.compile_internal(builder, np_vstack_impl, sig, args)

    return sig, codegen


@overload(np.vstack)
def impl_np_vstack(tup):
    if isinstance(tup, types.BaseTuple):
        def impl(tup):
            return _np_vstack(tup)
        return impl


@intrinsic
def _np_dstack(typingctx, tup):
    ret = NdStack_typer(typingctx, "np.dstack", tup, 3)
    sig = ret(tup)

    def codegen(context, builder, sig, args):
        tupty = sig.args[0]
        retty = sig.return_type
        ndim = tupty[0].ndim

        if ndim == 0:
            def np_vstack_impl(arrays):
                return np.hstack(arrays).reshape(1, 1, -1)

            return context.compile_internal(builder, np_vstack_impl, sig, args)

        elif ndim == 1:
            # np.expand_dims(np.stack(arrays, axis=1), axis=0)
            axis = context.get_constant(types.intp, 1)
            stack_retty = retty.copy(ndim=retty.ndim - 1)
            stack_sig = typing.signature(stack_retty, *sig.args)
            stack_ret = _np_stack_common(context, builder, stack_sig, args,
                                         axis)

            axis = context.get_constant(types.intp, 0)
            expand_sig = typing.signature(retty, stack_retty)
            return expand_dims(context, builder, expand_sig, (stack_ret,), axis)

        elif ndim == 2:
            # np.stack(arrays, axis=2)
            axis = context.get_constant(types.intp, 2)
            return _np_stack_common(context, builder, sig, args, axis)

        else:
            def np_vstack_impl(arrays):
                return np.concatenate(arrays, axis=2)

            return context.compile_internal(builder, np_vstack_impl, sig, args)

    return sig, codegen


@overload(np.dstack)
def impl_np_dstack(tup):
    if isinstance(tup, types.BaseTuple):
        def impl(tup):
            return _np_dstack(tup)
        return impl


@extending.overload_method(types.Array, 'fill')
def arr_fill(arr, val):

    def fill_impl(arr, val):
        arr[:] = val
        return None

    return fill_impl


@extending.overload_method(types.Array, 'dot')
def array_dot(arr, other):
    def dot_impl(arr, other):
        return np.dot(arr, other)

    return dot_impl


@overload(np.fliplr)
def np_flip_lr(m):

    if not type_can_asarray(m):
        raise errors.TypingError("Cannot np.fliplr on %s type" % m)

    def impl(m):
        A = np.asarray(m)
        # this handling is superfluous/dead as < 2d array cannot be indexed as
        # present below and so typing fails. If the typing doesn't fail due to
        # some future change, this will catch it.
        if A.ndim < 2:
            raise ValueError('Input must be >= 2-d.')
        return A[::, ::-1, ...]
    return impl


@overload(np.flipud)
def np_flip_ud(m):

    if not type_can_asarray(m):
        raise errors.TypingError("Cannot np.flipud on %s type" % m)

    def impl(m):
        A = np.asarray(m)
        # this handling is superfluous/dead as a 0d array cannot be indexed as
        # present below and so typing fails. If the typing doesn't fail due to
        # some future change, this will catch it.
        if A.ndim < 1:
            raise ValueError('Input must be >= 1-d.')
        return A[::-1, ...]
    return impl


@intrinsic
def _build_flip_slice_tuple(tyctx, sz):
    """ Creates a tuple of slices for np.flip indexing like
    `(slice(None, None, -1),) * sz` """
    if not isinstance(sz, types.IntegerLiteral):
        raise errors.RequireLiteralValue(sz)
    size = int(sz.literal_value)
    tuple_type = types.UniTuple(dtype=types.slice3_type, count=size)
    sig = tuple_type(sz)

    def codegen(context, builder, signature, args):
        def impl(length, empty_tuple):
            out = empty_tuple
            for i in range(length):
                out = tuple_setitem(out, i, slice(None, None, -1))
            return out

        inner_argtypes = [types.intp, tuple_type]
        inner_sig = typing.signature(tuple_type, *inner_argtypes)
        ll_idx_type = context.get_value_type(types.intp)
        # Allocate an empty tuple
        empty_tuple = context.get_constant_undef(tuple_type)
        inner_args = [ll_idx_type(size), empty_tuple]

        res = context.compile_internal(builder, impl, inner_sig, inner_args)
        return res

    return sig, codegen


@overload(np.flip)
def np_flip(m):
    # a constant value is needed for the tuple slice, types.Array.ndim can
    # provide this and so at presnet only type.Array is support
    if not isinstance(m, types.Array):
        raise errors.TypingError("Cannot np.flip on %s type" % m)

    def impl(m):
        sl = _build_flip_slice_tuple(m.ndim)
        return m[sl]

    return impl


@overload(np.array_split)
def np_array_split(ary, indices_or_sections, axis=0):
    if isinstance(ary, (types.UniTuple, types.ListType, types.List)):
        def impl(ary, indices_or_sections, axis=0):
            return np.array_split(
                np.asarray(ary),
                indices_or_sections,
                axis=axis
            )

        return impl

    if isinstance(indices_or_sections, types.Integer):
        def impl(ary, indices_or_sections, axis=0):
            l, rem = divmod(ary.shape[axis], indices_or_sections)
            indices = np.cumsum(np.array(
                [l + 1] * rem +
                [l] * (indices_or_sections - rem - 1)
            ))
            return np.array_split(ary, indices, axis=axis)

        return impl

    elif (
        isinstance(indices_or_sections, types.IterableType)
        and isinstance(
            indices_or_sections.iterator_type.yield_type,
            types.Integer
        )
    ):
        def impl(ary, indices_or_sections, axis=0):
            slice_tup = build_full_slice_tuple(ary.ndim)
            axis = normalize_axis("np.split", "axis", ary.ndim, axis)
            out = []
            prev = 0
            for cur in indices_or_sections:
                idx = tuple_setitem(slice_tup, axis, slice(prev, cur))
                out.append(ary[idx])
                prev = cur
            out.append(ary[tuple_setitem(slice_tup, axis, slice(cur, None))])
            return out

        return impl

    elif (
        isinstance(indices_or_sections, types.Tuple)
        and all(isinstance(t, types.Integer) for t in indices_or_sections.types)
    ):
        def impl(ary, indices_or_sections, axis=0):
            slice_tup = build_full_slice_tuple(ary.ndim)
            axis = normalize_axis("np.split", "axis", ary.ndim, axis)
            out = []
            prev = 0
            for cur in literal_unroll(indices_or_sections):
                idx = tuple_setitem(slice_tup, axis, slice(prev, cur))
                out.append(ary[idx])
                prev = cur
            out.append(ary[tuple_setitem(slice_tup, axis, slice(cur, None))])
            return out

        return impl


@overload(np.split)
def np_split(ary, indices_or_sections, axis=0):
    # This is just a wrapper of array_split, but with an extra error if
    # indices is an int.
    if isinstance(ary, (types.UniTuple, types.ListType, types.List)):
        def impl(ary, indices_or_sections, axis=0):
            return np.split(np.asarray(ary), indices_or_sections, axis=axis)

        return impl

    if isinstance(indices_or_sections, types.Integer):
        def impl(ary, indices_or_sections, axis=0):
            _, rem = divmod(ary.shape[axis], indices_or_sections)
            if rem != 0:
                raise ValueError(
                    "array split does not result in an equal division"
                )
            return np.array_split(
                ary, indices_or_sections, axis=axis
            )

        return impl

    else:
        return np_array_split(ary, indices_or_sections, axis=axis)


@overload(np.vsplit)
def numpy_vsplit(ary, indices_or_sections):
    if not isinstance(ary, types.Array):
        msg = 'The argument "ary" must be an array'
        raise errors.TypingError(msg)

    if not isinstance(indices_or_sections, (types.Integer, types.Array,
                                            types.List, types.UniTuple)):
        msg = ('The argument "indices_or_sections" must be int or 1d-array')
        raise errors.TypingError(msg)

    def impl(ary, indices_or_sections):
        if ary.ndim < 2:
            raise ValueError(('vsplit only works on '
                              'arrays of 2 or more dimensions'))
        return np.split(ary, indices_or_sections, axis=0)

    return impl


@overload(np.hsplit)
def numpy_hsplit(ary, indices_or_sections):
    if not isinstance(ary, types.Array):
        msg = 'The argument "ary" must be an array'
        raise errors.TypingError(msg)

    if not isinstance(indices_or_sections, (types.Integer, types.Array,
                                            types.List, types.UniTuple)):
        msg = ('The argument "indices_or_sections" must be int or 1d-array')
        raise errors.TypingError(msg)

    def impl(ary, indices_or_sections):
        if ary.ndim == 0:
            raise ValueError(('hsplit only works on '
                              'arrays of 1 or more dimensions'))
        if ary.ndim > 1:
            return np.split(ary, indices_or_sections, axis=1)
        return np.split(ary, indices_or_sections, axis=0)

    return impl


@overload(np.dsplit)
def numpy_dsplit(ary, indices_or_sections):
    if not isinstance(ary, types.Array):
        msg = 'The argument "ary" must be an array'
        raise errors.TypingError(msg)

    if not isinstance(indices_or_sections, (types.Integer, types.Array,
                                            types.List, types.UniTuple)):
        msg = ('The argument "indices_or_sections" must be int or 1d-array')
        raise errors.TypingError(msg)

    def impl(ary, indices_or_sections):
        if ary.ndim < 3:
            raise ValueError('dsplit only works on arrays of 3 or more '
                             'dimensions')
        return np.split(ary, indices_or_sections, axis=2)

    return impl


# -----------------------------------------------------------------------------
# Sorting

_sorts = {}


def default_lt(a, b):
    """
    Trivial comparison function between two keys.
    """
    return a < b


def get_sort_func(kind, lt_impl, is_argsort=False):
    """
    Get a sort implementation of the given kind.
    """
    key = kind, lt_impl.__name__, is_argsort

    try:
        return _sorts[key]
    except KeyError:
        if kind == 'quicksort':
            sort = quicksort.make_jit_quicksort(
                lt=lt_impl,
                is_argsort=is_argsort,
                is_np_array=True)
            func = sort.run_quicksort
        elif kind == 'mergesort':
            sort = mergesort.make_jit_mergesort(
                lt=lt_impl,
                is_argsort=is_argsort)
            func = sort.run_mergesort
        _sorts[key] = func
        return func


def lt_implementation(dtype):
    if isinstance(dtype, types.Float):
        return lt_floats
    elif isinstance(dtype, types.Complex):
        return lt_complex
    else:
        return default_lt


@lower_builtin("array.sort", types.Array)
def array_sort(context, builder, sig, args):
    arytype = sig.args[0]

    sort_func = get_sort_func(kind='quicksort',
                              lt_impl=lt_implementation(arytype.dtype))

    def array_sort_impl(arr):
        # Note we clobber the return value
        sort_func(arr)

    return context.compile_internal(builder, array_sort_impl, sig, args)


@overload(np.sort)
def impl_np_sort(a):
    if not type_can_asarray(a):
        raise errors.TypingError('Argument "a" must '
                                 'be array-like')

    def np_sort_impl(a):
        res = a.copy()
        res.sort()
        return res
    return np_sort_impl


@lower_builtin("array.argsort", types.Array, types.StringLiteral)
@lower_builtin(np.argsort, types.Array, types.StringLiteral)
def array_argsort(context, builder, sig, args):
    arytype, kind = sig.args

    sort_func = get_sort_func(kind=kind.literal_value,
                              lt_impl=lt_implementation(arytype.dtype),
                              is_argsort=True)

    def array_argsort_impl(arr):
        return sort_func(arr)

    innersig = sig.replace(args=sig.args[:1])
    innerargs = args[:1]
    return context.compile_internal(builder, array_argsort_impl,
                                    innersig, innerargs)


# ------------------------------------------------------------------------------
# Implicit cast

@lower_cast(types.Array, types.Array)
def array_to_array(context, builder, fromty, toty, val):
    # Type inference should have prevented illegal array casting.
    assert fromty.mutable != toty.mutable or toty.layout == 'A'
    return val


@lower_cast(types.Array, types.UnicodeCharSeq)
@lower_cast(types.Array, types.Float)
@lower_cast(types.Array, types.Integer)
@lower_cast(types.Array, types.Complex)
@lower_cast(types.Array, types.Boolean)
@lower_cast(types.Array, types.NPTimedelta)
@lower_cast(types.Array, types.NPDatetime)
def array0d_to_scalar(context, builder, fromty, toty, val):
    def impl(a):
        # a is an array(T, 0d, O), T is type, O is order
        return a.take(0)

    sig = signature(toty, fromty)
    res = context.compile_internal(builder, impl, sig, [val])
    return impl_ret_untracked(context, builder, sig.return_type, res)


@lower_cast(types.Array, types.UnicodeCharSeq)
def array_to_unichrseq(context, builder, fromty, toty, val):
    def impl(a):
        return str(a[()])

    sig = signature(toty, fromty)
    res = context.compile_internal(builder, impl, sig, [val])
    return impl_ret_borrowed(context, builder, sig.return_type, res)


# ------------------------------------------------------------------------------
# Stride tricks

def reshape_unchecked(a, shape, strides):
    """
    An intrinsic returning a derived array with the given shape and strides.
    """
    raise NotImplementedError


@extending.type_callable(reshape_unchecked)
def type_reshape_unchecked(context):
    def check_shape(shape):
        return (isinstance(shape, types.BaseTuple) and
                all(isinstance(v, types.Integer) for v in shape))

    def typer(a, shape, strides):
        if not isinstance(a, types.Array):
            return
        if not check_shape(shape) or not check_shape(strides):
            return
        if len(shape) != len(strides):
            return
        return a.copy(ndim=len(shape), layout='A')

    return typer


@lower_builtin(reshape_unchecked, types.Array, types.BaseTuple, types.BaseTuple)
def impl_shape_unchecked(context, builder, sig, args):
    aryty = sig.args[0]
    retty = sig.return_type

    ary = make_array(aryty)(context, builder, args[0])
    out = make_array(retty)(context, builder)
    shape = cgutils.unpack_tuple(builder, args[1])
    strides = cgutils.unpack_tuple(builder, args[2])

    populate_array(out,
                   data=ary.data,
                   shape=shape,
                   strides=strides,
                   itemsize=ary.itemsize,
                   meminfo=ary.meminfo,
                   )

    res = out._getvalue()
    return impl_ret_borrowed(context, builder, retty, res)


@extending.overload(np.lib.stride_tricks.as_strided)
def as_strided(x, shape=None, strides=None):
    if shape in (None, types.none):
        @register_jitable
        def get_shape(x, shape):
            return x.shape
    else:
        @register_jitable
        def get_shape(x, shape):
            return shape

    if strides in (None, types.none):
        # When *strides* is not passed, as_strided() does a non-size-checking
        # reshape(), possibly changing the original strides.  This is too
        # cumbersome to support right now, and a Web search shows all example
        # use cases of as_strided() pass explicit *strides*.
        raise NotImplementedError("as_strided() strides argument is mandatory")
    else:
        @register_jitable
        def get_strides(x, strides):
            return strides

    def as_strided_impl(x, shape=None, strides=None):
        x = reshape_unchecked(x, get_shape(x, shape), get_strides(x, strides))
        return x

    return as_strided_impl


@extending.overload(np.lib.stride_tricks.sliding_window_view)
def sliding_window_view(x, window_shape, axis=None):

    # Window shape must be given as either an integer or tuple of integers.
    # We also need to generate buffer tuples we can modify to contain the
    # final shape and strides (reshape_unchecked does not accept lists).
    if isinstance(window_shape, types.Integer):
        shape_buffer = tuple(range(x.ndim + 1))
        stride_buffer = tuple(range(x.ndim + 1))

        @register_jitable
        def get_window_shape(window_shape):
            return (window_shape,)

    elif (isinstance(window_shape, types.UniTuple) and
            isinstance(window_shape.dtype, types.Integer)):
        shape_buffer = tuple(range(x.ndim + len(window_shape)))
        stride_buffer = tuple(range(x.ndim + len(window_shape)))

        @register_jitable
        def get_window_shape(window_shape):
            return window_shape

    else:
        raise errors.TypingError(
            "window_shape must be an integer or tuple of integers"
        )

    # Axis must be integer, tuple of integers, or None for all axes.
    if is_nonelike(axis):
        @register_jitable
        def get_axis(window_shape, axis, ndim):
            return list(range(ndim))

    elif isinstance(axis, types.Integer):
        @register_jitable
        def get_axis(window_shape, axis, ndim):
            return [
                normalize_axis("sliding_window_view", "axis", ndim, axis)
            ]

    elif (isinstance(axis, types.UniTuple) and
            isinstance(axis.dtype, types.Integer)):
        @register_jitable
        def get_axis(window_shape, axis, ndim):
            return [normalize_axis("sliding_window_view", "axis", ndim, a)
                    for a in axis]

    else:
        raise errors.TypingError(
            "axis must be None, an integer or tuple of integers"
        )

    def sliding_window_view_impl(x, window_shape, axis=None):
        window_shape = get_window_shape(window_shape)
        axis = get_axis(window_shape, axis, x.ndim)
        if len(window_shape) != len(axis):
            raise ValueError(
                "Must provide matching length window_shape and axis"
            )

        # Initialise view details with shape and strides of x.
        out_shape = shape_buffer
        out_strides = stride_buffer
        for i in range(x.ndim):
            out_shape = tuple_setitem(out_shape, i, x.shape[i])
            out_strides = tuple_setitem(out_strides, i, x.strides[i])

        # Trim the dimensions being windowed and set the window shape and
        # strides. Note: the same axis can be windowed repeatedly.
        i = x.ndim
        for ax, dim in zip(axis, window_shape):
            if dim < 0:
                raise ValueError(
                    "`window_shape` cannot contain negative values"
                )
            if out_shape[ax] < dim:
                raise ValueError(
                    "window_shape cannot be larger than input array shape"
                )

            trimmed = out_shape[ax] - dim + 1
            out_shape = tuple_setitem(out_shape, ax, trimmed)
            out_shape = tuple_setitem(out_shape, i, dim)
            out_strides = tuple_setitem(out_strides, i, x.strides[ax])
            i += 1

        # The NumPy version calls as_strided, but our implementation of
        # as_strided is effectively a wrapper for reshape_unchecked.
        view = reshape_unchecked(x, out_shape, out_strides)
        return view

    return sliding_window_view_impl


@overload(bool)
def ol_bool(arr):
    if isinstance(arr, types.Array):
        def impl(arr):
            if arr.size == 0:
                return False # this is deprecated
            elif arr.size == 1:
                return bool(arr.take(0))
            else:
                msg = ("The truth value of an array with more than one element "
                       "is ambiguous. Use a.any() or a.all()")
                raise ValueError(msg)
        return impl


@overload(np.swapaxes)
def numpy_swapaxes(a, axis1, axis2):
    if not isinstance(axis1, (int, types.Integer)):
        raise errors.TypingError('The second argument "axis1" must be an '
                                 'integer')
    if not isinstance(axis2, (int, types.Integer)):
        raise errors.TypingError('The third argument "axis2" must be an '
                                 'integer')
    if not isinstance(a, types.Array):
        raise errors.TypingError('The first argument "a" must be an array')

    # create tuple list for transpose
    ndim = a.ndim
    axes_list = tuple(range(ndim))

    def impl(a, axis1, axis2):
        axis1 = normalize_axis("np.swapaxes", "axis1", ndim, axis1)
        axis2 = normalize_axis("np.swapaxes", "axis2", ndim, axis2)

        # to ensure tuple_setitem support of negative values
        if axis1 < 0:
            axis1 += ndim
        if axis2 < 0:
            axis2 += ndim

        axes_tuple = tuple_setitem(axes_list, axis1, axis2)
        axes_tuple = tuple_setitem(axes_tuple, axis2, axis1)
        return np.transpose(a, axes_tuple)

    return impl


@register_jitable
def _take_along_axis_impl(
        arr, indices, axis, Ni_orig, Nk_orig, indices_broadcast_shape
):
    # Based on example code in
    # https://github.com/numpy/numpy/blob/623bc1fae1d47df24e7f1e29321d0c0ba2771ce0/numpy/lib/shape_base.py#L90-L103
    # With addition of pre-broadcasting:
    # https://github.com/numpy/numpy/issues/19704

    # Wrap axis, it's used in tuple_setitem so must be (axis >= 0) to ensure
    # the GEP is in bounds.
    axis = normalize_axis("np.take_along_axis", "axis", arr.ndim, axis)

    # Broadcast the two arrays to matching shapes:
    arr_shape = list(arr.shape)
    arr_shape[axis] = 1
    for i, (d1, d2) in enumerate(zip(arr_shape, indices.shape)):
        if d1 == 1:
            new_val = d2
        elif d2 == 1:
            new_val = d1
        else:
            if d1 != d2:
                raise ValueError(
                    "`arr` and `indices` dimensions don't match"
                )
            new_val = d1
        indices_broadcast_shape = tuple_setitem(
            indices_broadcast_shape, i, new_val
        )
    arr_broadcast_shape = tuple_setitem(
        indices_broadcast_shape, axis, arr.shape[axis]
    )
    arr = np.broadcast_to(arr, arr_broadcast_shape)
    indices = np.broadcast_to(indices, indices_broadcast_shape)

    Ni = Ni_orig
    if len(Ni_orig) > 0:
        for i in range(len(Ni)):
            Ni = tuple_setitem(Ni, i, arr.shape[i])
    Nk = Nk_orig
    if len(Nk_orig) > 0:
        for i in range(len(Nk)):
            Nk = tuple_setitem(Nk, i, arr.shape[axis + 1 + i])

    J = indices.shape[axis]  # Need not equal M
    out = np.empty(Ni + (J,) + Nk, arr.dtype)

    np_s_ = (slice(None, None, None),)

    for ii in np.ndindex(Ni):
        for kk in np.ndindex(Nk):
            a_1d = arr[ii + np_s_ + kk]
            indices_1d = indices[ii + np_s_ + kk]
            out_1d = out[ii + np_s_ + kk]
            for j in range(J):
                out_1d[j] = a_1d[indices_1d[j]]
    return out


@overload(np.take_along_axis)
def arr_take_along_axis(arr, indices, axis):
    if not isinstance(arr, types.Array):
        raise errors.TypingError('The first argument "arr" must be an array')
    if not isinstance(indices, types.Array):
        raise errors.TypingError(
            'The second argument "indices" must be an array')
    if not isinstance(indices.dtype, types.Integer):
        raise errors.TypingError('The indices array must contain integers')
    if is_nonelike(axis):
        arr_ndim = 1
    else:
        arr_ndim = arr.ndim
    if arr_ndim != indices.ndim:
        # Matches NumPy error:
        raise errors.TypingError(
            "`indices` and `arr` must have the same number of dimensions"
        )

    indices_broadcast_shape = tuple(range(indices.ndim))
    if is_nonelike(axis):
        def take_along_axis_impl(arr, indices, axis):
            return _take_along_axis_impl(arr.flatten(), indices, 0, (), (),
                                         indices_broadcast_shape)
    else:
        check_is_integer(axis, "axis")
        if not isinstance(axis, types.IntegerLiteral):
            raise errors.NumbaValueError("axis must be a literal value")
        axis = axis.literal_value
        if axis < 0:
            axis = arr.ndim + axis

        if axis < 0 or axis >= arr.ndim:
            raise errors.NumbaValueError("axis is out of bounds")

        Ni = tuple(range(axis))
        Nk = tuple(range(axis + 1, arr.ndim))

        def take_along_axis_impl(arr, indices, axis):
            return _take_along_axis_impl(arr, indices, axis, Ni, Nk,
                                         indices_broadcast_shape)
    return take_along_axis_impl


@overload(np.nan_to_num)
def nan_to_num_impl(x, copy=True, nan=0.0):
    if isinstance(x, types.Number):
        if isinstance(x, types.Integer):
            # Integers do not have nans or infs
            def impl(x, copy=True, nan=0.0):
                return x

        elif isinstance(x, types.Float):
            def impl(x, copy=True, nan=0.0):
                if np.isnan(x):
                    return nan
                elif np.isneginf(x):
                    return np.finfo(type(x)).min
                elif np.isposinf(x):
                    return np.finfo(type(x)).max
                return x
        elif isinstance(x, types.Complex):
            def impl(x, copy=True, nan=0.0):
                r = np.nan_to_num(x.real, nan=nan)
                c = np.nan_to_num(x.imag, nan=nan)
                return complex(r, c)
        else:
            raise errors.TypingError(
                "Only Integer, Float, and Complex values are accepted"
            )

    elif type_can_asarray(x):
        if isinstance(x.dtype, types.Integer):
            # Integers do not have nans or infs
            def impl(x, copy=True, nan=0.0):
                return x
        elif isinstance(x.dtype, types.Float):
            def impl(x, copy=True, nan=0.0):
                min_inf = np.finfo(x.dtype).min
                max_inf = np.finfo(x.dtype).max

                x_ = np.asarray(x)
                output = np.copy(x_) if copy else x_

                output_flat = output.flat
                for i in range(output.size):
                    if np.isnan(output_flat[i]):
                        output_flat[i] = nan
                    elif np.isneginf(output_flat[i]):
                        output_flat[i] = min_inf
                    elif np.isposinf(output_flat[i]):
                        output_flat[i] = max_inf
                return output
        elif isinstance(x.dtype, types.Complex):
            def impl(x, copy=True, nan=0.0):
                x_ = np.asarray(x)
                output = np.copy(x_) if copy else x_

                np.nan_to_num(output.real, copy=False, nan=nan)
                np.nan_to_num(output.imag, copy=False, nan=nan)
                return output
        else:
            raise errors.TypingError(
                "Only Integer, Float, and Complex values are accepted"
            )
    else:
        raise errors.TypingError("The first argument must be a scalar or an "
                                 "array-like")
    return impl<|MERGE_RESOLUTION|>--- conflicted
+++ resolved
@@ -980,24 +980,17 @@
         self.shapes = cgutils.unpack_tuple(builder, ary.shape, aryty.ndim)
         self.strides = cgutils.unpack_tuple(builder, ary.strides, aryty.ndim)
         self.ll_intp = self.context.get_value_type(types.intp)
-<<<<<<< HEAD
         self.subspace_shape = subspace_shape_tuple
         self.global_ary_idx = cgutils.alloca_once(builder, self.ll_intp)
         self.builder.store(Constant(self.ll_intp, 0), self.global_ary_idx)
-=======
         self.newaxes = []
 
->>>>>>> a4664180
         indexers = []
         num_newaxes = len([idx for idx in index_types if is_nonelike(idx)])
 
-<<<<<<< HEAD
-        ax = 0
-        subspace_allocated=False
-=======
         ax = 0 # keeps track of position of original axes
         new_ax = 0 # keeps track of position for inserting new axes
->>>>>>> a4664180
+        subspace_allocated = False
         for indexval, idxty in zip(indices, index_types):
             if idxty is types.ellipsis:
                 # Fill up missing dimensions at the middle
@@ -1056,7 +1049,6 @@
     def prepare(self):
         for i in self.indexers:
             i.prepare()
-<<<<<<< HEAD
         # Compute the resulting shape
         res_shape = []
         subspace_added=False
@@ -1069,22 +1061,6 @@
                     subspace_added = True
             else:
                 res_shape.append(i.get_shape())
-=======
-
-        one = self.context.get_constant(types.intp, 1)
-
-        # Compute the resulting shape given by the indices
-        res_shape = [i.get_shape() for i in self.indexers]
-
-        # At every position where newaxis/None is present insert
-        # one as a constant shape in the resulting list of shapes.
-        for i in self.newaxes:
-            res_shape.insert(i, (one,))
-
-        # Store the shape as a tuple, we can't do a simple
-        # tuple(res_shape) here since res_shape is a list
-        # of tuples which may be differently sized.
->>>>>>> a4664180
         self.indexers_shape = sum(res_shape, ())
 
     def get_shape(self):
@@ -1145,17 +1121,17 @@
 
     def bdcast_idx_shapes(*args):
         return np.broadcast_shapes(*args)
-    
+
     inpty = types.StarArgTuple(tuple(types.UniTuple(types.intp, count=ary_idx[2].ndim) for ary_idx in array_indices))
     retty = types.UniTuple(types.intp, count=max_dims)
     subspace_shape = context.compile_internal(builder, bdcast_idx_shapes, signature(retty, inpty),
                                                 (cgutils.pack_struct(builder, tuple([ary_idx[3].shape for ary_idx in array_indices])),))
 
     bdcast_indices = []
-    
+
     def bdcast_array(ary, shape):
         return np.broadcast_to(ary, shape)
-    
+
     for i, idx, idxty, _ in array_indices:
         inpty = (idxty, types.UniTuple(types.intp, count=max_dims))
         retty = types.Array(idxty.dtype, max_dims, 'A', readonly=True)
@@ -1721,8 +1697,26 @@
     dest_strides = cgutils.unpack_tuple(builder, ary.strides)
     dest_data = ary.data
 
+    # TODO: this is broken for newaxis test
+
+    # array_indices = []
+    # for i, idxty in enumerate(index_types):
+    #     idx = indices[i]
+    #     if isinstance(idxty, types.Array):
+    #         idx_make = make_array(idxty)(context, builder, idx)
+    #         array_indices.append((i, idx, idxty, idx_make))
+
+    # bdcast_indices, subspace_shape_tuple = \
+    #     get_bdcast_idx(context, builder, array_indices)
+
+    # indices = list(indices)
+    # index_types = list(index_types)
+    # for i, bdcast_idx, bdcast_idxty in bdcast_indices:
+    #     indices[i] = bdcast_idx
+    #     index_types[i] = bdcast_idxty
+
     indexer = FancyIndexer(context, builder, aryty, ary,
-                           index_types, indices)
+                           index_types, indices, subspace_shape_tuple)
     indexer.prepare()
 
     if isinstance(srcty, types.Buffer):
@@ -1762,6 +1756,7 @@
         with builder.if_then(shape_error, likely=False):
             msg = "cannot assign slice from input of different size"
             context.call_conv.return_user_exc(builder, ValueError, (msg,))
+
     else:
         # Source is a scalar (broadcast or not, depending on destination
         # shape).
@@ -1773,7 +1768,6 @@
     def flat_imp_copy(ary):
         return ary.copy().reshape(ary.size)
 
-<<<<<<< HEAD
     # If the source array is contigous, use the nocopy version
     if srcty.is_contig:
         flat_imp = flat_imp_nocopy
@@ -1790,40 +1784,19 @@
     src_data = src_flat.data
     src_idx = cgutils.alloca_once_value(builder,
                                         context.get_constant(types.intp, 0))
+    zero = context.get_constant(types.uintp, 0)
     # Loop on destination and copy from source to destination
     dest_indices = indexer.begin_loops()
-=======
-    zero = context.get_constant(types.uintp, 0)
-    # Loop on destination and copy from source to destination
-    dest_indices, counts = indexer.begin_loops()
-
-    # Source is iterated in natural order
-
-    # Counts represent a counter for the number of times a specified axis
-    # is being accessed, during setitem they are used as source
-    # indices
-    counts = list(counts)
-
-    # We need to artifically introduce the index zero wherever a
-    # newaxis is present within the indexer. These always remain
-    # zero.
-    for i in indexer.newaxes:
-        counts.insert(i, zero)
-
-    source_indices = [c for c in counts if c is not None]
-
-    val = src_getitem(source_indices)
-
-    # Cast to the destination dtype (cross-dtype slice assignment is allowed)
-    val = context.cast(builder, val, src_dtype, aryty.dtype)
->>>>>>> a4664180
+
+    # TODO: missing newaxis support here!
 
     # No need to check for wraparound, as the indexers all ensure
     # a positive index is returned.
     dest_ptr = cgutils.get_item_pointer2(context, builder, dest_data,
                                          dest_shapes, dest_strides,
                                          aryty.layout, dest_indices,
-                                         wraparound=False)
+                                         wraparound=False,
+                                         boundscheck=context.enable_boundscheck)
 
     cur = builder.load(src_idx)
     ptr = builder.gep(src_data, [cur])
