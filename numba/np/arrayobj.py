"""
Implementation of operations on Array objects and objects supporting
the buffer protocol.
"""

import functools
import math
import operator

from llvmlite import ir
from llvmlite.ir import Constant

import numpy as np

from numba import pndindex, literal_unroll
from numba.core import types, utils, typing, errors, cgutils, extending
from numba.np.numpy_support import (as_dtype, carray, farray, is_contiguous,
                                    is_fortran, check_is_integer)
from numba.np.numpy_support import type_can_asarray, is_nonelike, numpy_version
from numba.core.imputils import (lower_builtin, lower_getattr,
                                 lower_getattr_generic,
                                 lower_setattr_generic,
                                 lower_cast, lower_constant,
                                 iternext_impl, impl_ret_borrowed,
                                 impl_ret_new_ref, impl_ret_untracked,
                                 RefType)
from numba.core.typing import signature
from numba.core.extending import (register_jitable, overload, overload_method,
                                  intrinsic)
from numba.misc import quicksort, mergesort
from numba.cpython import slicing
from numba.cpython.unsafe.tuple import tuple_setitem, build_full_slice_tuple
from numba.core.overload_glue import glue_lowering
from numba.core.extending import overload_classmethod


def set_range_metadata(builder, load, lower_bound, upper_bound):
    """
    Set the "range" metadata on a load instruction.
    Note the interval is in the form [lower_bound, upper_bound).
    """
    range_operands = [Constant(load.type, lower_bound),
                      Constant(load.type, upper_bound)]
    md = builder.module.add_metadata(range_operands)
    load.set_metadata("range", md)


def mark_positive(builder, load):
    """
    Mark the result of a load instruction as positive (or zero).
    """
    upper_bound = (1 << (load.type.width - 1)) - 1
    set_range_metadata(builder, load, 0, upper_bound)


def make_array(array_type):
    """
    Return the Structure representation of the given *array_type*
    (an instance of types.ArrayCompatible).

    Note this does not call __array_wrap__ in case a new array structure
    is being created (rather than populated).
    """
    real_array_type = array_type.as_array
    base = cgutils.create_struct_proxy(real_array_type)
    ndim = real_array_type.ndim

    class ArrayStruct(base):

        def _make_refs(self, ref):
            sig = signature(real_array_type, array_type)
            try:
                array_impl = self._context.get_function('__array__', sig)
            except NotImplementedError:
                return super(ArrayStruct, self)._make_refs(ref)

            # Return a wrapped structure and its unwrapped reference
            datamodel = self._context.data_model_manager[array_type]
            be_type = self._get_be_type(datamodel)
            if ref is None:
                outer_ref = cgutils.alloca_once(self._builder, be_type,
                                                zfill=True)
            else:
                outer_ref = ref
            # NOTE: __array__ is called with a pointer and expects a pointer
            # in return!
            ref = array_impl(self._builder, (outer_ref,))
            return outer_ref, ref

        @property
        def shape(self):
            """
            Override .shape to inform LLVM that its elements are all positive.
            """
            builder = self._builder
            if ndim == 0:
                return base.__getattr__(self, "shape")

            # Unfortunately, we can't use llvm.assume as its presence can
            # seriously pessimize performance,
            # *and* the range metadata currently isn't improving anything here,
            # see https://llvm.org/bugs/show_bug.cgi?id=23848 !
            ptr = self._get_ptr_by_name("shape")
            dims = []
            for i in range(ndim):
                dimptr = cgutils.gep_inbounds(builder, ptr, 0, i)
                load = builder.load(dimptr)
                dims.append(load)
                mark_positive(builder, load)

            return cgutils.pack_array(builder, dims)

    return ArrayStruct


def get_itemsize(context, array_type):
    """
    Return the item size for the given array or buffer type.
    """
    llty = context.get_data_type(array_type.dtype)
    return context.get_abi_sizeof(llty)


def load_item(context, builder, arrayty, ptr):
    """
    Load the item at the given array pointer.
    """
    align = None if arrayty.aligned else 1
    return context.unpack_value(builder, arrayty.dtype, ptr,
                                align=align)


def store_item(context, builder, arrayty, val, ptr):
    """
    Store the item at the given array pointer.
    """
    align = None if arrayty.aligned else 1
    return context.pack_value(builder, arrayty.dtype, val, ptr, align=align)


def fix_integer_index(context, builder, idxty, idx, size):
    """
    Fix the integer index' type and value for the given dimension size.
    """
    if idxty.signed:
        ind = context.cast(builder, idx, idxty, types.intp)
        ind = slicing.fix_index(builder, ind, size)
    else:
        ind = context.cast(builder, idx, idxty, types.uintp)
    return ind


def normalize_index(context, builder, idxty, idx):
    """
    Normalize the index type and value.  0-d arrays are converted to scalars.
    """
    if isinstance(idxty, types.Array) and idxty.ndim == 0:
        assert isinstance(idxty.dtype, types.Integer)
        idxary = make_array(idxty)(context, builder, idx)
        idxval = load_item(context, builder, idxty, idxary.data)
        return idxty.dtype, idxval
    else:
        return idxty, idx


def normalize_indices(context, builder, index_types, indices):
    """
    Same as normalize_index(), but operating on sequences of
    index types and values.
    """
    if len(indices):
        index_types, indices = zip(*[normalize_index(context, builder, idxty,
                                                     idx)
                                     for idxty, idx in zip(index_types, indices)
                                     ])
    return index_types, indices


def populate_array(array, data, shape, strides, itemsize, meminfo,
                   parent=None):
    """
    Helper function for populating array structures.
    This avoids forgetting to set fields.

    *shape* and *strides* can be Python tuples or LLVM arrays.
    """
    context = array._context
    builder = array._builder
    datamodel = array._datamodel
    required_fields = set(datamodel._fields)

    if meminfo is None:
        meminfo = Constant(context.get_value_type(
            datamodel.get_type('meminfo')), None)

    intp_t = context.get_value_type(types.intp)
    if isinstance(shape, (tuple, list)):
        shape = cgutils.pack_array(builder, shape, intp_t)
    if isinstance(strides, (tuple, list)):
        strides = cgutils.pack_array(builder, strides, intp_t)
    if isinstance(itemsize, int):
        itemsize = intp_t(itemsize)

    attrs = dict(shape=shape,
                 strides=strides,
                 data=data,
                 itemsize=itemsize,
                 meminfo=meminfo,)

    # Set `parent` attribute
    if parent is None:
        attrs['parent'] = Constant(context.get_value_type(
            datamodel.get_type('parent')), None)
    else:
        attrs['parent'] = parent
    # Calc num of items from shape
    nitems = context.get_constant(types.intp, 1)
    unpacked_shape = cgutils.unpack_tuple(builder, shape, shape.type.count)
    # (note empty shape => 0d array therefore nitems = 1)
    for axlen in unpacked_shape:
        nitems = builder.mul(nitems, axlen, flags=['nsw'])
    attrs['nitems'] = nitems

    # Make sure that we have all the fields
    got_fields = set(attrs.keys())
    if got_fields != required_fields:
        raise ValueError("missing {0}".format(required_fields - got_fields))

    # Set field value
    for k, v in attrs.items():
        setattr(array, k, v)

    return array


def update_array_info(aryty, array):
    """
    Update some auxiliary information in *array* after some of its fields
    were changed.  `itemsize` and `nitems` are updated.
    """
    context = array._context
    builder = array._builder

    # Calc num of items from shape
    nitems = context.get_constant(types.intp, 1)
    unpacked_shape = cgutils.unpack_tuple(builder, array.shape, aryty.ndim)
    for axlen in unpacked_shape:
        nitems = builder.mul(nitems, axlen, flags=['nsw'])
    array.nitems = nitems

    array.itemsize = context.get_constant(types.intp,
                                          get_itemsize(context, aryty))


@lower_builtin('getiter', types.Buffer)
def getiter_array(context, builder, sig, args):
    [arrayty] = sig.args
    [array] = args

    iterobj = context.make_helper(builder, sig.return_type)

    zero = context.get_constant(types.intp, 0)
    indexptr = cgutils.alloca_once_value(builder, zero)

    iterobj.index = indexptr
    iterobj.array = array

    # Incref array
    if context.enable_nrt:
        context.nrt.incref(builder, arrayty, array)

    res = iterobj._getvalue()

    # Note: a decref on the iterator will dereference all internal MemInfo*
    out = impl_ret_new_ref(context, builder, sig.return_type, res)
    return out


def _getitem_array_single_int(context, builder, return_type, aryty, ary, idx):
    """ Evaluate `ary[idx]`, where idx is a single int. """
    # optimized form of _getitem_array_generic
    shapes = cgutils.unpack_tuple(builder, ary.shape, count=aryty.ndim)
    strides = cgutils.unpack_tuple(builder, ary.strides, count=aryty.ndim)
    offset = builder.mul(strides[0], idx)
    dataptr = cgutils.pointer_add(builder, ary.data, offset)
    view_shapes = shapes[1:]
    view_strides = strides[1:]

    if isinstance(return_type, types.Buffer):
        # Build array view
        retary = make_view(context, builder, aryty, ary, return_type,
                           dataptr, view_shapes, view_strides)
        return retary._getvalue()
    else:
        # Load scalar from 0-d result
        assert not view_shapes
        return load_item(context, builder, aryty, dataptr)


@lower_builtin('iternext', types.ArrayIterator)
@iternext_impl(RefType.BORROWED)
def iternext_array(context, builder, sig, args, result):
    [iterty] = sig.args
    [iter] = args
    arrayty = iterty.array_type

    iterobj = context.make_helper(builder, iterty, value=iter)
    ary = make_array(arrayty)(context, builder, value=iterobj.array)

    nitems, = cgutils.unpack_tuple(builder, ary.shape, count=1)

    index = builder.load(iterobj.index)
    is_valid = builder.icmp_signed('<', index, nitems)
    result.set_valid(is_valid)

    with builder.if_then(is_valid):
        value = _getitem_array_single_int(
            context, builder, iterty.yield_type, arrayty, ary, index
        )
        result.yield_(value)
        nindex = cgutils.increment_index(builder, index)
        builder.store(nindex, iterobj.index)


# ------------------------------------------------------------------------------
# Basic indexing (with integers and slices only)

def basic_indexing(context, builder, aryty, ary, index_types, indices,
                   boundscheck=None):
    """
    Perform basic indexing on the given array.
    A (data pointer, shapes, strides) tuple is returned describing
    the corresponding view.
    """
    zero = context.get_constant(types.intp, 0)

    shapes = cgutils.unpack_tuple(builder, ary.shape, aryty.ndim)
    strides = cgutils.unpack_tuple(builder, ary.strides, aryty.ndim)

    output_indices = []
    output_shapes = []
    output_strides = []

    ax = 0
    for indexval, idxty in zip(indices, index_types):
        if idxty is types.ellipsis:
            # Fill up missing dimensions at the middle
            n_missing = aryty.ndim - len(indices) + 1
            for i in range(n_missing):
                output_indices.append(zero)
                output_shapes.append(shapes[ax])
                output_strides.append(strides[ax])
                ax += 1
            continue
        # Regular index value
        if isinstance(idxty, types.SliceType):
            slice = context.make_helper(builder, idxty, value=indexval)
            slicing.guard_invalid_slice(context, builder, idxty, slice)
            slicing.fix_slice(builder, slice, shapes[ax])
            output_indices.append(slice.start)
            sh = slicing.get_slice_length(builder, slice)
            st = slicing.fix_stride(builder, slice, strides[ax])
            output_shapes.append(sh)
            output_strides.append(st)
        elif isinstance(idxty, types.Integer):
            ind = fix_integer_index(context, builder, idxty, indexval,
                                    shapes[ax])
            if boundscheck:
                cgutils.do_boundscheck(context, builder, ind, shapes[ax], ax)
            output_indices.append(ind)
        else:
            raise NotImplementedError("unexpected index type: %s" % (idxty,))
        ax += 1

    # Fill up missing dimensions at the end
    assert ax <= aryty.ndim
    while ax < aryty.ndim:
        output_shapes.append(shapes[ax])
        output_strides.append(strides[ax])
        ax += 1

    # No need to check wraparound, as negative indices were already
    # fixed in the loop above.
    dataptr = cgutils.get_item_pointer(context, builder, aryty, ary,
                                       output_indices,
                                       wraparound=False, boundscheck=False)
    return (dataptr, output_shapes, output_strides)


def make_view(context, builder, aryty, ary, return_type,
              data, shapes, strides):
    """
    Build a view over the given array with the given parameters.
    """
    retary = make_array(return_type)(context, builder)
    populate_array(retary,
                   data=data,
                   shape=shapes,
                   strides=strides,
                   itemsize=ary.itemsize,
                   meminfo=ary.meminfo,
                   parent=ary.parent)
    return retary


def _getitem_array_generic(context, builder, return_type, aryty, ary,
                           index_types, indices):
    """
    Return the result of indexing *ary* with the given *indices*,
    returning either a scalar or a view.
    """
    dataptr, view_shapes, view_strides = \
        basic_indexing(context, builder, aryty, ary, index_types, indices,
                       boundscheck=context.enable_boundscheck)

    if isinstance(return_type, types.Buffer):
        # Build array view
        retary = make_view(context, builder, aryty, ary, return_type,
                           dataptr, view_shapes, view_strides)
        return retary._getvalue()
    else:
        # Load scalar from 0-d result
        assert not view_shapes
        return load_item(context, builder, aryty, dataptr)


@lower_builtin(operator.getitem, types.Buffer, types.Integer)
@lower_builtin(operator.getitem, types.Buffer, types.SliceType)
def getitem_arraynd_intp(context, builder, sig, args):
    """
    Basic indexing with an integer or a slice.
    """
    aryty, idxty = sig.args
    ary, idx = args

    assert aryty.ndim >= 1
    ary = make_array(aryty)(context, builder, ary)

    res = _getitem_array_generic(context, builder, sig.return_type,
                                 aryty, ary, (idxty,), (idx,))
    return impl_ret_borrowed(context, builder, sig.return_type, res)


@lower_builtin(operator.getitem, types.Buffer, types.BaseTuple)
def getitem_array_tuple(context, builder, sig, args):
    """
    Basic or advanced indexing with a tuple.
    """
    aryty, tupty = sig.args
    ary, tup = args
    ary = make_array(aryty)(context, builder, ary)

    index_types = tupty.types
    indices = cgutils.unpack_tuple(builder, tup, count=len(tupty))

    index_types, indices = normalize_indices(context, builder,
                                             index_types, indices)

    if any(isinstance(ty, types.Array) for ty in index_types):
        # Advanced indexing
        return fancy_getitem(context, builder, sig, args,
                             aryty, ary, index_types, indices)

    res = _getitem_array_generic(context, builder, sig.return_type,
                                 aryty, ary, index_types, indices)
    return impl_ret_borrowed(context, builder, sig.return_type, res)


@lower_builtin(operator.setitem, types.Buffer, types.Any, types.Any)
def setitem_array(context, builder, sig, args):
    """
    array[a] = scalar_or_array
    array[a,..,b] = scalar_or_array
    """
    aryty, idxty, valty = sig.args
    ary, idx, val = args

    if isinstance(idxty, types.BaseTuple):
        index_types = idxty.types
        indices = cgutils.unpack_tuple(builder, idx, count=len(idxty))
    else:
        index_types = (idxty,)
        indices = (idx,)

    ary = make_array(aryty)(context, builder, ary)

    # First try basic indexing to see if a single array location is denoted.
    index_types, indices = normalize_indices(context, builder,
                                             index_types, indices)
    try:
        dataptr, shapes, strides = \
            basic_indexing(context, builder, aryty, ary, index_types, indices,
                           boundscheck=context.enable_boundscheck)
    except NotImplementedError:
        use_fancy_indexing = True
    else:
        use_fancy_indexing = bool(shapes)

    if use_fancy_indexing:
        # Index describes a non-trivial view => use generic slice assignment
        # (NOTE: this also handles scalar broadcasting)
        return fancy_setslice(context, builder, sig, args,
                              index_types, indices)

    # Store source value the given location
    val = context.cast(builder, val, valty, aryty.dtype)
    store_item(context, builder, aryty, val, dataptr)


@lower_builtin(len, types.Buffer)
def array_len(context, builder, sig, args):
    (aryty,) = sig.args
    (ary,) = args
    arystty = make_array(aryty)
    ary = arystty(context, builder, ary)
    shapeary = ary.shape
    res = builder.extract_value(shapeary, 0)
    return impl_ret_untracked(context, builder, sig.return_type, res)


@lower_builtin("array.item", types.Array)
def array_item(context, builder, sig, args):
    aryty, = sig.args
    ary, = args
    ary = make_array(aryty)(context, builder, ary)

    nitems = ary.nitems
    with builder.if_then(builder.icmp_signed('!=', nitems, nitems.type(1)),
                         likely=False):
        msg = "item(): can only convert an array of size 1 to a Python scalar"
        context.call_conv.return_user_exc(builder, ValueError, (msg,))

    return load_item(context, builder, aryty, ary.data)


@lower_builtin("array.itemset", types.Array, types.Any)
def array_itemset(context, builder, sig, args):
    aryty, valty = sig.args
    ary, val = args
    assert valty == aryty.dtype
    ary = make_array(aryty)(context, builder, ary)

    nitems = ary.nitems
    with builder.if_then(builder.icmp_signed('!=', nitems, nitems.type(1)),
                         likely=False):
        msg = "itemset(): can only write to an array of size 1"
        context.call_conv.return_user_exc(builder, ValueError, (msg,))

    store_item(context, builder, aryty, val, ary.data)
    return context.get_dummy_value()


# ------------------------------------------------------------------------------
# Advanced / fancy indexing


class Indexer(object):
    """
    Generic indexer interface, for generating indices over a fancy indexed
    array on a single dimension.
    """

    def prepare(self):
        """
        Prepare the indexer by initializing any required variables, basic
        blocks...
        """
        raise NotImplementedError

    def get_size(self):
        """
        Return this dimension's size as an integer.
        """
        raise NotImplementedError

    def get_shape(self):
        """
        Return this dimension's shape as a tuple.
        """
        raise NotImplementedError

    def get_index_bounds(self):
        """
        Return a half-open [lower, upper) range of indices this dimension
        is guaranteed not to step out of.
        """
        raise NotImplementedError

    def loop_head(self):
        """
        Start indexation loop.  Return a (index, count) tuple.
        *index* is an integer LLVM value representing the index over this
        dimension.
        *count* is either an integer LLVM value representing the current
        iteration count, or None if this dimension should be omitted from
        the indexation result.
        """
        raise NotImplementedError

    def loop_tail(self):
        """
        Finish indexation loop.
        """
        raise NotImplementedError


class EntireIndexer(Indexer):
    """
    Compute indices along an entire array dimension.
    """

    def __init__(self, context, builder, aryty, ary, dim):
        self.context = context
        self.builder = builder
        self.aryty = aryty
        self.ary = ary
        self.dim = dim
        self.ll_intp = self.context.get_value_type(types.intp)

    def prepare(self):
        builder = self.builder
        self.size = builder.extract_value(self.ary.shape, self.dim)
        self.index = cgutils.alloca_once(builder, self.ll_intp)
        self.bb_start = builder.append_basic_block()
        self.bb_end = builder.append_basic_block()

    def get_size(self):
        return self.size

    def get_shape(self):
        return (self.size,)

    def get_index_bounds(self):
        # [0, size)
        return (self.ll_intp(0), self.size)

    def loop_head(self):
        builder = self.builder
        # Initialize loop variable
        self.builder.store(Constant(self.ll_intp, 0), self.index)
        builder.branch(self.bb_start)
        builder.position_at_end(self.bb_start)
        cur_index = builder.load(self.index)
        with builder.if_then(builder.icmp_signed('>=', cur_index, self.size),
                             likely=False):
            builder.branch(self.bb_end)
        return cur_index, cur_index

    def loop_tail(self):
        builder = self.builder
        next_index = cgutils.increment_index(builder, builder.load(self.index))
        builder.store(next_index, self.index)
        builder.branch(self.bb_start)
        builder.position_at_end(self.bb_end)


class IntegerIndexer(Indexer):
    """
    Compute indices from a single integer.
    """

    def __init__(self, context, builder, idx):
        self.context = context
        self.builder = builder
        self.idx = idx
        self.ll_intp = self.context.get_value_type(types.intp)

    def prepare(self):
        pass

    def get_size(self):
        return Constant(self.ll_intp, 1)

    def get_shape(self):
        return ()

    def get_index_bounds(self):
        # [idx, idx+1)
        return (self.idx, self.builder.add(self.idx, self.get_size()))

    def loop_head(self):
        return self.idx, None

    def loop_tail(self):
        pass


class IntegerArrayIndexer(Indexer):
    """
    Compute indices from an array of integer indices.
    """

    def __init__(self, context, builder, idxty, idxary, size):
        self.context = context
        self.builder = builder
        self.idxty = idxty
        self.idxary = idxary
        self.size = size
        assert idxty.ndim == 1
        self.ll_intp = self.context.get_value_type(types.intp)

    def prepare(self):
        builder = self.builder
        self.idx_size = cgutils.unpack_tuple(builder, self.idxary.shape)[0]
        self.idx_index = cgutils.alloca_once(builder, self.ll_intp)
        self.bb_start = builder.append_basic_block()
        self.bb_end = builder.append_basic_block()

    def get_size(self):
        return self.idx_size

    def get_shape(self):
        return (self.idx_size,)

    def get_index_bounds(self):
        # Pessimal heuristic, as we don't want to scan for the min and max
        return (self.ll_intp(0), self.size)

    def loop_head(self):
        builder = self.builder
        # Initialize loop variable
        self.builder.store(Constant(self.ll_intp, 0), self.idx_index)
        builder.branch(self.bb_start)
        builder.position_at_end(self.bb_start)
        cur_index = builder.load(self.idx_index)
        with builder.if_then(
            builder.icmp_signed('>=', cur_index, self.idx_size),
            likely=False
        ):
            builder.branch(self.bb_end)
        # Load the actual index from the array of indices
        index = _getitem_array_single_int(
            self.context, builder, self.idxty.dtype, self.idxty, self.idxary,
            cur_index
        )
        index = fix_integer_index(self.context, builder,
                                  self.idxty.dtype, index, self.size)
        return index, cur_index

    def loop_tail(self):
        builder = self.builder
        next_index = cgutils.increment_index(builder,
                                             builder.load(self.idx_index))
        builder.store(next_index, self.idx_index)
        builder.branch(self.bb_start)
        builder.position_at_end(self.bb_end)


class BooleanArrayIndexer(Indexer):
    """
    Compute indices from an array of boolean predicates.
    """

    def __init__(self, context, builder, idxty, idxary):
        self.context = context
        self.builder = builder
        self.idxty = idxty
        self.idxary = idxary
        assert idxty.ndim == 1
        self.ll_intp = self.context.get_value_type(types.intp)
        self.zero = Constant(self.ll_intp, 0)

    def prepare(self):
        builder = self.builder
        self.size = cgutils.unpack_tuple(builder, self.idxary.shape)[0]
        self.idx_index = cgutils.alloca_once(builder, self.ll_intp)
        self.count = cgutils.alloca_once(builder, self.ll_intp)
        self.bb_start = builder.append_basic_block()
        self.bb_tail = builder.append_basic_block()
        self.bb_end = builder.append_basic_block()

    def get_size(self):
        builder = self.builder
        count = cgutils.alloca_once_value(builder, self.zero)
        # Sum all true values
        with cgutils.for_range(builder, self.size) as loop:
            c = builder.load(count)
            pred = _getitem_array_single_int(
                self.context, builder, self.idxty.dtype,
                self.idxty, self.idxary, loop.index
            )
            c = builder.add(c, builder.zext(pred, c.type))
            builder.store(c, count)

        return builder.load(count)

    def get_shape(self):
        return (self.get_size(),)

    def get_index_bounds(self):
        # Pessimal heuristic, as we don't want to scan for the
        # first and last true items
        return (self.ll_intp(0), self.size)

    def loop_head(self):
        builder = self.builder
        # Initialize loop variable
        self.builder.store(self.zero, self.idx_index)
        self.builder.store(self.zero, self.count)
        builder.branch(self.bb_start)
        builder.position_at_end(self.bb_start)
        cur_index = builder.load(self.idx_index)
        cur_count = builder.load(self.count)
        with builder.if_then(builder.icmp_signed('>=', cur_index, self.size),
                             likely=False):
            builder.branch(self.bb_end)
        # Load the predicate and branch if false
        pred = _getitem_array_single_int(
            self.context, builder, self.idxty.dtype, self.idxty, self.idxary,
            cur_index
        )
        with builder.if_then(builder.not_(pred)):
            builder.branch(self.bb_tail)
        # Increment the count for next iteration
        next_count = cgutils.increment_index(builder, cur_count)
        builder.store(next_count, self.count)
        return cur_index, cur_count

    def loop_tail(self):
        builder = self.builder
        builder.branch(self.bb_tail)
        builder.position_at_end(self.bb_tail)
        next_index = cgutils.increment_index(builder,
                                             builder.load(self.idx_index))
        builder.store(next_index, self.idx_index)
        builder.branch(self.bb_start)
        builder.position_at_end(self.bb_end)


class SliceIndexer(Indexer):
    """
    Compute indices along a slice.
    """

    def __init__(self, context, builder, aryty, ary, dim, idxty, slice):
        self.context = context
        self.builder = builder
        self.aryty = aryty
        self.ary = ary
        self.dim = dim
        self.idxty = idxty
        self.slice = slice
        self.ll_intp = self.context.get_value_type(types.intp)
        self.zero = Constant(self.ll_intp, 0)

    def prepare(self):
        builder = self.builder
        # Fix slice for the dimension's size
        self.dim_size = builder.extract_value(self.ary.shape, self.dim)
        slicing.guard_invalid_slice(self.context, builder, self.idxty,
                                    self.slice)
        slicing.fix_slice(builder, self.slice, self.dim_size)
        self.is_step_negative = cgutils.is_neg_int(builder, self.slice.step)
        # Create loop entities
        self.index = cgutils.alloca_once(builder, self.ll_intp)
        self.count = cgutils.alloca_once(builder, self.ll_intp)
        self.bb_start = builder.append_basic_block()
        self.bb_end = builder.append_basic_block()

    def get_size(self):
        return slicing.get_slice_length(self.builder, self.slice)

    def get_shape(self):
        return (self.get_size(),)

    def get_index_bounds(self):
        lower, upper = slicing.get_slice_bounds(self.builder, self.slice)
        return lower, upper

    def loop_head(self):
        builder = self.builder
        # Initialize loop variable
        self.builder.store(self.slice.start, self.index)
        self.builder.store(self.zero, self.count)
        builder.branch(self.bb_start)
        builder.position_at_end(self.bb_start)
        cur_index = builder.load(self.index)
        cur_count = builder.load(self.count)
        is_finished = builder.select(self.is_step_negative,
                                     builder.icmp_signed('<=', cur_index,
                                                         self.slice.stop),
                                     builder.icmp_signed('>=', cur_index,
                                                         self.slice.stop))
        with builder.if_then(is_finished, likely=False):
            builder.branch(self.bb_end)
        return cur_index, cur_count

    def loop_tail(self):
        builder = self.builder
        next_index = builder.add(builder.load(self.index), self.slice.step,
                                 flags=['nsw'])
        builder.store(next_index, self.index)
        next_count = cgutils.increment_index(builder, builder.load(self.count))
        builder.store(next_count, self.count)
        builder.branch(self.bb_start)
        builder.position_at_end(self.bb_end)


class FancyIndexer(object):
    """
    Perform fancy indexing on the given array.
    """

    def __init__(self, context, builder, aryty, ary, index_types, indices):
        self.context = context
        self.builder = builder
        self.aryty = aryty
        self.shapes = cgutils.unpack_tuple(builder, ary.shape, aryty.ndim)
        self.strides = cgutils.unpack_tuple(builder, ary.strides, aryty.ndim)
        self.ll_intp = self.context.get_value_type(types.intp)

        indexers = []

        ax = 0
        for indexval, idxty in zip(indices, index_types):
            if idxty is types.ellipsis:
                # Fill up missing dimensions at the middle
                n_missing = aryty.ndim - len(indices) + 1
                for i in range(n_missing):
                    indexer = EntireIndexer(context, builder, aryty, ary, ax)
                    indexers.append(indexer)
                    ax += 1
                continue

            # Regular index value
            if isinstance(idxty, types.SliceType):
                slice = context.make_helper(builder, idxty, indexval)
                indexer = SliceIndexer(context, builder, aryty, ary, ax,
                                       idxty, slice)
                indexers.append(indexer)
            elif isinstance(idxty, types.Integer):
                ind = fix_integer_index(context, builder, idxty, indexval,
                                        self.shapes[ax])
                indexer = IntegerIndexer(context, builder, ind)
                indexers.append(indexer)
            elif isinstance(idxty, types.Array):
                idxary = make_array(idxty)(context, builder, indexval)
                if isinstance(idxty.dtype, types.Integer):
                    indexer = IntegerArrayIndexer(context, builder,
                                                  idxty, idxary,
                                                  self.shapes[ax])
                elif isinstance(idxty.dtype, types.Boolean):
                    indexer = BooleanArrayIndexer(context, builder,
                                                  idxty, idxary)
                else:
                    assert 0
                indexers.append(indexer)
            else:
                raise AssertionError("unexpected index type: %s" % (idxty,))
            ax += 1

        # Fill up missing dimensions at the end
        assert ax <= aryty.ndim, (ax, aryty.ndim)
        while ax < aryty.ndim:
            indexer = EntireIndexer(context, builder, aryty, ary, ax)
            indexers.append(indexer)
            ax += 1

        assert len(indexers) == aryty.ndim, (len(indexers), aryty.ndim)
        self.indexers = indexers

    def prepare(self):
        for i in self.indexers:
            i.prepare()
        # Compute the resulting shape
        self.indexers_shape = sum([i.get_shape() for i in self.indexers], ())

    def get_shape(self):
        """
        Get the resulting data shape as Python tuple.
        """
        return self.indexers_shape

    def get_offset_bounds(self, strides, itemsize):
        """
        Get a half-open [lower, upper) range of byte offsets spanned by
        the indexer with the given strides and itemsize.  The indexer is
        guaranteed to not go past those bounds.
        """
        assert len(strides) == self.aryty.ndim
        builder = self.builder
        is_empty = cgutils.false_bit
        zero = self.ll_intp(0)
        one = self.ll_intp(1)
        lower = zero
        upper = zero
        for indexer, shape, stride in zip(self.indexers, self.indexers_shape,
                                          strides):
            is_empty = builder.or_(is_empty,
                                   builder.icmp_unsigned('==', shape, zero))
            # Compute [lower, upper) indices on this dimension
            lower_index, upper_index = indexer.get_index_bounds()
            lower_offset = builder.mul(stride, lower_index)
            upper_offset = builder.mul(stride, builder.sub(upper_index, one))
            # Adjust total interval
            is_downwards = builder.icmp_signed('<', stride, zero)
            lower = builder.add(lower,
                                builder.select(is_downwards,
                                               upper_offset,
                                               lower_offset))
            upper = builder.add(upper,
                                builder.select(is_downwards,
                                               lower_offset,
                                               upper_offset))
        # Make interval half-open
        upper = builder.add(upper, itemsize)
        # Adjust for empty shape
        lower = builder.select(is_empty, zero, lower)
        upper = builder.select(is_empty, zero, upper)
        return lower, upper

    def begin_loops(self):
        indices, counts = zip(*(i.loop_head() for i in self.indexers))
        return indices, counts

    def end_loops(self):
        for i in reversed(self.indexers):
            i.loop_tail()


def fancy_getitem(context, builder, sig, args,
                  aryty, ary, index_types, indices):

    shapes = cgutils.unpack_tuple(builder, ary.shape)
    strides = cgutils.unpack_tuple(builder, ary.strides)
    data = ary.data

    indexer = FancyIndexer(context, builder, aryty, ary,
                           index_types, indices)
    indexer.prepare()

    # Construct output array
    out_ty = sig.return_type
    out_shapes = indexer.get_shape()

    out = _empty_nd_impl(context, builder, out_ty, out_shapes)
    out_data = out.data
    out_idx = cgutils.alloca_once_value(builder,
                                        context.get_constant(types.intp, 0))

    # Loop on source and copy to destination
    indices, _ = indexer.begin_loops()

    # No need to check for wraparound, as the indexers all ensure
    # a positive index is returned.
    ptr = cgutils.get_item_pointer2(context, builder, data, shapes, strides,
                                    aryty.layout, indices, wraparound=False,
                                    boundscheck=context.enable_boundscheck)
    val = load_item(context, builder, aryty, ptr)

    # Since the destination is C-contiguous, no need for multi-dimensional
    # indexing.
    cur = builder.load(out_idx)
    ptr = builder.gep(out_data, [cur])
    store_item(context, builder, out_ty, val, ptr)
    next_idx = cgutils.increment_index(builder, cur)
    builder.store(next_idx, out_idx)

    indexer.end_loops()

    return impl_ret_new_ref(context, builder, out_ty, out._getvalue())


@lower_builtin(operator.getitem, types.Buffer, types.Array)
def fancy_getitem_array(context, builder, sig, args):
    """
    Advanced or basic indexing with an array.
    """
    aryty, idxty = sig.args
    ary, idx = args
    ary = make_array(aryty)(context, builder, ary)
    if idxty.ndim == 0:
        # 0-d array index acts as a basic integer index
        idxty, idx = normalize_index(context, builder, idxty, idx)
        res = _getitem_array_generic(context, builder, sig.return_type,
                                     aryty, ary, (idxty,), (idx,))
        return impl_ret_borrowed(context, builder, sig.return_type, res)
    else:
        # Advanced indexing
        return fancy_getitem(context, builder, sig, args,
                             aryty, ary, (idxty,), (idx,))


def offset_bounds_from_strides(context, builder, arrty, arr, shapes, strides):
    """
    Compute a half-open range [lower, upper) of byte offsets from the
    array's data pointer, that bound the in-memory extent of the array.

    This mimicks offset_bounds_from_strides() from
    numpy/core/src/private/mem_overlap.c
    """
    itemsize = arr.itemsize
    zero = itemsize.type(0)
    one = zero.type(1)
    if arrty.layout in 'CF':
        # Array is contiguous: contents are laid out sequentially
        # starting from arr.data and upwards
        lower = zero
        upper = builder.mul(itemsize, arr.nitems)
    else:
        # Non-contiguous array: need to examine strides
        lower = zero
        upper = zero
        for i in range(arrty.ndim):
            # Compute the largest byte offset on this dimension
            #   max_axis_offset = strides[i] * (shapes[i] - 1)
            # (shapes[i] == 0 is catered for by the empty array case below)
            max_axis_offset = builder.mul(strides[i],
                                          builder.sub(shapes[i], one))
            is_upwards = builder.icmp_signed('>=', max_axis_offset, zero)
            # Expand either upwards or downwards depending on stride
            upper = builder.select(is_upwards,
                                   builder.add(upper, max_axis_offset), upper)
            lower = builder.select(is_upwards,
                                   lower, builder.add(lower, max_axis_offset))
        # Return a half-open range
        upper = builder.add(upper, itemsize)
        # Adjust for empty arrays
        is_empty = builder.icmp_signed('==', arr.nitems, zero)
        upper = builder.select(is_empty, zero, upper)
        lower = builder.select(is_empty, zero, lower)

    return lower, upper


def compute_memory_extents(context, builder, lower, upper, data):
    """
    Given [lower, upper) byte offsets and a base data pointer,
    compute the memory pointer bounds as pointer-sized integers.
    """
    data_ptr_as_int = builder.ptrtoint(data, lower.type)
    start = builder.add(data_ptr_as_int, lower)
    end = builder.add(data_ptr_as_int, upper)
    return start, end


def get_array_memory_extents(context, builder, arrty, arr, shapes, strides,
                             data):
    """
    Compute a half-open range [start, end) of pointer-sized integers
    which fully contain the array data.
    """
    lower, upper = offset_bounds_from_strides(context, builder, arrty, arr,
                                              shapes, strides)
    return compute_memory_extents(context, builder, lower, upper, data)


def extents_may_overlap(context, builder, a_start, a_end, b_start, b_end):
    """
    Whether two memory extents [a_start, a_end) and [b_start, b_end)
    may overlap.
    """
    # Comparisons are unsigned, since we are really comparing pointers
    may_overlap = builder.and_(
        builder.icmp_unsigned('<', a_start, b_end),
        builder.icmp_unsigned('<', b_start, a_end),
    )
    return may_overlap


def maybe_copy_source(context, builder, use_copy,
                      srcty, src, src_shapes, src_strides, src_data):
    ptrty = src_data.type

    copy_layout = 'C'
    copy_data = cgutils.alloca_once_value(builder, src_data)
    copy_shapes = src_shapes
    copy_strides = None  # unneeded for contiguous arrays

    with builder.if_then(use_copy, likely=False):
        # Allocate temporary scratchpad
        # XXX: should we use a stack-allocated array for very small
        # data sizes?
        allocsize = builder.mul(src.itemsize, src.nitems)
        data = context.nrt.allocate(builder, allocsize)
        voidptrty = data.type
        data = builder.bitcast(data, ptrty)
        builder.store(data, copy_data)

        # Copy source data into scratchpad
        intp_t = context.get_value_type(types.intp)

        with cgutils.loop_nest(builder, src_shapes, intp_t) as indices:
            src_ptr = cgutils.get_item_pointer2(context, builder, src_data,
                                                src_shapes, src_strides,
                                                srcty.layout, indices)
            dest_ptr = cgutils.get_item_pointer2(context, builder, data,
                                                 copy_shapes, copy_strides,
                                                 copy_layout, indices)
            builder.store(builder.load(src_ptr), dest_ptr)

    def src_getitem(source_indices):
        assert len(source_indices) == srcty.ndim
        src_ptr = cgutils.alloca_once(builder, ptrty)
        with builder.if_else(use_copy, likely=False) as (if_copy, otherwise):
            with if_copy:
                builder.store(
                    cgutils.get_item_pointer2(context, builder,
                                              builder.load(copy_data),
                                              copy_shapes, copy_strides,
                                              copy_layout, source_indices,
                                              wraparound=False),
                    src_ptr)
            with otherwise:
                builder.store(
                    cgutils.get_item_pointer2(context, builder, src_data,
                                              src_shapes, src_strides,
                                              srcty.layout, source_indices,
                                              wraparound=False),
                    src_ptr)
        return load_item(context, builder, srcty, builder.load(src_ptr))

    def src_cleanup():
        # Deallocate memory
        with builder.if_then(use_copy, likely=False):
            data = builder.load(copy_data)
            data = builder.bitcast(data, voidptrty)
            context.nrt.free(builder, data)

    return src_getitem, src_cleanup


def _bc_adjust_dimension(context, builder, shapes, strides, target_shape):
    """
    Preprocess dimension for broadcasting.
    Returns (shapes, strides) such that the ndim match *target_shape*.
    When expanding to higher ndim, the returning shapes and strides are
    prepended with ones and zeros, respectively.
    When truncating to lower ndim, the shapes are checked (in runtime).
    All extra dimension must have size of 1.
    """
    zero = context.get_constant(types.uintp, 0)
    one = context.get_constant(types.uintp, 1)

    # Adjust for broadcasting to higher dimension
    if len(target_shape) > len(shapes):
        nd_diff = len(target_shape) - len(shapes)
        # Fill missing shapes with one, strides with zeros
        shapes = [one] * nd_diff + shapes
        strides = [zero] * nd_diff + strides
    # Adjust for broadcasting to lower dimension
    elif len(target_shape) < len(shapes):
        # Accepted if all extra dims has shape 1
        nd_diff = len(shapes) - len(target_shape)
        dim_is_one = [builder.icmp_unsigned('==', sh, one)
                      for sh in shapes[:nd_diff]]
        accepted = functools.reduce(builder.and_, dim_is_one,
                                    cgutils.true_bit)
        # Check error
        with builder.if_then(builder.not_(accepted), likely=False):
            msg = "cannot broadcast source array for assignment"
            context.call_conv.return_user_exc(builder, ValueError, (msg,))
        # Truncate extra shapes, strides
        shapes = shapes[nd_diff:]
        strides = strides[nd_diff:]

    return shapes, strides


def _bc_adjust_shape_strides(context, builder, shapes, strides, target_shape):
    """
    Broadcast shapes and strides to target_shape given that their ndim already
    matches.  For each location where the shape is 1 and does not match the
    dim for target, it is set to the value at the target and the stride is
    set to zero.
    """
    bc_shapes = []
    bc_strides = []
    zero = context.get_constant(types.uintp, 0)
    one = context.get_constant(types.uintp, 1)
    # Adjust all mismatching ones in shape
    mismatch = [builder.icmp_signed('!=', tar, old)
                for tar, old in zip(target_shape, shapes)]
    src_is_one = [builder.icmp_signed('==', old, one) for old in shapes]
    preds = [builder.and_(x, y) for x, y in zip(mismatch, src_is_one)]
    bc_shapes = [builder.select(p, tar, old)
                 for p, tar, old in zip(preds, target_shape, shapes)]
    bc_strides = [builder.select(p, zero, old)
                  for p, old in zip(preds, strides)]
    return bc_shapes, bc_strides


def _broadcast_to_shape(context, builder, arrtype, arr, target_shape):
    """
    Broadcast the given array to the target_shape.
    Returns (array_type, array)
    """
    # Compute broadcasted shape and strides
    shapes = cgutils.unpack_tuple(builder, arr.shape)
    strides = cgutils.unpack_tuple(builder, arr.strides)

    shapes, strides = _bc_adjust_dimension(context, builder, shapes, strides,
                                           target_shape)
    shapes, strides = _bc_adjust_shape_strides(context, builder, shapes,
                                               strides, target_shape)
    new_arrtype = arrtype.copy(ndim=len(target_shape), layout='A')
    # Create new view
    new_arr = make_array(new_arrtype)(context, builder)
    repl = dict(shape=cgutils.pack_array(builder, shapes),
                strides=cgutils.pack_array(builder, strides))
    cgutils.copy_struct(new_arr, arr, repl)
    return new_arrtype, new_arr


@intrinsic
def _numpy_broadcast_to(typingctx, array, shape):
    ret = array.copy(ndim=shape.count, layout='A', readonly=True)
    sig = ret(array, shape)

    def codegen(context, builder, sig, args):
        src, shape_ = args
        srcty = sig.args[0]

        src = make_array(srcty)(context, builder, src)
        shape_ = cgutils.unpack_tuple(builder, shape_)
        _, dest = _broadcast_to_shape(context, builder, srcty, src, shape_,)

        # Hack to get np.broadcast_to to return a read-only array
        setattr(dest, 'parent', Constant(
                context.get_value_type(dest._datamodel.get_type('parent')),
                None))

        res = dest._getvalue()
        return impl_ret_borrowed(context, builder, sig.return_type, res)
    return sig, codegen


@register_jitable
def _can_broadcast(array, dest_shape):
    src_shape = array.shape
    src_ndim = len(src_shape)
    dest_ndim = len(dest_shape)
    if src_ndim > dest_ndim:
        raise ValueError('input operand has more dimensions than allowed '
                         'by the axis remapping')
    for size in dest_shape:
        if size < 0:
            raise ValueError('all elements of broadcast shape must be '
                             'non-negative')

    # based on _broadcast_onto function in numba/np/npyimpl.py
    src_index = 0
    dest_index = dest_ndim - src_ndim
    while src_index < src_ndim:
        src_dim = src_shape[src_index]
        dest_dim = dest_shape[dest_index]
        # possible cases for (src_dim, dest_dim):
        #  * (1, 1)   -> Ok
        #  * (>1, 1)  -> Error!
        #  * (>1, >1) -> src_dim == dest_dim else error!
        #  * (1, >1)  -> Ok
        if src_dim == dest_dim or src_dim == 1:
            src_index += 1
            dest_index += 1
        else:
            raise ValueError('operands could not be broadcast together '
                             'with remapped shapes')


@overload(np.broadcast_to)
def numpy_broadcast_to(array, shape):
    if not type_can_asarray(array):
        raise errors.TypingError('The first argument "array" must '
                                 'be array-like')

    if isinstance(shape, types.UniTuple):
        if not isinstance(shape.dtype, types.Integer):
            raise errors.TypingError('The second argument "shape" must '
                                     'be a tuple of integers')

        def impl(array, shape):
            array = np.asarray(array)
            _can_broadcast(array, shape)
            return _numpy_broadcast_to(array, shape)
    elif isinstance(shape, types.Integer):
        def impl(array, shape):
            return np.broadcast_to(array, (shape,))
    else:
        msg = ('The argument "shape" must be a tuple or an integer. '
               'Got %s' % shape)
        raise errors.TypingError(msg)
    return impl


<<<<<<< HEAD
if numpy_version >= (1, 20):
    @overload(np.broadcast_shapes)
    def numpy_broadcast_shapes(*args):
        # Based on https://github.com/numpy/numpy/blob/f702b26fff3271ba6a6ba29a021fc19051d1f007/numpy/core/src/multiarray/iterators.c#L1129-L1212  # noqa
        def impl(*args):
            # discover the number of dimensions
            m = 0
            for val in literal_unroll(args):
                if isinstance(val, int):
                    m = max(m, 1)
                else:
                    m = max(m, len(val))

            # propagate args
            r = [1] * m
            for arg in literal_unroll(args):
                if isinstance(arg, tuple) and len(arg) == 0:
                    pass
                elif isinstance(arg, int):
                    k = m - 1
                    tmp = arg
                    if tmp == 1:
                        continue
                    if r[k] == 1:
                        r[k] = tmp
                    elif r[k] != tmp:
                        raise ValueError("shape mismatch: objects"
                                         " cannot be broadcast"
                                         " to a single shape")
                else:
                    for i in range(len(arg)):
                        # don't use the same name because it violates SSA
                        k_ = m - len(arg) + i
                        tmp_ = arg[i]
                        if tmp_ == 1:
                            continue
                        if r[k_] == 1:
                            r[k_] = tmp_
                        elif r[k_] != tmp_:
                            raise ValueError("shape mismatch: objects"
                                             " cannot be broadcast"
                                             " to a single shape")
            return r
        return impl
=======
@register_jitable
def numpy_broadcast_shapes_list(r, m, shape):
    for i in range(len(shape)):
        k = m - len(shape) + i
        tmp = shape[i]
        if tmp == 1:
            continue
        if r[k] == 1:
            r[k] = tmp
        elif r[k] != tmp:
            raise ValueError("shape mismatch: objects"
                             " cannot be broadcast"
                             " to a single shape")


@overload(np.broadcast_arrays)
def numpy_broadcast_arrays(*args):

    for idx, arg in enumerate(args):
        if not type_can_asarray(arg):
            raise errors.TypingError(f'Argument "{idx}" must '
                                     'be array-like')

    unified_dtype = None
    dt = None
    for arg in args:
        if isinstance(arg, (types.Array, types.BaseTuple)):
            dt = arg.dtype
        else:
            dt = arg

        if unified_dtype is None:
            unified_dtype = dt
        elif unified_dtype != dt:
            raise errors.TypingError('Mismatch of argument types. Numba cannot '
                                     'broadcast arrays with different types. '
                                     f'Got {args}')

    # number of dimensions
    m = 0
    for idx, arg in enumerate(args):
        if isinstance(arg, types.ArrayCompatible):
            m = max(m, arg.ndim)
        elif isinstance(arg, (types.Number, types.Boolean, types.BaseTuple)):
            m = max(m, 1)
        else:
            raise errors.TypingError(f'Unhandled type {arg}')

    tup_init = (0,) * m

    def impl(*args):
        # find out the output shape
        # we can't call np.broadcast_shapes here since args may have arrays
        # with different shapes and it is not possible to create a list
        # with those shapes dynamically
        shape = [1] * m
        for array in literal_unroll(args):
            numpy_broadcast_shapes_list(shape, m, np.asarray(array).shape)

        tup = tup_init

        for i in range(m):
            tup = tuple_setitem(tup, i, shape[i])

        # numpy checks if the input arrays have the same shape as `shape`
        outs = []
        for array in literal_unroll(args):
            outs.append(np.broadcast_to(np.asarray(array), tup))
        return outs

    return impl
>>>>>>> 974a5ca7


def fancy_setslice(context, builder, sig, args, index_types, indices):
    """
    Implement slice assignment for arrays.  This implementation works for
    basic as well as fancy indexing, since there's no functional difference
    between the two for indexed assignment.
    """
    aryty, _, srcty = sig.args
    ary, _, src = args

    ary = make_array(aryty)(context, builder, ary)
    dest_shapes = cgutils.unpack_tuple(builder, ary.shape)
    dest_strides = cgutils.unpack_tuple(builder, ary.strides)
    dest_data = ary.data

    indexer = FancyIndexer(context, builder, aryty, ary,
                           index_types, indices)
    indexer.prepare()

    if isinstance(srcty, types.Buffer):
        # Source is an array
        src_dtype = srcty.dtype
        index_shape = indexer.get_shape()
        src = make_array(srcty)(context, builder, src)
        # Broadcast source array to shape
        srcty, src = _broadcast_to_shape(context, builder, srcty, src,
                                         index_shape)
        src_shapes = cgutils.unpack_tuple(builder, src.shape)
        src_strides = cgutils.unpack_tuple(builder, src.strides)
        src_data = src.data

        # Check shapes are equal
        shape_error = cgutils.false_bit
        assert len(index_shape) == len(src_shapes)

        for u, v in zip(src_shapes, index_shape):
            shape_error = builder.or_(shape_error,
                                      builder.icmp_signed('!=', u, v))

        with builder.if_then(shape_error, likely=False):
            msg = "cannot assign slice from input of different size"
            context.call_conv.return_user_exc(builder, ValueError, (msg,))

        # Check for array overlap
        src_start, src_end = get_array_memory_extents(context, builder, srcty,
                                                      src, src_shapes,
                                                      src_strides, src_data)

        dest_lower, dest_upper = indexer.get_offset_bounds(dest_strides,
                                                           ary.itemsize)
        dest_start, dest_end = compute_memory_extents(context, builder,
                                                      dest_lower, dest_upper,
                                                      dest_data)

        use_copy = extents_may_overlap(context, builder, src_start, src_end,
                                       dest_start, dest_end)

        src_getitem, src_cleanup = maybe_copy_source(context, builder, use_copy,
                                                     srcty, src, src_shapes,
                                                     src_strides, src_data)

    elif isinstance(srcty, types.Sequence):
        src_dtype = srcty.dtype

        # Check shape is equal to sequence length
        index_shape = indexer.get_shape()
        assert len(index_shape) == 1
        len_impl = context.get_function(len, signature(types.intp, srcty))
        seq_len = len_impl(builder, (src,))

        shape_error = builder.icmp_signed('!=', index_shape[0], seq_len)

        with builder.if_then(shape_error, likely=False):
            msg = "cannot assign slice from input of different size"
            context.call_conv.return_user_exc(builder, ValueError, (msg,))

        def src_getitem(source_indices):
            idx, = source_indices
            getitem_impl = context.get_function(
                operator.getitem,
                signature(src_dtype, srcty, types.intp),
            )
            return getitem_impl(builder, (src, idx))

        def src_cleanup():
            pass

    else:
        # Source is a scalar (broadcast or not, depending on destination
        # shape).
        src_dtype = srcty

        def src_getitem(source_indices):
            return src

        def src_cleanup():
            pass

    # Loop on destination and copy from source to destination
    dest_indices, counts = indexer.begin_loops()

    # Source is iterated in natural order
    source_indices = tuple(c for c in counts if c is not None)
    val = src_getitem(source_indices)

    # Cast to the destination dtype (cross-dtype slice assignement is allowed)
    val = context.cast(builder, val, src_dtype, aryty.dtype)

    # No need to check for wraparound, as the indexers all ensure
    # a positive index is returned.
    dest_ptr = cgutils.get_item_pointer2(context, builder, dest_data,
                                         dest_shapes, dest_strides,
                                         aryty.layout, dest_indices,
                                         wraparound=False)
    store_item(context, builder, aryty, val, dest_ptr)

    indexer.end_loops()

    src_cleanup()

    return context.get_dummy_value()


# ------------------------------------------------------------------------------
# Shape / layout altering

def vararg_to_tuple(context, builder, sig, args):
    aryty = sig.args[0]
    dimtys = sig.args[1:]
    # values
    ary = args[0]
    dims = args[1:]
    # coerce all types to intp
    dims = [context.cast(builder, val, ty, types.intp)
            for ty, val in zip(dimtys, dims)]
    # make a tuple
    shape = cgutils.pack_array(builder, dims, dims[0].type)

    shapety = types.UniTuple(dtype=types.intp, count=len(dims))
    new_sig = typing.signature(sig.return_type, aryty, shapety)
    new_args = ary, shape

    return new_sig, new_args


@lower_builtin('array.transpose', types.Array)
def array_transpose(context, builder, sig, args):
    return array_T(context, builder, sig.args[0], args[0])


def permute_arrays(axis, shape, strides):
    if len(axis) != len(set(axis)):
        raise ValueError("repeated axis in transpose")
    dim = len(shape)
    for x in axis:
        if x >= dim or abs(x) > dim:
            raise ValueError("axis is out of bounds for array of "
                             "given dimension")

    shape[:] = shape[axis]
    strides[:] = strides[axis]


# Transposing an array involves permuting the shape and strides of the array
# based on the given axes.
@lower_builtin('array.transpose', types.Array, types.BaseTuple)
def array_transpose_tuple(context, builder, sig, args):
    aryty = sig.args[0]
    ary = make_array(aryty)(context, builder, args[0])

    axisty, axis = sig.args[1], args[1]
    num_axis, dtype = axisty.count, axisty.dtype

    ll_intp = context.get_value_type(types.intp)
    ll_ary_size = ir.ArrayType(ll_intp, num_axis)

    # Allocate memory for axes, shapes, and strides arrays.
    arys = [axis, ary.shape, ary.strides]
    ll_arys = [cgutils.alloca_once(builder, ll_ary_size) for _ in arys]

    # Store axes, shapes, and strides arrays to the allocated memory.
    for src, dst in zip(arys, ll_arys):
        builder.store(src, dst)

    np_ary_ty = types.Array(dtype=dtype, ndim=1, layout='C')
    np_itemsize = context.get_constant(types.intp,
                                       context.get_abi_sizeof(ll_intp))

    # Form NumPy arrays for axes, shapes, and strides arrays.
    np_arys = [make_array(np_ary_ty)(context, builder) for _ in arys]

    # Roughly, `np_ary = np.array(ll_ary)` for each of axes, shapes, and strides
    for np_ary, ll_ary in zip(np_arys, ll_arys):
        populate_array(np_ary,
                       data=builder.bitcast(ll_ary, ll_intp.as_pointer()),
                       shape=[context.get_constant(types.intp, num_axis)],
                       strides=[np_itemsize],
                       itemsize=np_itemsize,
                       meminfo=None)

    # Pass NumPy arrays formed above to permute_arrays function that permutes
    # shapes and strides based on axis contents.
    context.compile_internal(builder, permute_arrays,
                             typing.signature(types.void,
                                              np_ary_ty, np_ary_ty, np_ary_ty),
                             [a._getvalue() for a in np_arys])

    # Make a new array based on permuted shape and strides and return it.
    ret = make_array(sig.return_type)(context, builder)
    populate_array(ret,
                   data=ary.data,
                   shape=builder.load(ll_arys[1]),
                   strides=builder.load(ll_arys[2]),
                   itemsize=ary.itemsize,
                   meminfo=ary.meminfo,
                   parent=ary.parent)
    res = ret._getvalue()
    return impl_ret_borrowed(context, builder, sig.return_type, res)


@lower_builtin('array.transpose', types.Array, types.VarArg(types.Any))
def array_transpose_vararg(context, builder, sig, args):
    new_sig, new_args = vararg_to_tuple(context, builder, sig, args)
    return array_transpose_tuple(context, builder, new_sig, new_args)


@overload(np.transpose)
def numpy_transpose(a, axes=None):
    if isinstance(a, types.BaseTuple):
        raise errors.UnsupportedError("np.transpose does not accept tuples")

    if axes is None:
        def np_transpose_impl(a, axes=None):
            return a.transpose()
    else:
        def np_transpose_impl(a, axes=None):
            return a.transpose(axes)

    return np_transpose_impl


@lower_getattr(types.Array, 'T')
def array_T(context, builder, typ, value):
    if typ.ndim <= 1:
        res = value
    else:
        ary = make_array(typ)(context, builder, value)
        ret = make_array(typ)(context, builder)
        shapes = cgutils.unpack_tuple(builder, ary.shape, typ.ndim)
        strides = cgutils.unpack_tuple(builder, ary.strides, typ.ndim)
        populate_array(ret,
                       data=ary.data,
                       shape=cgutils.pack_array(builder, shapes[::-1]),
                       strides=cgutils.pack_array(builder, strides[::-1]),
                       itemsize=ary.itemsize,
                       meminfo=ary.meminfo,
                       parent=ary.parent)
        res = ret._getvalue()
    return impl_ret_borrowed(context, builder, typ, res)


@overload(np.logspace)
def numpy_logspace(start, stop, num=50):
    if not isinstance(start, types.Number):
        raise errors.TypingError('The first argument "start" must be a number')
    if not isinstance(stop, types.Number):
        raise errors.TypingError('The second argument "stop" must be a number')
    if not isinstance(num, (int, types.Integer)):
        raise errors.TypingError('The third argument "num" must be an integer')

    def impl(start, stop, num=50):
        y = np.linspace(start, stop, num)
        return np.power(10.0, y)

    return impl


@overload(np.rot90)
def numpy_rot90(arr, k=1):
    # supporting axes argument it needs to be included in np.flip
    if not isinstance(k, (int, types.Integer)):
        raise errors.TypingError('The second argument "k" must be an integer')
    if not isinstance(arr, types.Array):
        raise errors.TypingError('The first argument "arr" must be an array')

    if arr.ndim < 2:
        raise errors.NumbaValueError('Input must be >= 2-d.')

    def impl(arr, k=1):
        k = k % 4
        if k == 0:
            return arr[:]
        elif k == 1:
            return np.swapaxes(np.fliplr(arr), 0, 1)
        elif k == 2:
            return np.flipud(np.fliplr(arr))
        elif k == 3:
            return np.fliplr(np.swapaxes(arr, 0, 1))
        else:
            raise AssertionError  # unreachable

    return impl


def _attempt_nocopy_reshape(context, builder, aryty, ary,
                            newnd, newshape, newstrides):
    """
    Call into Numba_attempt_nocopy_reshape() for the given array type
    and instance, and the specified new shape.

    Return value is non-zero if successful, and the array pointed to
    by *newstrides* will be filled up with the computed results.
    """
    ll_intp = context.get_value_type(types.intp)
    ll_intp_star = ll_intp.as_pointer()
    ll_intc = context.get_value_type(types.intc)
    fnty = ir.FunctionType(ll_intc, [
        # nd, *dims, *strides
        ll_intp, ll_intp_star, ll_intp_star,
        # newnd, *newdims, *newstrides
        ll_intp, ll_intp_star, ll_intp_star,
        # itemsize, is_f_order
        ll_intp, ll_intc])
    fn = cgutils.get_or_insert_function(builder.module, fnty,
                                        "numba_attempt_nocopy_reshape")

    nd = ll_intp(aryty.ndim)
    shape = cgutils.gep_inbounds(builder, ary._get_ptr_by_name('shape'), 0, 0)
    strides = cgutils.gep_inbounds(builder, ary._get_ptr_by_name('strides'),
                                   0, 0)
    newnd = ll_intp(newnd)
    newshape = cgutils.gep_inbounds(builder, newshape, 0, 0)
    newstrides = cgutils.gep_inbounds(builder, newstrides, 0, 0)
    is_f_order = ll_intc(0)
    res = builder.call(fn, [nd, shape, strides,
                            newnd, newshape, newstrides,
                            ary.itemsize, is_f_order])
    return res


def normalize_reshape_value(origsize, shape):
    num_neg_value = 0
    known_size = 1
    for ax, s in enumerate(shape):
        if s < 0:
            num_neg_value += 1
            neg_ax = ax
        else:
            known_size *= s

    if num_neg_value == 0:
        if origsize != known_size:
            raise ValueError("total size of new array must be unchanged")

    elif num_neg_value == 1:
        # Infer negative dimension
        if known_size == 0:
            inferred = 0
            ok = origsize == 0
        else:
            inferred = origsize // known_size
            ok = origsize % known_size == 0
        if not ok:
            raise ValueError("total size of new array must be unchanged")
        shape[neg_ax] = inferred

    else:
        raise ValueError("multiple negative shape values")


@lower_builtin('array.reshape', types.Array, types.BaseTuple)
def array_reshape(context, builder, sig, args):
    aryty = sig.args[0]
    retty = sig.return_type

    shapety = sig.args[1]
    shape = args[1]

    ll_intp = context.get_value_type(types.intp)
    ll_shape = ir.ArrayType(ll_intp, shapety.count)

    ary = make_array(aryty)(context, builder, args[0])

    # We will change the target shape in this slot
    # (see normalize_reshape_value() below)
    newshape = cgutils.alloca_once(builder, ll_shape)
    builder.store(shape, newshape)

    # Create a shape array pointing to the value of newshape.
    # (roughly, `shape_ary = np.array(ary.shape)`)
    shape_ary_ty = types.Array(dtype=shapety.dtype, ndim=1, layout='C')
    shape_ary = make_array(shape_ary_ty)(context, builder)
    shape_itemsize = context.get_constant(types.intp,
                                          context.get_abi_sizeof(ll_intp))
    populate_array(shape_ary,
                   data=builder.bitcast(newshape, ll_intp.as_pointer()),
                   shape=[context.get_constant(types.intp, shapety.count)],
                   strides=[shape_itemsize],
                   itemsize=shape_itemsize,
                   meminfo=None)

    # Compute the original array size
    size = ary.nitems

    # Call our normalizer which will fix the shape array in case of negative
    # shape value
    context.compile_internal(builder, normalize_reshape_value,
                             typing.signature(types.void,
                                              types.uintp, shape_ary_ty),
                             [size, shape_ary._getvalue()])

    # Perform reshape (nocopy)
    newnd = shapety.count
    newstrides = cgutils.alloca_once(builder, ll_shape)

    ok = _attempt_nocopy_reshape(context, builder, aryty, ary, newnd,
                                 newshape, newstrides)
    fail = builder.icmp_unsigned('==', ok, ok.type(0))

    with builder.if_then(fail):
        msg = "incompatible shape for array"
        context.call_conv.return_user_exc(builder, NotImplementedError, (msg,))

    ret = make_array(retty)(context, builder)
    populate_array(ret,
                   data=ary.data,
                   shape=builder.load(newshape),
                   strides=builder.load(newstrides),
                   itemsize=ary.itemsize,
                   meminfo=ary.meminfo,
                   parent=ary.parent)
    res = ret._getvalue()
    return impl_ret_borrowed(context, builder, sig.return_type, res)


@lower_builtin('array.reshape', types.Array, types.VarArg(types.Any))
def array_reshape_vararg(context, builder, sig, args):
    new_sig, new_args = vararg_to_tuple(context, builder, sig, args)
    return array_reshape(context, builder, new_sig, new_args)


@overload(np.reshape)
def np_reshape(a, shape):
    def np_reshape_impl(a, shape):
        return a.reshape(shape)
    return np_reshape_impl


@overload(np.append)
def np_append(arr, values, axis=None):

    if not type_can_asarray(arr):
        raise errors.TypingError('The first argument "arr" must be array-like')

    if not type_can_asarray(values):
        raise errors.TypingError('The second argument "values" must be '
                                 'array-like')

    if is_nonelike(axis):
        def impl(arr, values, axis=None):
            arr = np.ravel(np.asarray(arr))
            values = np.ravel(np.asarray(values))
            return np.concatenate((arr, values))
    else:

        if not isinstance(axis, types.Integer):
            raise errors.TypingError('The third argument "axis" must be an '
                                     'integer')

        def impl(arr, values, axis=None):
            return np.concatenate((arr, values), axis=axis)
    return impl


@lower_builtin('array.ravel', types.Array)
def array_ravel(context, builder, sig, args):
    # Only support no argument version (default order='C')
    def imp_nocopy(ary):
        """No copy version"""
        return ary.reshape(ary.size)

    def imp_copy(ary):
        """Copy version"""
        return ary.flatten()

    # If the input array is C layout already, use the nocopy version
    if sig.args[0].layout == 'C':
        imp = imp_nocopy
    # otherwise, use flatten under-the-hood
    else:
        imp = imp_copy

    res = context.compile_internal(builder, imp, sig, args)
    res = impl_ret_new_ref(context, builder, sig.return_type, res)
    return res


@lower_builtin(np.ravel, types.Array)
def np_ravel(context, builder, sig, args):
    def np_ravel_impl(a):
        return a.ravel()

    return context.compile_internal(builder, np_ravel_impl, sig, args)


@lower_builtin('array.flatten', types.Array)
def array_flatten(context, builder, sig, args):
    # Only support flattening to C layout currently.
    def imp(ary):
        return ary.copy().reshape(ary.size)

    res = context.compile_internal(builder, imp, sig, args)
    res = impl_ret_new_ref(context, builder, sig.return_type, res)
    return res


@overload(np.clip)
def np_clip(a, a_min, a_max, out=None):
    if not type_can_asarray(a):
        raise errors.TypingError('The argument "a" must be array-like')

    if not isinstance(a_min, (types.NoneType, types.Number)):
        raise errors.TypingError('The argument "a_min" must be a number')

    if not isinstance(a_max, (types.NoneType, types.Number)):
        raise errors.TypingError('The argument "a_max" must be a number')

    if not (isinstance(out, types.Array) or is_nonelike(out)):
        msg = 'The argument "out" must be an array if it is provided'
        raise errors.TypingError(msg)

    # TODO: support scalar a (issue #3469)
    a_min_is_none = a_min is None or isinstance(a_min, types.NoneType)
    a_max_is_none = a_max is None or isinstance(a_max, types.NoneType)

    def np_clip_impl(a, a_min, a_max, out=None):
        if a_min_is_none and a_max_is_none:
            raise ValueError("array_clip: must set either max or min")

        ret = np.empty_like(a) if out is None else out

        for index, val in np.ndenumerate(a):
            if a_min_is_none:
                if val > a_max:
                    ret[index] = a_max
                else:
                    ret[index] = val
            elif a_max_is_none:
                if val < a_min:
                    ret[index] = a_min
                else:
                    ret[index] = val
            else:
                ret[index] = min(max(val, a_min), a_max)
        return ret

    return np_clip_impl


@overload_method(types.Array, 'clip')
def array_clip(a, a_min=None, a_max=None, out=None):
    def impl(a, a_min=None, a_max=None, out=None):
        return np.clip(a, a_min, a_max, out)
    return impl


def _change_dtype(context, builder, oldty, newty, ary):
    """
    Attempt to fix up *ary* for switching from *oldty* to *newty*.

    See Numpy's array_descr_set()
    (np/core/src/multiarray/getset.c).
    Attempt to fix the array's shape and strides for a new dtype.
    False is returned on failure, True on success.
    """
    assert oldty.ndim == newty.ndim
    assert oldty.layout == newty.layout

    new_layout = ord(newty.layout)
    any_layout = ord('A')
    c_layout = ord('C')
    f_layout = ord('F')

    int8 = types.int8

    def imp(nd, dims, strides, old_itemsize, new_itemsize, layout):
        # Attempt to update the layout due to limitation of the numba
        # type system.
        if layout == any_layout:
            # Test rightmost stride to be contiguous
            if strides[-1] == old_itemsize:
                # Process this as if it is C contiguous
                layout = int8(c_layout)
            # Test leftmost stride to be F contiguous
            elif strides[0] == old_itemsize:
                # Process this as if it is F contiguous
                layout = int8(f_layout)

        if old_itemsize != new_itemsize and (layout == any_layout or nd == 0):
            return False

        if layout == c_layout:
            i = nd - 1
        else:
            i = 0

        if new_itemsize < old_itemsize:
            # If it is compatible, increase the size of the dimension
            # at the end (or at the front if F-contiguous)
            if (old_itemsize % new_itemsize) != 0:
                return False

            newdim = old_itemsize // new_itemsize
            dims[i] *= newdim
            strides[i] = new_itemsize

        elif new_itemsize > old_itemsize:
            # Determine if last (or first if F-contiguous) dimension
            # is compatible
            bytelength = dims[i] * old_itemsize
            if (bytelength % new_itemsize) != 0:
                return False

            dims[i] = bytelength // new_itemsize
            strides[i] = new_itemsize

        else:
            # Same item size: nothing to do (this also works for
            # non-contiguous arrays).
            pass

        return True

    old_itemsize = context.get_constant(types.intp,
                                        get_itemsize(context, oldty))
    new_itemsize = context.get_constant(types.intp,
                                        get_itemsize(context, newty))

    nd = context.get_constant(types.intp, newty.ndim)
    shape_data = cgutils.gep_inbounds(builder, ary._get_ptr_by_name('shape'),
                                      0, 0)
    strides_data = cgutils.gep_inbounds(builder,
                                        ary._get_ptr_by_name('strides'), 0, 0)

    shape_strides_array_type = types.Array(dtype=types.intp, ndim=1, layout='C')
    arycls = context.make_array(shape_strides_array_type)

    shape_constant = cgutils.pack_array(builder,
                                        [context.get_constant(types.intp,
                                                              newty.ndim)])

    sizeof_intp = context.get_abi_sizeof(context.get_data_type(types.intp))
    sizeof_intp = context.get_constant(types.intp, sizeof_intp)
    strides_constant = cgutils.pack_array(builder, [sizeof_intp])

    shape_ary = arycls(context, builder)

    populate_array(shape_ary,
                   data=shape_data,
                   shape=shape_constant,
                   strides=strides_constant,
                   itemsize=sizeof_intp,
                   meminfo=None)

    strides_ary = arycls(context, builder)
    populate_array(strides_ary,
                   data=strides_data,
                   shape=shape_constant,
                   strides=strides_constant,
                   itemsize=sizeof_intp,
                   meminfo=None)

    shape = shape_ary._getvalue()
    strides = strides_ary._getvalue()
    args = [nd, shape, strides, old_itemsize, new_itemsize,
            context.get_constant(types.int8, new_layout)]

    sig = signature(types.boolean,
                    types.intp,  # nd
                    shape_strides_array_type,  # dims
                    shape_strides_array_type,  # strides
                    types.intp,  # old_itemsize
                    types.intp,  # new_itemsize
                    types.int8,  # layout
                    )

    res = context.compile_internal(builder, imp, sig, args)
    update_array_info(newty, ary)
    res = impl_ret_borrowed(context, builder, sig.return_type, res)
    return res


@overload(np.shape)
def np_shape(a):
    if not type_can_asarray(a):
        raise errors.TypingError("The argument to np.shape must be array-like")

    def impl(a):
        return np.asarray(a).shape
    return impl

# ------------------------------------------------------------------------------


@overload(np.unique)
def np_unique(a):
    def np_unique_impl(a):
        b = np.sort(a.ravel())
        head = list(b[:1])
        tail = [x for i, x in enumerate(b[1:]) if b[i] != x]
        return np.array(head + tail)
    return np_unique_impl


@overload(np.repeat)
def np_repeat(a, repeats):
    # Implementation for repeats being a scalar is a module global function
    # (see below) because it might be called from the implementation below.

    def np_repeat_impl_repeats_array_like(a, repeats):
        # implementation if repeats is an array like
        repeats_array = np.asarray(repeats, dtype=np.int64)
        # if it is a singleton array, invoke the scalar implementation
        if repeats_array.shape[0] == 1:
            return np_repeat_impl_repeats_scaler(a, repeats_array[0])
        if np.any(repeats_array < 0):
            raise ValueError("negative dimensions are not allowed")
        asa = np.asarray(a)
        aravel = asa.ravel()
        n = aravel.shape[0]
        if aravel.shape != repeats_array.shape:
            raise ValueError(
                "operands could not be broadcast together")
        to_return = np.empty(np.sum(repeats_array), dtype=asa.dtype)
        pos = 0
        for i in range(n):
            to_return[pos : pos + repeats_array[i]] = aravel[i]
            pos += repeats_array[i]
        return to_return

    # type checking
    if isinstance(a, (types.Array,
                      types.List,
                      types.BaseTuple,
                      types.Number,
                      types.Boolean,
                      )
                  ):
        if isinstance(repeats, types.Integer):
            return np_repeat_impl_repeats_scaler
        elif isinstance(repeats, (types.Array, types.List)):
            if isinstance(repeats.dtype, types.Integer):
                return np_repeat_impl_repeats_array_like

        raise errors.TypingError(
            "The repeats argument must be an integer "
            "or an array-like of integer dtype")


@register_jitable
def np_repeat_impl_repeats_scaler(a, repeats):
    if repeats < 0:
        raise ValueError("negative dimensions are not allowed")
    asa = np.asarray(a)
    aravel = asa.ravel()
    n = aravel.shape[0]
    if repeats == 0:
        return np.empty(0, dtype=asa.dtype)
    elif repeats == 1:
        return np.copy(aravel)
    else:
        to_return = np.empty(n * repeats, dtype=asa.dtype)
        for i in range(n):
            to_return[i * repeats : (i + 1) * repeats] = aravel[i]
        return to_return


@extending.overload_method(types.Array, 'repeat')
def array_repeat(a, repeats):
    def array_repeat_impl(a, repeats):
        return np.repeat(a, repeats)

    return array_repeat_impl


@lower_builtin('array.view', types.Array, types.DTypeSpec)
def array_view(context, builder, sig, args):
    aryty = sig.args[0]
    retty = sig.return_type

    ary = make_array(aryty)(context, builder, args[0])
    ret = make_array(retty)(context, builder)
    # Copy all fields, casting the "data" pointer appropriately
    fields = set(ret._datamodel._fields)
    for k in sorted(fields):
        val = getattr(ary, k)
        if k == 'data':
            ptrty = ret.data.type
            ret.data = builder.bitcast(val, ptrty)
        else:
            setattr(ret, k, val)

    ok = _change_dtype(context, builder, aryty, retty, ret)
    fail = builder.icmp_unsigned('==', ok, Constant(ok.type, 0))

    with builder.if_then(fail):
        msg = "new type not compatible with array"
        context.call_conv.return_user_exc(builder, ValueError, (msg,))

    res = ret._getvalue()
    return impl_ret_borrowed(context, builder, sig.return_type, res)


# ------------------------------------------------------------------------------
# Array attributes

@lower_getattr(types.Array, "dtype")
def array_dtype(context, builder, typ, value):
    res = context.get_dummy_value()
    return impl_ret_untracked(context, builder, typ, res)


@lower_getattr(types.Array, "shape")
@lower_getattr(types.MemoryView, "shape")
def array_shape(context, builder, typ, value):
    arrayty = make_array(typ)
    array = arrayty(context, builder, value)
    res = array.shape
    return impl_ret_untracked(context, builder, typ, res)


@lower_getattr(types.Array, "strides")
@lower_getattr(types.MemoryView, "strides")
def array_strides(context, builder, typ, value):
    arrayty = make_array(typ)
    array = arrayty(context, builder, value)
    res = array.strides
    return impl_ret_untracked(context, builder, typ, res)


@lower_getattr(types.Array, "ndim")
@lower_getattr(types.MemoryView, "ndim")
def array_ndim(context, builder, typ, value):
    res = context.get_constant(types.intp, typ.ndim)
    return impl_ret_untracked(context, builder, typ, res)


@lower_getattr(types.Array, "size")
def array_size(context, builder, typ, value):
    arrayty = make_array(typ)
    array = arrayty(context, builder, value)
    res = array.nitems
    return impl_ret_untracked(context, builder, typ, res)


@lower_getattr(types.Array, "itemsize")
@lower_getattr(types.MemoryView, "itemsize")
def array_itemsize(context, builder, typ, value):
    arrayty = make_array(typ)
    array = arrayty(context, builder, value)
    res = array.itemsize
    return impl_ret_untracked(context, builder, typ, res)


@lower_getattr(types.MemoryView, "nbytes")
def array_nbytes(context, builder, typ, value):
    """
    nbytes = size * itemsize
    """
    arrayty = make_array(typ)
    array = arrayty(context, builder, value)
    res = builder.mul(array.nitems, array.itemsize)
    return impl_ret_untracked(context, builder, typ, res)


@lower_getattr(types.MemoryView, "contiguous")
def array_contiguous(context, builder, typ, value):
    res = context.get_constant(types.boolean, typ.is_contig)
    return impl_ret_untracked(context, builder, typ, res)


@lower_getattr(types.MemoryView, "c_contiguous")
def array_c_contiguous(context, builder, typ, value):
    res = context.get_constant(types.boolean, typ.is_c_contig)
    return impl_ret_untracked(context, builder, typ, res)


@lower_getattr(types.MemoryView, "f_contiguous")
def array_f_contiguous(context, builder, typ, value):
    res = context.get_constant(types.boolean, typ.is_f_contig)
    return impl_ret_untracked(context, builder, typ, res)


@lower_getattr(types.MemoryView, "readonly")
def array_readonly(context, builder, typ, value):
    res = context.get_constant(types.boolean, not typ.mutable)
    return impl_ret_untracked(context, builder, typ, res)


# array.ctypes

@lower_getattr(types.Array, "ctypes")
def array_ctypes(context, builder, typ, value):
    arrayty = make_array(typ)
    array = arrayty(context, builder, value)
    # Create new ArrayCType structure
    act = types.ArrayCTypes(typ)
    ctinfo = context.make_helper(builder, act)
    ctinfo.data = array.data
    ctinfo.meminfo = array.meminfo
    res = ctinfo._getvalue()
    return impl_ret_borrowed(context, builder, act, res)


@lower_getattr(types.ArrayCTypes, "data")
def array_ctypes_data(context, builder, typ, value):
    ctinfo = context.make_helper(builder, typ, value=value)
    res = ctinfo.data
    # Convert it to an integer
    res = builder.ptrtoint(res, context.get_value_type(types.intp))
    return impl_ret_untracked(context, builder, typ, res)


@lower_cast(types.ArrayCTypes, types.CPointer)
@lower_cast(types.ArrayCTypes, types.voidptr)
def array_ctypes_to_pointer(context, builder, fromty, toty, val):
    ctinfo = context.make_helper(builder, fromty, value=val)
    res = ctinfo.data
    res = builder.bitcast(res, context.get_value_type(toty))
    return impl_ret_untracked(context, builder, toty, res)


def _call_contiguous_check(checker, context, builder, aryty, ary):
    """Helper to invoke the contiguous checker function on an array

    Args
    ----
    checker :
        ``numba.numpy_supports.is_contiguous``, or
        ``numba.numpy_supports.is_fortran``.
    context : target context
    builder : llvm ir builder
    aryty : numba type
    ary : llvm value
    """
    ary = make_array(aryty)(context, builder, value=ary)
    tup_intp = types.UniTuple(types.intp, aryty.ndim)
    itemsize = context.get_abi_sizeof(context.get_value_type(aryty.dtype))
    check_sig = signature(types.bool_, tup_intp, tup_intp, types.intp)
    check_args = [ary.shape, ary.strides,
                  context.get_constant(types.intp, itemsize)]
    is_contig = context.compile_internal(builder, checker, check_sig,
                                         check_args)
    return is_contig


# array.flags

@lower_getattr(types.Array, "flags")
def array_flags(context, builder, typ, value):
    flagsobj = context.make_helper(builder, types.ArrayFlags(typ))
    flagsobj.parent = value
    res = flagsobj._getvalue()
    context.nrt.incref(builder, typ, value)
    return impl_ret_new_ref(context, builder, typ, res)


@lower_getattr(types.ArrayFlags, "contiguous")
@lower_getattr(types.ArrayFlags, "c_contiguous")
def array_flags_c_contiguous(context, builder, typ, value):
    if typ.array_type.layout != 'C':
        # any layout can stil be contiguous
        flagsobj = context.make_helper(builder, typ, value=value)
        res = _call_contiguous_check(is_contiguous, context, builder,
                                     typ.array_type, flagsobj.parent)
    else:
        val = typ.array_type.layout == 'C'
        res = context.get_constant(types.boolean, val)
    return impl_ret_untracked(context, builder, typ, res)


@lower_getattr(types.ArrayFlags, "f_contiguous")
def array_flags_f_contiguous(context, builder, typ, value):
    if typ.array_type.layout != 'F':
        # any layout can stil be contiguous
        flagsobj = context.make_helper(builder, typ, value=value)
        res = _call_contiguous_check(is_fortran, context, builder,
                                     typ.array_type, flagsobj.parent)
    else:
        layout = typ.array_type.layout
        val = layout == 'F' if typ.array_type.ndim > 1 else layout in 'CF'
        res = context.get_constant(types.boolean, val)
    return impl_ret_untracked(context, builder, typ, res)


# ------------------------------------------------------------------------------
# .real / .imag

@lower_getattr(types.Array, "real")
def array_real_part(context, builder, typ, value):
    if typ.dtype in types.complex_domain:
        return array_complex_attr(context, builder, typ, value, attr='real')
    elif typ.dtype in types.number_domain:
        # as an identity function
        return impl_ret_borrowed(context, builder, typ, value)
    else:
        raise NotImplementedError('unsupported .real for {}'.format(type.dtype))


@lower_getattr(types.Array, "imag")
def array_imag_part(context, builder, typ, value):
    if typ.dtype in types.complex_domain:
        return array_complex_attr(context, builder, typ, value, attr='imag')
    elif typ.dtype in types.number_domain:
        # return a readonly zero array
        sig = signature(typ.copy(readonly=True), typ)
        return numpy_zeros_like_nd(context, builder, sig, [value])
    else:
        raise NotImplementedError('unsupported .imag for {}'.format(type.dtype))


@overload_method(types.Array, 'conj')
@overload_method(types.Array, 'conjugate')
def array_conj(arr):
    def impl(arr):
        return np.conj(arr)
    return impl


def array_complex_attr(context, builder, typ, value, attr):
    """
    Given a complex array, it's memory layout is:

        R C R C R C
        ^   ^   ^

    (`R` indicates a float for the real part;
     `C` indicates a float for the imaginary part;
     the `^` indicates the start of each element)

    To get the real part, we can simply change the dtype and itemsize to that
    of the underlying float type.  The new layout is:

        R x R x R x
        ^   ^   ^

    (`x` indicates unused)

    A load operation will use the dtype to determine the number of bytes to
    load.

    To get the imaginary part, we shift the pointer by 1 float offset and
    change the dtype and itemsize.  The new layout is:

        x C x C x C
          ^   ^   ^
    """
    if attr not in ['real', 'imag'] or typ.dtype not in types.complex_domain:
        raise NotImplementedError("cannot get attribute `{}`".format(attr))

    arrayty = make_array(typ)
    array = arrayty(context, builder, value)

    # sizeof underlying float type
    flty = typ.dtype.underlying_float
    sizeof_flty = context.get_abi_sizeof(context.get_data_type(flty))
    itemsize = array.itemsize.type(sizeof_flty)

    # cast data pointer to float type
    llfltptrty = context.get_value_type(flty).as_pointer()
    dataptr = builder.bitcast(array.data, llfltptrty)

    # add offset
    if attr == 'imag':
        dataptr = builder.gep(dataptr, [ir.IntType(32)(1)])

    # make result
    resultty = typ.copy(dtype=flty, layout='A')
    result = make_array(resultty)(context, builder)
    repl = dict(data=dataptr, itemsize=itemsize)
    cgutils.copy_struct(result, array, repl)
    return impl_ret_borrowed(context, builder, resultty, result._getvalue())


# ------------------------------------------------------------------------------
# DType attribute

def dtype_type(context, builder, dtypety, dtypeval):
    # Just return a dummy opaque value
    return context.get_dummy_value()


lower_getattr(types.DType, 'type')(dtype_type)
lower_getattr(types.DType, 'kind')(dtype_type)


# ------------------------------------------------------------------------------
# Structured / record lookup

@lower_getattr_generic(types.Array)
def array_record_getattr(context, builder, typ, value, attr):
    """
    Generic getattr() implementation for record arrays: fetch the given
    record member, i.e. a subarray.
    """
    arrayty = make_array(typ)
    array = arrayty(context, builder, value)

    rectype = typ.dtype
    if not isinstance(rectype, types.Record):
        raise NotImplementedError("attribute %r of %s not defined"
                                  % (attr, typ))
    dtype = rectype.typeof(attr)
    offset = rectype.offset(attr)

    if isinstance(dtype, types.NestedArray):
        resty = typ.copy(
            dtype=dtype.dtype, ndim=typ.ndim + dtype.ndim, layout='A')
    else:
        resty = typ.copy(dtype=dtype, layout='A')

    raryty = make_array(resty)

    rary = raryty(context, builder)

    constoffset = context.get_constant(types.intp, offset)

    newdataptr = cgutils.pointer_add(
        builder, array.data, constoffset,  return_type=rary.data.type,
    )
    if isinstance(dtype, types.NestedArray):
        # new shape = recarray shape + inner dimension from nestedarray
        shape = cgutils.unpack_tuple(builder, array.shape, typ.ndim)
        shape += [context.get_constant(types.intp, i) for i in dtype.shape]
        # new strides = recarray strides + strides of the inner nestedarray
        strides = cgutils.unpack_tuple(builder, array.strides, typ.ndim)
        strides += [context.get_constant(types.intp, i) for i in dtype.strides]
        # New datasize = size of elements of the nestedarray
        datasize = context.get_abi_sizeof(context.get_data_type(dtype.dtype))
    else:
        # New shape, strides, and datasize match the underlying array
        shape = array.shape
        strides = array.strides
        datasize = context.get_abi_sizeof(context.get_data_type(dtype))
    populate_array(rary,
                   data=newdataptr,
                   shape=shape,
                   strides=strides,
                   itemsize=context.get_constant(types.intp, datasize),
                   meminfo=array.meminfo,
                   parent=array.parent)
    res = rary._getvalue()
    return impl_ret_borrowed(context, builder, resty, res)


@lower_builtin('static_getitem', types.Array, types.StringLiteral)
def array_record_getitem(context, builder, sig, args):
    index = args[1]
    if not isinstance(index, str):
        # This will fallback to normal getitem
        raise NotImplementedError
    return array_record_getattr(context, builder, sig.args[0], args[0], index)


@lower_getattr_generic(types.Record)
def record_getattr(context, builder, typ, value, attr):
    """
    Generic getattr() implementation for records: get the given record member.
    """
    context.sentry_record_alignment(typ, attr)
    offset = typ.offset(attr)
    elemty = typ.typeof(attr)

    if isinstance(elemty, types.NestedArray):
        # Only a nested array's *data* is stored in a structured array,
        # so we create an array structure to point to that data.
        aryty = make_array(elemty)
        ary = aryty(context, builder)
        dtype = elemty.dtype
        newshape = [context.get_constant(types.intp, s) for s in
                    elemty.shape]
        newstrides = [context.get_constant(types.intp, s) for s in
                      elemty.strides]
        newdata = cgutils.get_record_member(builder, value, offset,
                                            context.get_data_type(dtype))
        populate_array(
            ary,
            data=newdata,
            shape=cgutils.pack_array(builder, newshape),
            strides=cgutils.pack_array(builder, newstrides),
            itemsize=context.get_constant(types.intp, elemty.size),
            meminfo=None,
            parent=None,
        )
        res = ary._getvalue()
        return impl_ret_borrowed(context, builder, typ, res)
    else:
        dptr = cgutils.get_record_member(builder, value, offset,
                                         context.get_data_type(elemty))
        align = None if typ.aligned else 1
        res = context.unpack_value(builder, elemty, dptr, align)
        return impl_ret_borrowed(context, builder, typ, res)


@lower_setattr_generic(types.Record)
def record_setattr(context, builder, sig, args, attr):
    """
    Generic setattr() implementation for records: set the given record member.
    """
    typ, valty = sig.args
    target, val = args

    context.sentry_record_alignment(typ, attr)
    offset = typ.offset(attr)
    elemty = typ.typeof(attr)

    if isinstance(elemty, types.NestedArray):
        # Copy the data from the RHS into the nested array
        val_struct = cgutils.create_struct_proxy(valty)(context, builder,
                                                        value=args[1])
        src = val_struct.data
        dest = cgutils.get_record_member(builder, target, offset,
                                         src.type.pointee)
        cgutils.memcpy(builder, dest, src,
                       context.get_constant(types.intp, elemty.nitems))
    else:
        # Set the given scalar record member
        dptr = cgutils.get_record_member(builder, target, offset,
                                         context.get_data_type(elemty))
        val = context.cast(builder, val, valty, elemty)
        align = None if typ.aligned else 1
        context.pack_value(builder, elemty, val, dptr, align=align)


@lower_builtin('static_getitem', types.Record, types.StringLiteral)
def record_static_getitem_str(context, builder, sig, args):
    """
    Record.__getitem__ redirects to getattr()
    """
    impl = context.get_getattr(sig.args[0], args[1])
    return impl(context, builder, sig.args[0], args[0], args[1])


@lower_builtin('static_getitem', types.Record, types.IntegerLiteral)
def record_static_getitem_int(context, builder, sig, args):
    """
    Record.__getitem__ redirects to getattr()
    """
    idx = sig.args[1].literal_value
    fields = list(sig.args[0].fields)
    ll_field = context.insert_const_string(builder.module, fields[idx])
    impl = context.get_getattr(sig.args[0], ll_field)
    return impl(context, builder, sig.args[0], args[0], fields[idx])


@lower_builtin('static_setitem', types.Record, types.StringLiteral, types.Any)
def record_static_setitem_str(context, builder, sig, args):
    """
    Record.__setitem__ redirects to setattr()
    """
    recty, _, valty = sig.args
    rec, idx, val = args
    getattr_sig = signature(sig.return_type, recty, valty)
    impl = context.get_setattr(idx, getattr_sig)
    assert impl is not None
    return impl(builder, (rec, val))


@lower_builtin('static_setitem', types.Record, types.IntegerLiteral, types.Any)
def record_static_setitem_int(context, builder, sig, args):
    """
    Record.__setitem__ redirects to setattr()
    """
    recty, _, valty = sig.args
    rec, idx, val = args
    getattr_sig = signature(sig.return_type, recty, valty)
    fields = list(sig.args[0].fields)
    impl = context.get_setattr(fields[idx], getattr_sig)
    assert impl is not None
    return impl(builder, (rec, val))


# ------------------------------------------------------------------------------
# Constant arrays and records


@lower_constant(types.Array)
def constant_array(context, builder, ty, pyval):
    """
    Create a constant array (mechanism is target-dependent).
    """
    return context.make_constant_array(builder, ty, pyval)


@lower_constant(types.Record)
def constant_record(context, builder, ty, pyval):
    """
    Create a record constant as a stack-allocated array of bytes.
    """
    lty = ir.ArrayType(ir.IntType(8), pyval.nbytes)
    val = lty(bytearray(pyval.tostring()))
    return cgutils.alloca_once_value(builder, val)


@lower_constant(types.Bytes)
def constant_bytes(context, builder, ty, pyval):
    """
    Create a constant array from bytes (mechanism is target-dependent).
    """
    buf = np.array(bytearray(pyval), dtype=np.uint8)
    return context.make_constant_array(builder, ty, buf)

# ------------------------------------------------------------------------------
# Comparisons


@lower_builtin(operator.is_, types.Array, types.Array)
def array_is(context, builder, sig, args):
    aty, bty = sig.args
    if aty != bty:
        return cgutils.false_bit

    def array_is_impl(a, b):
        return (a.shape == b.shape and
                a.strides == b.strides and
                a.ctypes.data == b.ctypes.data)

    return context.compile_internal(builder, array_is_impl, sig, args)


# ------------------------------------------------------------------------------
# builtin `np.flat` implementation

def make_array_flat_cls(flatiterty):
    """
    Return the Structure representation of the given *flatiterty* (an
    instance of types.NumpyFlatType).
    """
    return _make_flattening_iter_cls(flatiterty, 'flat')


def make_array_ndenumerate_cls(nditerty):
    """
    Return the Structure representation of the given *nditerty* (an
    instance of types.NumpyNdEnumerateType).
    """
    return _make_flattening_iter_cls(nditerty, 'ndenumerate')


def _increment_indices(context, builder, ndim, shape, indices, end_flag=None,
                       loop_continue=None, loop_break=None):
    zero = context.get_constant(types.intp, 0)

    bbend = builder.append_basic_block('end_increment')

    if end_flag is not None:
        builder.store(cgutils.false_byte, end_flag)

    for dim in reversed(range(ndim)):
        idxptr = cgutils.gep_inbounds(builder, indices, dim)
        idx = cgutils.increment_index(builder, builder.load(idxptr))

        count = shape[dim]
        in_bounds = builder.icmp_signed('<', idx, count)
        with cgutils.if_likely(builder, in_bounds):
            # New index is still in bounds
            builder.store(idx, idxptr)
            if loop_continue is not None:
                loop_continue(dim)
            builder.branch(bbend)
        # Index out of bounds => reset it and proceed it to outer index
        builder.store(zero, idxptr)
        if loop_break is not None:
            loop_break(dim)

    if end_flag is not None:
        builder.store(cgutils.true_byte, end_flag)
    builder.branch(bbend)

    builder.position_at_end(bbend)


def _increment_indices_array(context, builder, arrty, arr, indices,
                             end_flag=None):
    shape = cgutils.unpack_tuple(builder, arr.shape, arrty.ndim)
    _increment_indices(context, builder, arrty.ndim, shape, indices, end_flag)


def make_nditer_cls(nditerty):
    """
    Return the Structure representation of the given *nditerty* (an
    instance of types.NumpyNdIterType).
    """
    ndim = nditerty.ndim
    layout = nditerty.layout
    narrays = len(nditerty.arrays)
    nshapes = ndim if nditerty.need_shaped_indexing else 1

    class BaseSubIter(object):
        """
        Base class for sub-iterators of a nditer() instance.
        """

        def __init__(self, nditer, member_name, start_dim, end_dim):
            self.nditer = nditer
            self.member_name = member_name
            self.start_dim = start_dim
            self.end_dim = end_dim
            self.ndim = end_dim - start_dim

        def set_member_ptr(self, ptr):
            setattr(self.nditer, self.member_name, ptr)

        @utils.cached_property
        def member_ptr(self):
            return getattr(self.nditer, self.member_name)

        def init_specific(self, context, builder):
            pass

        def loop_continue(self, context, builder, logical_dim):
            pass

        def loop_break(self, context, builder, logical_dim):
            pass

    class FlatSubIter(BaseSubIter):
        """
        Sub-iterator walking a contiguous array in physical order, with
        support for broadcasting (the index is reset on the outer dimension).
        """

        def init_specific(self, context, builder):
            zero = context.get_constant(types.intp, 0)
            self.set_member_ptr(cgutils.alloca_once_value(builder, zero))

        def compute_pointer(self, context, builder, indices, arrty, arr):
            index = builder.load(self.member_ptr)
            return builder.gep(arr.data, [index])

        def loop_continue(self, context, builder, logical_dim):
            if logical_dim == self.ndim - 1:
                # Only increment index inside innermost logical dimension
                index = builder.load(self.member_ptr)
                index = cgutils.increment_index(builder, index)
                builder.store(index, self.member_ptr)

        def loop_break(self, context, builder, logical_dim):
            if logical_dim == 0:
                # At the exit of outermost logical dimension, reset index
                zero = context.get_constant(types.intp, 0)
                builder.store(zero, self.member_ptr)
            elif logical_dim == self.ndim - 1:
                # Inside innermost logical dimension, increment index
                index = builder.load(self.member_ptr)
                index = cgutils.increment_index(builder, index)
                builder.store(index, self.member_ptr)

    class TrivialFlatSubIter(BaseSubIter):
        """
        Sub-iterator walking a contiguous array in physical order,
        *without* support for broadcasting.
        """

        def init_specific(self, context, builder):
            assert not nditerty.need_shaped_indexing

        def compute_pointer(self, context, builder, indices, arrty, arr):
            assert len(indices) <= 1, len(indices)
            return builder.gep(arr.data, indices)

    class IndexedSubIter(BaseSubIter):
        """
        Sub-iterator walking an array in logical order.
        """

        def compute_pointer(self, context, builder, indices, arrty, arr):
            assert len(indices) == self.ndim
            return cgutils.get_item_pointer(context, builder, arrty, arr,
                                            indices, wraparound=False)

    class ZeroDimSubIter(BaseSubIter):
        """
        Sub-iterator "walking" a 0-d array.
        """

        def compute_pointer(self, context, builder, indices, arrty, arr):
            return arr.data

    class ScalarSubIter(BaseSubIter):
        """
        Sub-iterator "walking" a scalar value.
        """

        def compute_pointer(self, context, builder, indices, arrty, arr):
            return arr

    class NdIter(cgutils.create_struct_proxy(nditerty)):
        """
        .nditer() implementation.

        Note: 'F' layout means the shape is iterated in reverse logical order,
        so indices and shapes arrays have to be reversed as well.
        """

        @utils.cached_property
        def subiters(self):
            l = []
            factories = {'flat': FlatSubIter if nditerty.need_shaped_indexing
                         else TrivialFlatSubIter,
                         'indexed': IndexedSubIter,
                         '0d': ZeroDimSubIter,
                         'scalar': ScalarSubIter,
                         }
            for i, sub in enumerate(nditerty.indexers):
                kind, start_dim, end_dim, _ = sub
                member_name = 'index%d' % i
                factory = factories[kind]
                l.append(factory(self, member_name, start_dim, end_dim))
            return l

        def init_specific(self, context, builder, arrtys, arrays):
            """
            Initialize the nditer() instance for the specific array inputs.
            """
            zero = context.get_constant(types.intp, 0)

            # Store inputs
            self.arrays = context.make_tuple(builder, types.Tuple(arrtys),
                                             arrays)
            # Create slots for scalars
            for i, ty in enumerate(arrtys):
                if not isinstance(ty, types.Array):
                    member_name = 'scalar%d' % i
                    # XXX as_data()?
                    slot = cgutils.alloca_once_value(builder, arrays[i])
                    setattr(self, member_name, slot)

            arrays = self._arrays_or_scalars(context, builder, arrtys, arrays)

            # Extract iterator shape (the shape of the most-dimensional input)
            main_shape_ty = types.UniTuple(types.intp, ndim)
            main_shape = None
            main_nitems = None
            for i, arrty in enumerate(arrtys):
                if isinstance(arrty, types.Array) and arrty.ndim == ndim:
                    main_shape = arrays[i].shape
                    main_nitems = arrays[i].nitems
                    break
            else:
                # Only scalar inputs => synthesize a dummy shape
                assert ndim == 0
                main_shape = context.make_tuple(builder, main_shape_ty, ())
                main_nitems = context.get_constant(types.intp, 1)

            # Validate shapes of array inputs
            def check_shape(shape, main_shape):
                n = len(shape)
                for i in range(n):
                    if shape[i] != main_shape[len(main_shape) - n + i]:
                        raise ValueError("nditer(): operands could not be "
                                         "broadcast together")

            for arrty, arr in zip(arrtys, arrays):
                if isinstance(arrty, types.Array) and arrty.ndim > 0:
                    sig = signature(types.none,
                                    types.UniTuple(types.intp, arrty.ndim),
                                    main_shape_ty)
                    context.compile_internal(builder, check_shape,
                                             sig, (arr.shape, main_shape))

            # Compute shape and size
            shapes = cgutils.unpack_tuple(builder, main_shape)
            if layout == 'F':
                shapes = shapes[::-1]

            # If shape is empty, mark iterator exhausted
            shape_is_empty = builder.icmp_signed('==', main_nitems, zero)
            exhausted = builder.select(shape_is_empty, cgutils.true_byte,
                                       cgutils.false_byte)

            if not nditerty.need_shaped_indexing:
                # Flatten shape to make iteration faster on small innermost
                # dimensions (e.g. a (100000, 3) shape)
                shapes = (main_nitems,)
            assert len(shapes) == nshapes

            indices = cgutils.alloca_once(builder, zero.type, size=nshapes)
            for dim in range(nshapes):
                idxptr = cgutils.gep_inbounds(builder, indices, dim)
                builder.store(zero, idxptr)

            self.indices = indices
            self.shape = cgutils.pack_array(builder, shapes, zero.type)
            self.exhausted = cgutils.alloca_once_value(builder, exhausted)

            # Initialize subiterators
            for subiter in self.subiters:
                subiter.init_specific(context, builder)

        def iternext_specific(self, context, builder, result):
            """
            Compute next iteration of the nditer() instance.
            """
            bbend = builder.append_basic_block('end')

            # Branch early if exhausted
            exhausted = cgutils.as_bool_bit(builder,
                                            builder.load(self.exhausted))
            with cgutils.if_unlikely(builder, exhausted):
                result.set_valid(False)
                builder.branch(bbend)

            arrtys = nditerty.arrays
            arrays = cgutils.unpack_tuple(builder, self.arrays)
            arrays = self._arrays_or_scalars(context, builder, arrtys, arrays)
            indices = self.indices

            # Compute iterated results
            result.set_valid(True)
            views = self._make_views(context, builder, indices, arrtys, arrays)
            views = [v._getvalue() for v in views]
            if len(views) == 1:
                result.yield_(views[0])
            else:
                result.yield_(context.make_tuple(builder, nditerty.yield_type,
                                                 views))

            shape = cgutils.unpack_tuple(builder, self.shape)
            _increment_indices(context, builder, len(shape), shape,
                               indices, self.exhausted,
                               functools.partial(self._loop_continue,
                                                 context,
                                                 builder),
                               functools.partial(self._loop_break,
                                                 context,
                                                 builder),
                               )

            builder.branch(bbend)
            builder.position_at_end(bbend)

        def _loop_continue(self, context, builder, dim):
            for sub in self.subiters:
                if sub.start_dim <= dim < sub.end_dim:
                    sub.loop_continue(context, builder, dim - sub.start_dim)

        def _loop_break(self, context, builder, dim):
            for sub in self.subiters:
                if sub.start_dim <= dim < sub.end_dim:
                    sub.loop_break(context, builder, dim - sub.start_dim)

        def _make_views(self, context, builder, indices, arrtys, arrays):
            """
            Compute the views to be yielded.
            """
            views = [None] * narrays
            indexers = nditerty.indexers
            subiters = self.subiters
            rettys = nditerty.yield_type
            if isinstance(rettys, types.BaseTuple):
                rettys = list(rettys)
            else:
                rettys = [rettys]
            indices = [builder.load(cgutils.gep_inbounds(builder, indices, i))
                       for i in range(nshapes)]

            for sub, subiter in zip(indexers, subiters):
                _, _, _, array_indices = sub
                sub_indices = indices[subiter.start_dim:subiter.end_dim]
                if layout == 'F':
                    sub_indices = sub_indices[::-1]
                for i in array_indices:
                    assert views[i] is None
                    views[i] = self._make_view(context, builder, sub_indices,
                                               rettys[i],
                                               arrtys[i], arrays[i], subiter)
            assert all(v for v in views)
            return views

        def _make_view(self, context, builder, indices, retty, arrty, arr,
                       subiter):
            """
            Compute a 0d view for a given input array.
            """
            assert isinstance(retty, types.Array) and retty.ndim == 0

            ptr = subiter.compute_pointer(context, builder, indices, arrty, arr)
            view = context.make_array(retty)(context, builder)

            itemsize = get_itemsize(context, retty)
            shape = context.make_tuple(builder, types.UniTuple(types.intp, 0),
                                       ())
            strides = context.make_tuple(builder, types.UniTuple(types.intp, 0),
                                         ())
            # HACK: meminfo=None avoids expensive refcounting operations
            # on ephemeral views
            populate_array(view, ptr, shape, strides, itemsize, meminfo=None)
            return view

        def _arrays_or_scalars(self, context, builder, arrtys, arrays):
            # Return a list of either array structures or pointers to
            # scalar slots
            l = []
            for i, (arrty, arr) in enumerate(zip(arrtys, arrays)):
                if isinstance(arrty, types.Array):
                    l.append(context.make_array(arrty)(context,
                                                       builder,
                                                       value=arr))
                else:
                    l.append(getattr(self, "scalar%d" % i))
            return l

    return NdIter


def make_ndindex_cls(nditerty):
    """
    Return the Structure representation of the given *nditerty* (an
    instance of types.NumpyNdIndexType).
    """
    ndim = nditerty.ndim

    class NdIndexIter(cgutils.create_struct_proxy(nditerty)):
        """
        .ndindex() implementation.
        """

        def init_specific(self, context, builder, shapes):
            zero = context.get_constant(types.intp, 0)
            indices = cgutils.alloca_once(builder, zero.type,
                                          size=context.get_constant(types.intp,
                                                                    ndim))
            exhausted = cgutils.alloca_once_value(builder, cgutils.false_byte)

            for dim in range(ndim):
                idxptr = cgutils.gep_inbounds(builder, indices, dim)
                builder.store(zero, idxptr)
                # 0-sized dimensions really indicate an empty array,
                # but we have to catch that condition early to avoid
                # a bug inside the iteration logic.
                dim_size = shapes[dim]
                dim_is_empty = builder.icmp_unsigned('==', dim_size, zero)
                with cgutils.if_unlikely(builder, dim_is_empty):
                    builder.store(cgutils.true_byte, exhausted)

            self.indices = indices
            self.exhausted = exhausted
            self.shape = cgutils.pack_array(builder, shapes, zero.type)

        def iternext_specific(self, context, builder, result):
            zero = context.get_constant(types.intp, 0)

            bbend = builder.append_basic_block('end')

            exhausted = cgutils.as_bool_bit(builder,
                                            builder.load(self.exhausted))
            with cgutils.if_unlikely(builder, exhausted):
                result.set_valid(False)
                builder.branch(bbend)

            indices = [builder.load(cgutils.gep_inbounds(builder,
                                                         self.indices,
                                                         dim))
                       for dim in range(ndim)]
            for load in indices:
                mark_positive(builder, load)

            result.yield_(cgutils.pack_array(builder, indices, zero.type))
            result.set_valid(True)

            shape = cgutils.unpack_tuple(builder, self.shape, ndim)
            _increment_indices(context, builder, ndim, shape,
                               self.indices, self.exhausted)

            builder.branch(bbend)
            builder.position_at_end(bbend)

    return NdIndexIter


def _make_flattening_iter_cls(flatiterty, kind):
    assert kind in ('flat', 'ndenumerate')

    array_type = flatiterty.array_type

    if array_type.layout == 'C':
        class CContiguousFlatIter(cgutils.create_struct_proxy(flatiterty)):
            """
            .flat() / .ndenumerate() implementation for C-contiguous arrays.
            """

            def init_specific(self, context, builder, arrty, arr):
                zero = context.get_constant(types.intp, 0)
                self.index = cgutils.alloca_once_value(builder, zero)
                # We can't trust strides[-1] to always contain the right
                # step value, see
                # http://docs.scipy.org/doc/numpy-dev/release.html#npy-relaxed-strides-checking    # noqa: E501
                self.stride = arr.itemsize

                if kind == 'ndenumerate':
                    # Zero-initialize the indices array.
                    indices = cgutils.alloca_once(
                        builder, zero.type,
                        size=context.get_constant(types.intp, arrty.ndim))

                    for dim in range(arrty.ndim):
                        idxptr = cgutils.gep_inbounds(builder, indices, dim)
                        builder.store(zero, idxptr)

                    self.indices = indices

            # NOTE: Using gep() instead of explicit pointer addition helps
            # LLVM vectorize the loop (since the stride is known and
            # constant).  This is not possible in the non-contiguous case,
            # where the strides are unknown at compile-time.

            def iternext_specific(self, context, builder, arrty, arr, result):
                ndim = arrty.ndim
                nitems = arr.nitems

                index = builder.load(self.index)
                is_valid = builder.icmp_signed('<', index, nitems)
                result.set_valid(is_valid)

                with cgutils.if_likely(builder, is_valid):
                    ptr = builder.gep(arr.data, [index])
                    value = load_item(context, builder, arrty, ptr)
                    if kind == 'flat':
                        result.yield_(value)
                    else:
                        # ndenumerate(): fetch and increment indices
                        indices = self.indices
                        idxvals = [builder.load(cgutils.gep_inbounds(builder,
                                                                     indices,
                                                                     dim))
                                   for dim in range(ndim)]
                        idxtuple = cgutils.pack_array(builder, idxvals)
                        result.yield_(
                            cgutils.make_anonymous_struct(builder,
                                                          [idxtuple, value]))
                        _increment_indices_array(context, builder, arrty,
                                                 arr, indices)

                    index = cgutils.increment_index(builder, index)
                    builder.store(index, self.index)

            def getitem(self, context, builder, arrty, arr, index):
                ptr = builder.gep(arr.data, [index])
                return load_item(context, builder, arrty, ptr)

            def setitem(self, context, builder, arrty, arr, index, value):
                ptr = builder.gep(arr.data, [index])
                store_item(context, builder, arrty, value, ptr)

        return CContiguousFlatIter

    else:
        class FlatIter(cgutils.create_struct_proxy(flatiterty)):
            """
            Generic .flat() / .ndenumerate() implementation for
            non-contiguous arrays.
            It keeps track of pointers along each dimension in order to
            minimize computations.
            """

            def init_specific(self, context, builder, arrty, arr):
                zero = context.get_constant(types.intp, 0)
                data = arr.data
                ndim = arrty.ndim
                shapes = cgutils.unpack_tuple(builder, arr.shape, ndim)

                indices = cgutils.alloca_once(
                    builder, zero.type, size=context.get_constant(types.intp,
                                                                  arrty.ndim))
                pointers = cgutils.alloca_once(
                    builder, data.type, size=context.get_constant(types.intp,
                                                                  arrty.ndim))
                exhausted = cgutils.alloca_once_value(builder,
                                                      cgutils.false_byte)

                # Initialize indices and pointers with their start values.
                for dim in range(ndim):
                    idxptr = cgutils.gep_inbounds(builder, indices, dim)
                    ptrptr = cgutils.gep_inbounds(builder, pointers, dim)
                    builder.store(data, ptrptr)
                    builder.store(zero, idxptr)
                    # 0-sized dimensions really indicate an empty array,
                    # but we have to catch that condition early to avoid
                    # a bug inside the iteration logic (see issue #846).
                    dim_size = shapes[dim]
                    dim_is_empty = builder.icmp_unsigned('==', dim_size, zero)
                    with cgutils.if_unlikely(builder, dim_is_empty):
                        builder.store(cgutils.true_byte, exhausted)

                self.indices = indices
                self.pointers = pointers
                self.exhausted = exhausted

            def iternext_specific(self, context, builder, arrty, arr, result):
                ndim = arrty.ndim
                shapes = cgutils.unpack_tuple(builder, arr.shape, ndim)
                strides = cgutils.unpack_tuple(builder, arr.strides, ndim)
                indices = self.indices
                pointers = self.pointers

                zero = context.get_constant(types.intp, 0)

                bbend = builder.append_basic_block('end')

                # Catch already computed iterator exhaustion
                is_exhausted = cgutils.as_bool_bit(
                    builder, builder.load(self.exhausted))
                with cgutils.if_unlikely(builder, is_exhausted):
                    result.set_valid(False)
                    builder.branch(bbend)
                result.set_valid(True)

                # Current pointer inside last dimension
                last_ptr = cgutils.gep_inbounds(builder, pointers, ndim - 1)
                ptr = builder.load(last_ptr)
                value = load_item(context, builder, arrty, ptr)
                if kind == 'flat':
                    result.yield_(value)
                else:
                    # ndenumerate() => yield (indices, value)
                    idxvals = [builder.load(cgutils.gep_inbounds(builder,
                                                                 indices,
                                                                 dim))
                               for dim in range(ndim)]
                    idxtuple = cgutils.pack_array(builder, idxvals)
                    result.yield_(
                        cgutils.make_anonymous_struct(builder,
                                                      [idxtuple, value]))

                # Update indices and pointers by walking from inner
                # dimension to outer.
                for dim in reversed(range(ndim)):
                    idxptr = cgutils.gep_inbounds(builder, indices, dim)
                    idx = cgutils.increment_index(builder,
                                                  builder.load(idxptr))

                    count = shapes[dim]
                    stride = strides[dim]
                    in_bounds = builder.icmp_signed('<', idx, count)
                    with cgutils.if_likely(builder, in_bounds):
                        # Index is valid => pointer can simply be incremented.
                        builder.store(idx, idxptr)
                        ptrptr = cgutils.gep_inbounds(builder, pointers, dim)
                        ptr = builder.load(ptrptr)
                        ptr = cgutils.pointer_add(builder, ptr, stride)
                        builder.store(ptr, ptrptr)
                        # Reset pointers in inner dimensions
                        for inner_dim in range(dim + 1, ndim):
                            ptrptr = cgutils.gep_inbounds(builder,
                                                          pointers,
                                                          inner_dim)
                            builder.store(ptr, ptrptr)
                        builder.branch(bbend)
                    # Reset index and continue with next dimension
                    builder.store(zero, idxptr)

                # End of array
                builder.store(cgutils.true_byte, self.exhausted)
                builder.branch(bbend)

                builder.position_at_end(bbend)

            def _ptr_for_index(self, context, builder, arrty, arr, index):
                ndim = arrty.ndim
                shapes = cgutils.unpack_tuple(builder, arr.shape, count=ndim)
                strides = cgutils.unpack_tuple(builder, arr.strides, count=ndim)

                # First convert the flattened index into a regular n-dim index
                indices = []
                for dim in reversed(range(ndim)):
                    indices.append(builder.urem(index, shapes[dim]))
                    index = builder.udiv(index, shapes[dim])
                indices.reverse()

                ptr = cgutils.get_item_pointer2(context, builder, arr.data,
                                                shapes, strides, arrty.layout,
                                                indices)
                return ptr

            def getitem(self, context, builder, arrty, arr, index):
                ptr = self._ptr_for_index(context, builder, arrty, arr, index)
                return load_item(context, builder, arrty, ptr)

            def setitem(self, context, builder, arrty, arr, index, value):
                ptr = self._ptr_for_index(context, builder, arrty, arr, index)
                store_item(context, builder, arrty, value, ptr)

        return FlatIter


@lower_getattr(types.Array, "flat")
def make_array_flatiter(context, builder, arrty, arr):
    flatitercls = make_array_flat_cls(types.NumpyFlatType(arrty))
    flatiter = flatitercls(context, builder)

    flatiter.array = arr

    arrcls = context.make_array(arrty)
    arr = arrcls(context, builder, ref=flatiter._get_ptr_by_name('array'))

    flatiter.init_specific(context, builder, arrty, arr)

    res = flatiter._getvalue()
    return impl_ret_borrowed(context, builder, types.NumpyFlatType(arrty), res)


@lower_builtin('iternext', types.NumpyFlatType)
@iternext_impl(RefType.BORROWED)
def iternext_numpy_flatiter(context, builder, sig, args, result):
    [flatiterty] = sig.args
    [flatiter] = args

    flatitercls = make_array_flat_cls(flatiterty)
    flatiter = flatitercls(context, builder, value=flatiter)

    arrty = flatiterty.array_type
    arrcls = context.make_array(arrty)
    arr = arrcls(context, builder, value=flatiter.array)

    flatiter.iternext_specific(context, builder, arrty, arr, result)


@lower_builtin(operator.getitem, types.NumpyFlatType, types.Integer)
def iternext_numpy_getitem(context, builder, sig, args):
    flatiterty = sig.args[0]
    flatiter, index = args

    flatitercls = make_array_flat_cls(flatiterty)
    flatiter = flatitercls(context, builder, value=flatiter)

    arrty = flatiterty.array_type
    arrcls = context.make_array(arrty)
    arr = arrcls(context, builder, value=flatiter.array)

    res = flatiter.getitem(context, builder, arrty, arr, index)
    return impl_ret_borrowed(context, builder, sig.return_type, res)


@lower_builtin(operator.setitem, types.NumpyFlatType, types.Integer,
               types.Any)
def iternext_numpy_getitem_any(context, builder, sig, args):
    flatiterty = sig.args[0]
    flatiter, index, value = args

    flatitercls = make_array_flat_cls(flatiterty)
    flatiter = flatitercls(context, builder, value=flatiter)

    arrty = flatiterty.array_type
    arrcls = context.make_array(arrty)
    arr = arrcls(context, builder, value=flatiter.array)

    flatiter.setitem(context, builder, arrty, arr, index, value)
    return context.get_dummy_value()


@lower_builtin(len, types.NumpyFlatType)
def iternext_numpy_getitem_flat(context, builder, sig, args):
    flatiterty = sig.args[0]
    flatitercls = make_array_flat_cls(flatiterty)
    flatiter = flatitercls(context, builder, value=args[0])

    arrcls = context.make_array(flatiterty.array_type)
    arr = arrcls(context, builder, value=flatiter.array)
    return arr.nitems


@lower_builtin(np.ndenumerate, types.Array)
def make_array_ndenumerate(context, builder, sig, args):
    arrty, = sig.args
    arr, = args
    nditercls = make_array_ndenumerate_cls(types.NumpyNdEnumerateType(arrty))
    nditer = nditercls(context, builder)

    nditer.array = arr

    arrcls = context.make_array(arrty)
    arr = arrcls(context, builder, ref=nditer._get_ptr_by_name('array'))

    nditer.init_specific(context, builder, arrty, arr)

    res = nditer._getvalue()
    return impl_ret_borrowed(context, builder, sig.return_type, res)


@lower_builtin('iternext', types.NumpyNdEnumerateType)
@iternext_impl(RefType.BORROWED)
def iternext_numpy_nditer(context, builder, sig, args, result):
    [nditerty] = sig.args
    [nditer] = args

    nditercls = make_array_ndenumerate_cls(nditerty)
    nditer = nditercls(context, builder, value=nditer)

    arrty = nditerty.array_type
    arrcls = context.make_array(arrty)
    arr = arrcls(context, builder, value=nditer.array)

    nditer.iternext_specific(context, builder, arrty, arr, result)


@lower_builtin(pndindex, types.VarArg(types.Integer))
@lower_builtin(np.ndindex, types.VarArg(types.Integer))
def make_array_ndindex(context, builder, sig, args):
    """ndindex(*shape)"""
    shape = [context.cast(builder, arg, argty, types.intp)
             for argty, arg in zip(sig.args, args)]

    nditercls = make_ndindex_cls(types.NumpyNdIndexType(len(shape)))
    nditer = nditercls(context, builder)
    nditer.init_specific(context, builder, shape)

    res = nditer._getvalue()
    return impl_ret_borrowed(context, builder, sig.return_type, res)


@lower_builtin(pndindex, types.BaseTuple)
@lower_builtin(np.ndindex, types.BaseTuple)
def make_array_ndindex_tuple(context, builder, sig, args):
    """ndindex(shape)"""
    ndim = sig.return_type.ndim
    if ndim > 0:
        idxty = sig.args[0].dtype
        tup = args[0]

        shape = cgutils.unpack_tuple(builder, tup, ndim)
        shape = [context.cast(builder, idx, idxty, types.intp)
                 for idx in shape]
    else:
        shape = []

    nditercls = make_ndindex_cls(types.NumpyNdIndexType(len(shape)))
    nditer = nditercls(context, builder)
    nditer.init_specific(context, builder, shape)

    res = nditer._getvalue()
    return impl_ret_borrowed(context, builder, sig.return_type, res)


@lower_builtin('iternext', types.NumpyNdIndexType)
@iternext_impl(RefType.BORROWED)
def iternext_numpy_ndindex(context, builder, sig, args, result):
    [nditerty] = sig.args
    [nditer] = args

    nditercls = make_ndindex_cls(nditerty)
    nditer = nditercls(context, builder, value=nditer)

    nditer.iternext_specific(context, builder, result)


@lower_builtin(np.nditer, types.Any)
def make_array_nditer(context, builder, sig, args):
    """
    nditer(...)
    """
    nditerty = sig.return_type
    arrtys = nditerty.arrays

    if isinstance(sig.args[0], types.BaseTuple):
        arrays = cgutils.unpack_tuple(builder, args[0])
    else:
        arrays = [args[0]]

    nditer = make_nditer_cls(nditerty)(context, builder)
    nditer.init_specific(context, builder, arrtys, arrays)

    res = nditer._getvalue()
    return impl_ret_borrowed(context, builder, nditerty, res)


@lower_builtin('iternext', types.NumpyNdIterType)
@iternext_impl(RefType.BORROWED)
def iternext_numpy_nditer2(context, builder, sig, args, result):
    [nditerty] = sig.args
    [nditer] = args

    nditer = make_nditer_cls(nditerty)(context, builder, value=nditer)
    nditer.iternext_specific(context, builder, result)


# ------------------------------------------------------------------------------
# Numpy array constructors

def _empty_nd_impl(context, builder, arrtype, shapes):
    """Utility function used for allocating a new array during LLVM code
    generation (lowering).  Given a target context, builder, array
    type, and a tuple or list of lowered dimension sizes, returns a
    LLVM value pointing at a Numba runtime allocated array.
    """
    arycls = make_array(arrtype)
    ary = arycls(context, builder)

    datatype = context.get_data_type(arrtype.dtype)
    itemsize = context.get_constant(types.intp, get_itemsize(context, arrtype))

    # compute array length
    arrlen = context.get_constant(types.intp, 1)
    overflow = Constant(ir.IntType(1), 0)
    for s in shapes:
        arrlen_mult = builder.smul_with_overflow(arrlen, s)
        arrlen = builder.extract_value(arrlen_mult, 0)
        overflow = builder.or_(
            overflow, builder.extract_value(arrlen_mult, 1)
        )

    if arrtype.ndim == 0:
        strides = ()
    elif arrtype.layout == 'C':
        strides = [itemsize]
        for dimension_size in reversed(shapes[1:]):
            strides.append(builder.mul(strides[-1], dimension_size))
        strides = tuple(reversed(strides))
    elif arrtype.layout == 'F':
        strides = [itemsize]
        for dimension_size in shapes[:-1]:
            strides.append(builder.mul(strides[-1], dimension_size))
        strides = tuple(strides)
    else:
        raise NotImplementedError(
            "Don't know how to allocate array with layout '{0}'.".format(
                arrtype.layout))

    # Check overflow, numpy also does this after checking order
    allocsize_mult = builder.smul_with_overflow(arrlen, itemsize)
    allocsize = builder.extract_value(allocsize_mult, 0)
    overflow = builder.or_(overflow, builder.extract_value(allocsize_mult, 1))

    with builder.if_then(overflow, likely=False):
        # Raise same error as numpy, see:
        # https://github.com/numpy/numpy/blob/2a488fe76a0f732dc418d03b452caace161673da/numpy/core/src/multiarray/ctors.c#L1095-L1101    # noqa: E501
        context.call_conv.return_user_exc(
            builder, ValueError,
            ("array is too big; `arr.size * arr.dtype.itemsize` is larger than"
             " the maximum possible size.",)
        )

    dtype = arrtype.dtype
    align_val = context.get_preferred_array_alignment(dtype)
    align = context.get_constant(types.uint32, align_val)
    args = (context.get_dummy_value(), allocsize, align)

    mip = types.MemInfoPointer(types.voidptr)
    arytypeclass = types.TypeRef(type(arrtype))
    argtypes = signature(mip, arytypeclass, types.intp, types.uint32)

    meminfo = context.compile_internal(builder, _call_allocator, argtypes, args)
    data = context.nrt.meminfo_data(builder, meminfo)

    intp_t = context.get_value_type(types.intp)
    shape_array = cgutils.pack_array(builder, shapes, ty=intp_t)
    strides_array = cgutils.pack_array(builder, strides, ty=intp_t)

    populate_array(ary,
                   data=builder.bitcast(data, datatype.as_pointer()),
                   shape=shape_array,
                   strides=strides_array,
                   itemsize=itemsize,
                   meminfo=meminfo)

    return ary


@overload_classmethod(types.Array, "_allocate")
def _ol_array_allocate(cls, allocsize, align):
    """Implements a Numba-only default target (cpu) classmethod on the array type.
    """
    def impl(cls, allocsize, align):
        return intrin_alloc(allocsize, align)
    return impl


def _call_allocator(arrtype, size, align):
    """Trampoline to call the intrinsic used for allocation
    """
    return arrtype._allocate(size, align)


@intrinsic
def intrin_alloc(typingctx, allocsize, align):
    """Intrinsic to call into the allocator for Array
    """
    def codegen(context, builder, signature, args):
        [allocsize, align] = args
        meminfo = context.nrt.meminfo_alloc_aligned(builder, allocsize, align)
        return meminfo

    mip = types.MemInfoPointer(types.voidptr)    # return untyped pointer
    sig = signature(mip, allocsize, align)
    return sig, codegen


def _zero_fill_array(context, builder, ary):
    """
    Zero-fill an array.  The array must be contiguous.
    """
    cgutils.memset(builder, ary.data, builder.mul(ary.itemsize, ary.nitems), 0)


def _parse_shape(context, builder, ty, val):
    """
    Parse the shape argument to an array constructor.
    """
    def safecast_intp(context, builder, src_t, src):
        """Cast src to intp only if value can be maintained"""
        intp_t = context.get_value_type(types.intp)
        intp_width = intp_t.width
        intp_ir = ir.IntType(intp_width)
        maxval = Constant(intp_ir, ((1 << intp_width - 1) - 1))
        if src_t.width < intp_width:
            res = builder.sext(src, intp_ir)
        elif src_t.width >= intp_width:
            is_larger = builder.icmp_signed(">", src, maxval)
            with builder.if_then(is_larger, likely=False):
                context.call_conv.return_user_exc(
                    builder, ValueError,
                    ("Cannot safely convert value to intp",)
                )
            if src_t.width > intp_width:
                res = builder.trunc(src, intp_ir)
            else:
                res = src
        return res

    if isinstance(ty, types.Integer):
        ndim = 1
        passed_shapes = [context.cast(builder, val, ty, types.intp)]
    else:
        assert isinstance(ty, types.BaseTuple)
        ndim = ty.count
        passed_shapes = cgutils.unpack_tuple(builder, val, count=ndim)

    shapes = []
    for s in passed_shapes:
        shapes.append(safecast_intp(context, builder, s.type, s))

    zero = context.get_constant_generic(builder, types.intp, 0)
    for dim in range(ndim):
        is_neg = builder.icmp_signed('<', shapes[dim], zero)
        with cgutils.if_unlikely(builder, is_neg):
            context.call_conv.return_user_exc(
                builder, ValueError, ("negative dimensions not allowed",)
            )

    return shapes


def _parse_empty_args(context, builder, sig, args):
    """
    Parse the arguments of a np.empty(), np.zeros() or np.ones() call.
    """
    arrshapetype = sig.args[0]
    arrshape = args[0]
    arrtype = sig.return_type
    return arrtype, _parse_shape(context, builder, arrshapetype, arrshape)


def _parse_empty_like_args(context, builder, sig, args):
    """
    Parse the arguments of a np.empty_like(), np.zeros_like() or
    np.ones_like() call.
    """
    arytype = sig.args[0]
    if isinstance(arytype, types.Array):
        ary = make_array(arytype)(context, builder, value=args[0])
        shapes = cgutils.unpack_tuple(builder, ary.shape, count=arytype.ndim)
        return sig.return_type, shapes
    else:
        return sig.return_type, ()


@glue_lowering(np.empty, types.Any)
@glue_lowering(np.empty, types.Any, types.Any)
def numpy_empty_nd(context, builder, sig, args):
    arrtype, shapes = _parse_empty_args(context, builder, sig, args)
    ary = _empty_nd_impl(context, builder, arrtype, shapes)
    return impl_ret_new_ref(context, builder, sig.return_type, ary._getvalue())


@glue_lowering(np.empty_like, types.Any)
@glue_lowering(np.empty_like, types.Any, types.DTypeSpec)
@glue_lowering(np.empty_like, types.Any, types.StringLiteral)
def numpy_empty_like_nd(context, builder, sig, args):
    arrtype, shapes = _parse_empty_like_args(context, builder, sig, args)
    ary = _empty_nd_impl(context, builder, arrtype, shapes)
    return impl_ret_new_ref(context, builder, sig.return_type, ary._getvalue())


@glue_lowering(np.zeros, types.Any)
@glue_lowering(np.zeros, types.Any, types.Any)
def numpy_zeros_nd(context, builder, sig, args):
    arrtype, shapes = _parse_empty_args(context, builder, sig, args)
    ary = _empty_nd_impl(context, builder, arrtype, shapes)
    _zero_fill_array(context, builder, ary)
    return impl_ret_new_ref(context, builder, sig.return_type, ary._getvalue())


@glue_lowering(np.zeros_like, types.Any)
@glue_lowering(np.zeros_like, types.Any, types.DTypeSpec)
@glue_lowering(np.zeros_like, types.Any, types.StringLiteral)
def numpy_zeros_like_nd(context, builder, sig, args):
    arrtype, shapes = _parse_empty_like_args(context, builder, sig, args)
    ary = _empty_nd_impl(context, builder, arrtype, shapes)
    _zero_fill_array(context, builder, ary)
    return impl_ret_new_ref(context, builder, sig.return_type, ary._getvalue())


@glue_lowering(np.full, types.Any, types.Any)
def numpy_full_nd(context, builder, sig, args):

    def full(shape, value):
        arr = np.empty(shape, type(value))
        arr_flat = arr.flat
        for idx in range(len(arr_flat)):
            arr_flat[idx] = value
        return arr

    res = context.compile_internal(builder, full, sig, args)
    return impl_ret_new_ref(context, builder, sig.return_type, res)


@glue_lowering(np.full, types.Any, types.Any, types.DTypeSpec)
@glue_lowering(np.full, types.Any, types.Any, types.StringLiteral)
def numpy_full_dtype_nd(context, builder, sig, args):

    def full(shape, value, dtype):
        arr = np.empty(shape, dtype)
        arr_flat = arr.flat
        for idx in range(len(arr_flat)):
            arr_flat[idx] = value
        return arr

    res = context.compile_internal(builder, full, sig, args)
    return impl_ret_new_ref(context, builder, sig.return_type, res)


@glue_lowering(np.full_like, types.Any, types.Any)
def numpy_full_like_nd(context, builder, sig, args):

    def full_like(arr, value):
        arr = np.empty_like(arr)
        arr_flat = arr.flat
        for idx in range(len(arr_flat)):
            arr_flat[idx] = value
        return arr

    res = context.compile_internal(builder, full_like, sig, args)
    return impl_ret_new_ref(context, builder, sig.return_type, res)


@glue_lowering(np.full_like, types.Any, types.Any, types.DTypeSpec)
@glue_lowering(np.full_like, types.Any, types.Any, types.StringLiteral)
def numpy_full_like_nd_type_spec(context, builder, sig, args):

    def full_like(arr, value, dtype):
        arr = np.empty_like(arr, dtype)
        arr_flat = arr.flat
        for idx in range(len(arr_flat)):
            arr_flat[idx] = value
        return arr

    res = context.compile_internal(builder, full_like, sig, args)
    return impl_ret_new_ref(context, builder, sig.return_type, res)


@glue_lowering(np.ones, types.Any)
def numpy_ones_nd(context, builder, sig, args):

    def ones(shape):
        arr = np.empty(shape)
        arr_flat = arr.flat
        for idx in range(len(arr_flat)):
            arr_flat[idx] = 1
        return arr

    valty = sig.return_type.dtype
    res = context.compile_internal(builder, ones, sig, args,
                                   locals={'c': valty})
    return impl_ret_new_ref(context, builder, sig.return_type, res)


@glue_lowering(np.ones, types.Any, types.DTypeSpec)
@glue_lowering(np.ones, types.Any, types.StringLiteral)
def numpy_ones_dtype_nd(context, builder, sig, args):

    def ones(shape, dtype):
        arr = np.empty(shape, dtype)
        arr_flat = arr.flat
        for idx in range(len(arr_flat)):
            arr_flat[idx] = 1
        return arr

    res = context.compile_internal(builder, ones, sig, args)
    return impl_ret_new_ref(context, builder, sig.return_type, res)


@glue_lowering(np.ones_like, types.Any)
def numpy_ones_like_nd(context, builder, sig, args):

    def ones_like(arr):
        arr = np.empty_like(arr)
        arr_flat = arr.flat
        for idx in range(len(arr_flat)):
            arr_flat[idx] = 1
        return arr

    res = context.compile_internal(builder, ones_like, sig, args)
    return impl_ret_new_ref(context, builder, sig.return_type, res)


@glue_lowering(np.ones_like, types.Any, types.DTypeSpec)
@glue_lowering(np.ones_like, types.Any, types.StringLiteral)
def numpy_ones_like_dtype_nd(context, builder, sig, args):

    def ones_like(arr, dtype):
        arr = np.empty_like(arr, dtype)
        arr_flat = arr.flat
        for idx in range(len(arr_flat)):
            arr_flat[idx] = 1
        return arr

    res = context.compile_internal(builder, ones_like, sig, args)
    return impl_ret_new_ref(context, builder, sig.return_type, res)


@glue_lowering(np.identity, types.Integer)
def numpy_identity(context, builder, sig, args):

    def identity(n):
        arr = np.zeros((n, n))
        for i in range(n):
            arr[i, i] = 1
        return arr

    res = context.compile_internal(builder, identity, sig, args)
    return impl_ret_new_ref(context, builder, sig.return_type, res)


@glue_lowering(np.identity, types.Integer, types.DTypeSpec)
@glue_lowering(np.identity, types.Integer, types.StringLiteral)
def numpy_identity_type_spec(context, builder, sig, args):

    def identity(n, dtype):
        arr = np.zeros((n, n), dtype)
        for i in range(n):
            arr[i, i] = 1
        return arr

    res = context.compile_internal(builder, identity, sig, args)
    return impl_ret_new_ref(context, builder, sig.return_type, res)


def _eye_none_handler(N, M):
    pass


@extending.overload(_eye_none_handler)
def _eye_none_handler_impl(N, M):
    if isinstance(M, types.NoneType):
        def impl(N, M):
            return N
    else:
        def impl(N, M):
            return M
    return impl


@extending.overload(np.eye)
def numpy_eye(N, M=None, k=0, dtype=float):

    if dtype is None or isinstance(dtype, types.NoneType):
        dt = np.dtype(float)
    elif isinstance(dtype, (types.DTypeSpec, types.Number)):
        # dtype or instance of dtype
        dt = as_dtype(getattr(dtype, 'dtype', dtype))
    else:
        dt = np.dtype(dtype)

    def impl(N, M=None, k=0, dtype=float):
        _M = _eye_none_handler(N, M)
        arr = np.zeros((N, _M), dt)
        if k >= 0:
            d = min(N, _M - k)
            for i in range(d):
                arr[i, i + k] = 1
        else:
            d = min(N + k, _M)
            for i in range(d):
                arr[i - k, i] = 1
        return arr
    return impl


@glue_lowering(np.diag, types.Array)
def numpy_diag(context, builder, sig, args):
    def diag_impl(val):
        return np.diag(val, k=0)
    return context.compile_internal(builder, diag_impl, sig, args)


@glue_lowering(np.diag, types.Array, types.Integer)
def numpy_diag_kwarg(context, builder, sig, args):
    arg = sig.args[0]
    if arg.ndim == 1:
        # vector context
        def diag_impl(arr, k=0):
            s = arr.shape
            n = s[0] + abs(k)
            ret = np.zeros((n, n), arr.dtype)
            if k >= 0:
                for i in range(n - k):
                    ret[i, k + i] = arr[i]
            else:
                for i in range(n + k):
                    ret[i - k, i] = arr[i]
            return ret
    elif arg.ndim == 2:
        # matrix context
        def diag_impl(arr, k=0):
            # Will return arr.diagonal(v, k) when axis args are supported
            rows, cols = arr.shape
            if k < 0:
                rows = rows + k
            if k > 0:
                cols = cols - k
            n = max(min(rows, cols), 0)
            ret = np.empty(n, arr.dtype)
            if k >= 0:
                for i in range(n):
                    ret[i] = arr[i, k + i]
            else:
                for i in range(n):
                    ret[i] = arr[i - k, i]
            return ret
    else:
        # invalid input
        raise ValueError("Input must be 1- or 2-d.")

    res = context.compile_internal(builder, diag_impl, sig, args)
    return impl_ret_new_ref(context, builder, sig.return_type, res)


@lower_builtin('array.take', types.Array, types.Integer)
@glue_lowering(np.take, types.Array, types.Integer)
def numpy_take_1(context, builder, sig, args):

    def take_impl(a, indices):
        if indices > (a.size - 1) or indices < -a.size:
            raise IndexError("Index out of bounds")
        return a.ravel()[indices]

    res = context.compile_internal(builder, take_impl, sig, args)
    return impl_ret_new_ref(context, builder, sig.return_type, res)


@lower_builtin('array.take', types.Array, types.Array)
@glue_lowering(np.take, types.Array, types.Array)
def numpy_take_2(context, builder, sig, args):

    F_order = sig.args[1].layout == 'F'

    def take_impl(a, indices):
        ret = np.empty(indices.size, dtype=a.dtype)
        if F_order:
            walker = indices.copy()  # get C order
        else:
            walker = indices
        it = np.nditer(walker)
        i = 0
        flat = a.ravel()
        for x in it:
            if x > (a.size - 1) or x < -a.size:
                raise IndexError("Index out of bounds")
            ret[i] = flat[x]
            i = i + 1
        return ret.reshape(indices.shape)

    res = context.compile_internal(builder, take_impl, sig, args)
    return impl_ret_new_ref(context, builder, sig.return_type, res)


@lower_builtin('array.take', types.Array, types.List)
@glue_lowering(np.take, types.Array, types.List)
@lower_builtin('array.take', types.Array, types.BaseTuple)
@glue_lowering(np.take, types.Array, types.BaseTuple)
def numpy_take_3(context, builder, sig, args):

    def take_impl(a, indices):
        convert = np.array(indices)
        ret = np.empty(convert.size, dtype=a.dtype)
        it = np.nditer(convert)
        i = 0
        flat = a.ravel()
        for x in it:
            if x > (a.size - 1) or x < -a.size:
                raise IndexError("Index out of bounds")
            ret[i] = flat[x]
            i = i + 1
        return ret.reshape(convert.shape)

    res = context.compile_internal(builder, take_impl, sig, args)
    return impl_ret_new_ref(context, builder, sig.return_type, res)


def _arange_dtype(*args):
    bounds = [a for a in args if not isinstance(a, types.NoneType)]

    if any(isinstance(a, types.Complex) for a in bounds):
        dtype = types.complex128
    elif any(isinstance(a, types.Float) for a in bounds):
        dtype = types.float64
    else:
        # `np.arange(10).dtype` is always `np.dtype(int)`, aka `np.int_`, which
        # in all released versions of numpy corresponds to the C `long` type.
        # Windows 64 is broken by default here because Numba (as of 0.47) does
        # not differentiate between Python and NumPy integers, so a `typeof(1)`
        # on w64 is `int64`, i.e. `intp`. This means an arange(<some int>) will
        # be typed as arange(int64) and the following will yield int64 opposed
        # to int32. Example: without a load of analysis to work out of the args
        # were wrapped in NumPy int*() calls it's not possible to detect the
        # difference between `np.arange(10)` and `np.arange(np.int64(10)`.
        NPY_TY = getattr(types, "int%s" % (8 * np.dtype(int).itemsize))

        # unliteral these types such that `max` works.
        unliteral_bounds = [types.unliteral(x) for x in bounds]
        dtype = max(unliteral_bounds + [NPY_TY,])

    return dtype


@overload(np.arange)
def np_arange(start, stop=None, step=None, dtype=None):
    if isinstance(stop, types.Optional):
        stop = stop.type
    if isinstance(step, types.Optional):
        step = step.type
    if isinstance(dtype, types.Optional):
        dtype = dtype.type

    if stop is None:
        stop = types.none
    if step is None:
        step = types.none
    if dtype is None:
        dtype = types.none

    if (not isinstance(start, types.Number) or
        not isinstance(stop, (types.NoneType, types.Number)) or
        not isinstance(step, (types.NoneType, types.Number)) or
            not isinstance(dtype, (types.NoneType, types.DTypeSpec))):

        return

    if isinstance(dtype, types.NoneType):
        true_dtype = _arange_dtype(start, stop, step)
    else:
        true_dtype = dtype.dtype

    use_complex = any([isinstance(x, types.Complex)
                       for x in (start, stop, step)])

    start_value = getattr(start, "literal_value", None)
    stop_value = getattr(stop, "literal_value", None)
    step_value = getattr(step, "literal_value", None)

    def impl(start, stop=None, step=None, dtype=None):
        # Allow for improved performance if given literal arguments.
        lit_start = start_value if start_value is not None else start
        lit_stop = stop_value if stop_value is not None else stop
        lit_step = step_value if step_value is not None else step

        _step = lit_step if lit_step is not None else 1
        if lit_stop is None:
            _start, _stop = 0, lit_start
        else:
            _start, _stop = lit_start, lit_stop

        if _step == 0:
            raise ValueError("Maximum allowed size exceeded")

        nitems_c = (_stop - _start) / _step
        nitems_r = int(math.ceil(nitems_c.real))

        # Binary operator needed for compiler branch pruning.
        if use_complex is True:
            nitems_i = int(math.ceil(nitems_c.imag))
            nitems = max(min(nitems_i, nitems_r), 0)
        else:
            nitems = max(nitems_r, 0)
        arr = np.empty(nitems, true_dtype)
        val = _start
        for i in range(nitems):
            arr[i] = val + (i * _step)
        return arr

    return impl


@glue_lowering(np.linspace, types.Number, types.Number)
def numpy_linspace_2(context, builder, sig, args):

    def linspace(start, stop):
        return np.linspace(start, stop, 50)

    res = context.compile_internal(builder, linspace, sig, args)
    return impl_ret_new_ref(context, builder, sig.return_type, res)


@glue_lowering(np.linspace, types.Number, types.Number, types.Integer)
def numpy_linspace_3(context, builder, sig, args):
    dtype = as_dtype(sig.return_type.dtype)

    # Implementation based on https://github.com/numpy/numpy/blob/v1.20.0/numpy/core/function_base.py#L24 # noqa: E501
    def linspace(start, stop, num):
        arr = np.empty(num, dtype)
        # The multiply by 1.0 mirrors
        # https://github.com/numpy/numpy/blob/v1.20.0/numpy/core/function_base.py#L125-L128  # noqa: E501
        # the side effect of this is important... start and stop become the same
        # type as `dtype` i.e. 64/128 bits wide (float/complex). This is
        # important later when used in the `np.divide`.
        start = start * 1.0
        stop = stop * 1.0
        if num == 0:
            return arr
        div = num - 1
        if div > 0:
            delta = stop - start
            step = np.divide(delta, div)
            for i in range(0, num):
                arr[i] = start + (i * step)
        else:
            arr[0] = start
        if num > 1:
            arr[-1] = stop
        return arr

    res = context.compile_internal(builder, linspace, sig, args)
    return impl_ret_new_ref(context, builder, sig.return_type, res)


def _array_copy(context, builder, sig, args):
    """
    Array copy.
    """
    arytype = sig.args[0]
    ary = make_array(arytype)(context, builder, value=args[0])
    shapes = cgutils.unpack_tuple(builder, ary.shape)

    rettype = sig.return_type
    ret = _empty_nd_impl(context, builder, rettype, shapes)

    src_data = ary.data
    dest_data = ret.data

    assert rettype.layout in "CF"
    if arytype.layout == rettype.layout:
        # Fast path: memcpy
        cgutils.raw_memcpy(builder, dest_data, src_data, ary.nitems,
                           ary.itemsize, align=1)

    else:
        src_strides = cgutils.unpack_tuple(builder, ary.strides)
        dest_strides = cgutils.unpack_tuple(builder, ret.strides)
        intp_t = context.get_value_type(types.intp)

        with cgutils.loop_nest(builder, shapes, intp_t) as indices:
            src_ptr = cgutils.get_item_pointer2(context, builder, src_data,
                                                shapes, src_strides,
                                                arytype.layout, indices)
            dest_ptr = cgutils.get_item_pointer2(context, builder, dest_data,
                                                 shapes, dest_strides,
                                                 rettype.layout, indices)
            builder.store(builder.load(src_ptr), dest_ptr)

    return impl_ret_new_ref(context, builder, sig.return_type, ret._getvalue())


@lower_builtin("array.copy", types.Array)
def array_copy(context, builder, sig, args):
    return _array_copy(context, builder, sig, args)


@glue_lowering(np.copy, types.Array)
def numpy_copy(context, builder, sig, args):
    return _array_copy(context, builder, sig, args)


def _as_layout_array(context, builder, sig, args, output_layout):
    """
    Common logic for layout conversion function;
    e.g. ascontiguousarray and asfortranarray
    """
    retty = sig.return_type
    aryty = sig.args[0]
    assert retty.layout == output_layout, 'return-type has incorrect layout'

    if aryty.ndim == 0:
        # 0-dim input => asfortranarray() returns a 1-dim array
        assert retty.ndim == 1
        ary = make_array(aryty)(context, builder, value=args[0])
        ret = make_array(retty)(context, builder)

        shape = context.get_constant_generic(
            builder, types.UniTuple(types.intp, 1), (1,),
        )
        strides = context.make_tuple(builder,
                                     types.UniTuple(types.intp, 1),
                                     (ary.itemsize,))
        populate_array(ret, ary.data, shape, strides, ary.itemsize,
                       ary.meminfo, ary.parent)
        return impl_ret_borrowed(context, builder, retty, ret._getvalue())

    elif (retty.layout == aryty.layout
            or (aryty.ndim == 1 and aryty.layout in 'CF')):
        # 1-dim contiguous input => return the same array
        return impl_ret_borrowed(context, builder, retty, args[0])

    else:
        if aryty.layout == 'A':
            # There's still chance the array is in contiguous layout,
            # just that we don't know at compile time.
            # We can do a runtime check.

            # Prepare and call is_contiguous or is_fortran
            assert output_layout in 'CF'
            check_func = is_contiguous if output_layout == 'C' else is_fortran
            is_contig = _call_contiguous_check(check_func,
                                               context,
                                               builder,
                                               aryty,
                                               args[0])
            with builder.if_else(is_contig) as (then, orelse):
                # If the array is already contiguous, just return it
                with then:
                    out_then = impl_ret_borrowed(context, builder, retty,
                                                 args[0])
                    then_blk = builder.block
                # Otherwise, copy to a new contiguous region
                with orelse:
                    out_orelse = _array_copy(context, builder, sig, args)
                    orelse_blk = builder.block
            # Phi node for the return value
            ret_phi = builder.phi(out_then.type)
            ret_phi.add_incoming(out_then, then_blk)
            ret_phi.add_incoming(out_orelse, orelse_blk)
            return ret_phi

        else:
            # Return a copy with the right layout
            return _array_copy(context, builder, sig, args)


@glue_lowering(np.asfortranarray, types.Array)
def array_asfortranarray(context, builder, sig, args):
    return _as_layout_array(context, builder, sig, args, output_layout='F')


@glue_lowering(np.ascontiguousarray, types.Array)
def array_ascontiguousarray(context, builder, sig, args):
    return _as_layout_array(context, builder, sig, args, output_layout='C')


@overload(np.ascontiguousarray)
def array_ascontiguousarray_scalar(a):
    """
    This is an implementation for scalar.
    For arrays, see `array_ascontiguousarray`.
    """
    if isinstance(a, (types.Number, types.Boolean,)):
        def impl(a):
            return np.ascontiguousarray(np.array(a))
        return impl


@overload(np.asfortranarray)
def array_asfortranarray_scalar(a):
    """
    This is an implementation for scalar.
    For arrays, see `array_asfortranarray`.
    """
    if isinstance(a, (types.Number, types.Boolean,)):
        def impl(a):
            return np.asfortranarray(np.array(a))
        return impl


@lower_builtin("array.astype", types.Array, types.DTypeSpec)
@lower_builtin("array.astype", types.Array, types.StringLiteral)
def array_astype(context, builder, sig, args):
    arytype = sig.args[0]
    ary = make_array(arytype)(context, builder, value=args[0])
    shapes = cgutils.unpack_tuple(builder, ary.shape)

    rettype = sig.return_type
    ret = _empty_nd_impl(context, builder, rettype, shapes)

    src_data = ary.data
    dest_data = ret.data

    src_strides = cgutils.unpack_tuple(builder, ary.strides)
    dest_strides = cgutils.unpack_tuple(builder, ret.strides)
    intp_t = context.get_value_type(types.intp)

    with cgutils.loop_nest(builder, shapes, intp_t) as indices:
        src_ptr = cgutils.get_item_pointer2(context, builder, src_data,
                                            shapes, src_strides,
                                            arytype.layout, indices)
        dest_ptr = cgutils.get_item_pointer2(context, builder, dest_data,
                                             shapes, dest_strides,
                                             rettype.layout, indices)
        item = load_item(context, builder, arytype, src_ptr)
        item = context.cast(builder, item, arytype.dtype, rettype.dtype)
        store_item(context, builder, rettype, item, dest_ptr)

    return impl_ret_new_ref(context, builder, sig.return_type, ret._getvalue())


@glue_lowering(np.frombuffer, types.Buffer)
@glue_lowering(np.frombuffer, types.Buffer, types.DTypeSpec)
@glue_lowering(np.frombuffer, types.Buffer, types.StringLiteral)
def np_frombuffer(context, builder, sig, args):
    bufty = sig.args[0]
    aryty = sig.return_type

    buf = make_array(bufty)(context, builder, value=args[0])
    out_ary_ty = make_array(aryty)
    out_ary = out_ary_ty(context, builder)
    out_datamodel = out_ary._datamodel

    itemsize = get_itemsize(context, aryty)
    ll_itemsize = Constant(buf.itemsize.type, itemsize)
    nbytes = builder.mul(buf.nitems, buf.itemsize)

    # Check that the buffer size is compatible
    rem = builder.srem(nbytes, ll_itemsize)
    is_incompatible = cgutils.is_not_null(builder, rem)
    with builder.if_then(is_incompatible, likely=False):
        msg = "buffer size must be a multiple of element size"
        context.call_conv.return_user_exc(builder, ValueError, (msg,))

    shape = cgutils.pack_array(builder, [builder.sdiv(nbytes, ll_itemsize)])
    strides = cgutils.pack_array(builder, [ll_itemsize])
    data = builder.bitcast(
        buf.data, context.get_value_type(out_datamodel.get_type('data'))
    )

    populate_array(out_ary,
                   data=data,
                   shape=shape,
                   strides=strides,
                   itemsize=ll_itemsize,
                   meminfo=buf.meminfo,
                   parent=buf.parent,)

    res = out_ary._getvalue()
    return impl_ret_borrowed(context, builder, sig.return_type, res)


@glue_lowering(carray, types.Any, types.Any)
@glue_lowering(carray, types.Any, types.Any, types.DTypeSpec)
@glue_lowering(farray, types.Any, types.Any)
@glue_lowering(farray, types.Any, types.Any, types.DTypeSpec)
def np_cfarray(context, builder, sig, args):
    """
    numba.numpy_support.carray(...) and
    numba.numpy_support.farray(...).
    """
    ptrty, shapety = sig.args[:2]
    ptr, shape = args[:2]

    aryty = sig.return_type
    assert aryty.layout in 'CF'

    out_ary = make_array(aryty)(context, builder)

    itemsize = get_itemsize(context, aryty)
    ll_itemsize = cgutils.intp_t(itemsize)

    if isinstance(shapety, types.BaseTuple):
        shapes = cgutils.unpack_tuple(builder, shape)
    else:
        shapety = (shapety,)
        shapes = (shape,)
    shapes = [context.cast(builder, value, fromty, types.intp)
              for fromty, value in zip(shapety, shapes)]

    off = ll_itemsize
    strides = []
    if aryty.layout == 'F':
        for s in shapes:
            strides.append(off)
            off = builder.mul(off, s)
    else:
        for s in reversed(shapes):
            strides.append(off)
            off = builder.mul(off, s)
        strides.reverse()

    data = builder.bitcast(ptr,
                           context.get_data_type(aryty.dtype).as_pointer())

    populate_array(out_ary,
                   data=data,
                   shape=shapes,
                   strides=strides,
                   itemsize=ll_itemsize,
                   # Array is not memory-managed
                   meminfo=None,
                   )

    res = out_ary._getvalue()
    return impl_ret_new_ref(context, builder, sig.return_type, res)


def _get_seq_size(context, builder, seqty, seq):
    if isinstance(seqty, types.BaseTuple):
        return context.get_constant(types.intp, len(seqty))
    elif isinstance(seqty, types.Sequence):
        len_impl = context.get_function(len, signature(types.intp, seqty,))
        return len_impl(builder, (seq,))
    else:
        assert 0


def _get_borrowing_getitem(context, seqty):
    """
    Return a getitem() implementation that doesn't incref its result.
    """
    retty = seqty.dtype
    getitem_impl = context.get_function(operator.getitem,
                                        signature(retty, seqty, types.intp))

    def wrap(builder, args):
        ret = getitem_impl(builder, args)
        if context.enable_nrt:
            context.nrt.decref(builder, retty, ret)
        return ret

    return wrap


def compute_sequence_shape(context, builder, ndim, seqty, seq):
    """
    Compute the likely shape of a nested sequence (possibly 0d).
    """
    intp_t = context.get_value_type(types.intp)
    zero = Constant(intp_t, 0)

    def get_first_item(seqty, seq):
        if isinstance(seqty, types.BaseTuple):
            if len(seqty) == 0:
                return None, None
            else:
                return seqty[0], builder.extract_value(seq, 0)
        else:
            getitem_impl = _get_borrowing_getitem(context, seqty)
            return seqty.dtype, getitem_impl(builder, (seq, zero))

    # Compute shape by traversing the first element of each nested
    # sequence
    shapes = []
    innerty, inner = seqty, seq

    for i in range(ndim):
        if i > 0:
            innerty, inner = get_first_item(innerty, inner)
        shapes.append(_get_seq_size(context, builder, innerty, inner))

    return tuple(shapes)


def check_sequence_shape(context, builder, seqty, seq, shapes):
    """
    Check the nested sequence matches the given *shapes*.
    """

    def _fail():
        context.call_conv.return_user_exc(builder, ValueError,
                                          ("incompatible sequence shape",))

    def check_seq_size(seqty, seq, shapes):
        if len(shapes) == 0:
            return

        size = _get_seq_size(context, builder, seqty, seq)
        expected = shapes[0]
        mismatch = builder.icmp_signed('!=', size, expected)
        with builder.if_then(mismatch, likely=False):
            _fail()

        if len(shapes) == 1:
            return

        if isinstance(seqty, types.Sequence):
            getitem_impl = _get_borrowing_getitem(context, seqty)
            with cgutils.for_range(builder, size) as loop:
                innerty = seqty.dtype
                inner = getitem_impl(builder, (seq, loop.index))
                check_seq_size(innerty, inner, shapes[1:])

        elif isinstance(seqty, types.BaseTuple):
            for i in range(len(seqty)):
                innerty = seqty[i]
                inner = builder.extract_value(seq, i)
                check_seq_size(innerty, inner, shapes[1:])

        else:
            assert 0, seqty

    check_seq_size(seqty, seq, shapes)


def assign_sequence_to_array(context, builder, data, shapes, strides,
                             arrty, seqty, seq):
    """
    Assign a nested sequence contents to an array.  The shape must match
    the sequence's structure.
    """

    def assign_item(indices, valty, val):
        ptr = cgutils.get_item_pointer2(context, builder, data, shapes, strides,
                                        arrty.layout, indices, wraparound=False)
        val = context.cast(builder, val, valty, arrty.dtype)
        store_item(context, builder, arrty, val, ptr)

    def assign(seqty, seq, shapes, indices):
        if len(shapes) == 0:
            assert not isinstance(seqty, (types.Sequence, types.BaseTuple))
            assign_item(indices, seqty, seq)
            return

        size = shapes[0]

        if isinstance(seqty, types.Sequence):
            getitem_impl = _get_borrowing_getitem(context, seqty)
            with cgutils.for_range(builder, size) as loop:
                innerty = seqty.dtype
                inner = getitem_impl(builder, (seq, loop.index))
                assign(innerty, inner, shapes[1:], indices + (loop.index,))

        elif isinstance(seqty, types.BaseTuple):
            for i in range(len(seqty)):
                innerty = seqty[i]
                inner = builder.extract_value(seq, i)
                index = context.get_constant(types.intp, i)
                assign(innerty, inner, shapes[1:], indices + (index,))

        else:
            assert 0, seqty

    assign(seqty, seq, shapes, ())


@glue_lowering(np.array, types.Any)
@glue_lowering(np.array, types.Any, types.DTypeSpec)
@glue_lowering(np.array, types.Any, types.StringLiteral)
def np_array(context, builder, sig, args):
    arrty = sig.return_type
    ndim = arrty.ndim
    seqty = sig.args[0]
    seq = args[0]

    shapes = compute_sequence_shape(context, builder, ndim, seqty, seq)
    assert len(shapes) == ndim

    check_sequence_shape(context, builder, seqty, seq, shapes)
    arr = _empty_nd_impl(context, builder, arrty, shapes)
    assign_sequence_to_array(context, builder, arr.data, shapes, arr.strides,
                             arrty, seqty, seq)

    return impl_ret_new_ref(context, builder, sig.return_type, arr._getvalue())


def _normalize_axis(context, builder, func_name, ndim, axis):
    zero = axis.type(0)
    ll_ndim = axis.type(ndim)

    # Normalize negative axis
    is_neg_axis = builder.icmp_signed('<', axis, zero)
    axis = builder.select(is_neg_axis, builder.add(axis, ll_ndim), axis)

    # Check axis for bounds
    axis_out_of_bounds = builder.or_(
        builder.icmp_signed('<', axis, zero),
        builder.icmp_signed('>=', axis, ll_ndim))
    with builder.if_then(axis_out_of_bounds, likely=False):
        msg = "%s(): axis out of bounds" % func_name
        context.call_conv.return_user_exc(builder, IndexError, (msg,))

    return axis


def _insert_axis_in_shape(context, builder, orig_shape, ndim, axis):
    """
    Compute shape with the new axis inserted
    e.g. given original shape (2, 3, 4) and axis=2,
    the returned new shape is (2, 3, 1, 4).
    """
    assert len(orig_shape) == ndim - 1

    ll_shty = ir.ArrayType(cgutils.intp_t, ndim)
    shapes = cgutils.alloca_once(builder, ll_shty)

    one = cgutils.intp_t(1)

    # 1. copy original sizes at appropriate places
    for dim in range(ndim - 1):
        ll_dim = cgutils.intp_t(dim)
        after_axis = builder.icmp_signed('>=', ll_dim, axis)
        sh = orig_shape[dim]
        idx = builder.select(after_axis,
                             builder.add(ll_dim, one),
                             ll_dim)
        builder.store(sh, cgutils.gep_inbounds(builder, shapes, 0, idx))

    # 2. insert new size (1) at axis dimension
    builder.store(one, cgutils.gep_inbounds(builder, shapes, 0, axis))

    return cgutils.unpack_tuple(builder, builder.load(shapes))


def _insert_axis_in_strides(context, builder, orig_strides, ndim, axis):
    """
    Same as _insert_axis_in_shape(), but with a strides array.
    """
    assert len(orig_strides) == ndim - 1

    ll_shty = ir.ArrayType(cgutils.intp_t, ndim)
    strides = cgutils.alloca_once(builder, ll_shty)

    one = cgutils.intp_t(1)
    zero = cgutils.intp_t(0)

    # 1. copy original strides at appropriate places
    for dim in range(ndim - 1):
        ll_dim = cgutils.intp_t(dim)
        after_axis = builder.icmp_signed('>=', ll_dim, axis)
        idx = builder.select(after_axis,
                             builder.add(ll_dim, one),
                             ll_dim)
        builder.store(orig_strides[dim],
                      cgutils.gep_inbounds(builder, strides, 0, idx))

    # 2. insert new stride at axis dimension
    # (the value is indifferent for a 1-sized dimension, we use 0)
    builder.store(zero, cgutils.gep_inbounds(builder, strides, 0, axis))

    return cgutils.unpack_tuple(builder, builder.load(strides))


def expand_dims(context, builder, sig, args, axis):
    """
    np.expand_dims() with the given axis.
    """
    retty = sig.return_type
    ndim = retty.ndim
    arrty = sig.args[0]

    arr = make_array(arrty)(context, builder, value=args[0])
    ret = make_array(retty)(context, builder)

    shapes = cgutils.unpack_tuple(builder, arr.shape)
    strides = cgutils.unpack_tuple(builder, arr.strides)

    new_shapes = _insert_axis_in_shape(context, builder, shapes, ndim, axis)
    new_strides = _insert_axis_in_strides(context, builder, strides, ndim, axis)

    populate_array(ret,
                   data=arr.data,
                   shape=new_shapes,
                   strides=new_strides,
                   itemsize=arr.itemsize,
                   meminfo=arr.meminfo,
                   parent=arr.parent)

    return ret._getvalue()


@glue_lowering(np.expand_dims, types.Array, types.Integer)
def np_expand_dims(context, builder, sig, args):
    axis = context.cast(builder, args[1], sig.args[1], types.intp)
    axis = _normalize_axis(context, builder, "np.expand_dims",
                           sig.return_type.ndim, axis)

    ret = expand_dims(context, builder, sig, args, axis)
    return impl_ret_borrowed(context, builder, sig.return_type, ret)


def _atleast_nd(context, builder, sig, args, transform):
    arrtys = sig.args
    arrs = args

    if isinstance(sig.return_type, types.BaseTuple):
        rettys = list(sig.return_type)
    else:
        rettys = [sig.return_type]
    assert len(rettys) == len(arrtys)

    rets = [transform(context, builder, arr, arrty, retty)
            for arr, arrty, retty in zip(arrs, arrtys, rettys)]

    if isinstance(sig.return_type, types.BaseTuple):
        ret = context.make_tuple(builder, sig.return_type, rets)
    else:
        ret = rets[0]
    return impl_ret_borrowed(context, builder, sig.return_type, ret)


def _atleast_nd_transform(min_ndim, axes):
    """
    Return a callback successively inserting 1-sized dimensions at the
    following axes.
    """
    assert min_ndim == len(axes)

    def transform(context, builder, arr, arrty, retty):
        for i in range(min_ndim):
            ndim = i + 1
            if arrty.ndim < ndim:
                axis = cgutils.intp_t(axes[i])
                newarrty = arrty.copy(ndim=arrty.ndim + 1)
                arr = expand_dims(context, builder,
                                  typing.signature(newarrty, arrty), (arr,),
                                  axis)
                arrty = newarrty

        return arr

    return transform


@glue_lowering(np.atleast_1d, types.VarArg(types.Array))
def np_atleast_1d(context, builder, sig, args):
    transform = _atleast_nd_transform(1, [0])

    return _atleast_nd(context, builder, sig, args, transform)


@glue_lowering(np.atleast_2d, types.VarArg(types.Array))
def np_atleast_2d(context, builder, sig, args):
    transform = _atleast_nd_transform(2, [0, 0])

    return _atleast_nd(context, builder, sig, args, transform)


@glue_lowering(np.atleast_3d, types.VarArg(types.Array))
def np_atleast_3d(context, builder, sig, args):
    transform = _atleast_nd_transform(3, [0, 0, 2])

    return _atleast_nd(context, builder, sig, args, transform)


def _do_concatenate(context, builder, axis,
                    arrtys, arrs, arr_shapes, arr_strides,
                    retty, ret_shapes):
    """
    Concatenate arrays along the given axis.
    """
    assert len(arrtys) == len(arrs) == len(arr_shapes) == len(arr_strides)

    zero = cgutils.intp_t(0)

    # Allocate return array
    ret = _empty_nd_impl(context, builder, retty, ret_shapes)
    ret_strides = cgutils.unpack_tuple(builder, ret.strides)

    # Compute the offset by which to bump the destination pointer
    # after copying each input array.
    # Morally, we need to copy each input array at different start indices
    # into the destination array; bumping the destination pointer
    # is simply easier than offsetting all destination indices.
    copy_offsets = []

    for arr_sh in arr_shapes:
        # offset = ret_strides[axis] * input_shape[axis]
        offset = zero
        for dim, (size, stride) in enumerate(zip(arr_sh, ret_strides)):
            is_axis = builder.icmp_signed('==', axis.type(dim), axis)
            addend = builder.mul(size, stride)
            offset = builder.select(is_axis,
                                    builder.add(offset, addend),
                                    offset)
        copy_offsets.append(offset)

    # Copy input arrays into the return array
    ret_data = ret.data

    for arrty, arr, arr_sh, arr_st, offset in zip(arrtys, arrs, arr_shapes,
                                                  arr_strides, copy_offsets):
        arr_data = arr.data

        # Do the copy loop
        # Note the loop nesting is optimized for the destination layout
        loop_nest = cgutils.loop_nest(builder, arr_sh, cgutils.intp_t,
                                      order=retty.layout)

        with loop_nest as indices:
            src_ptr = cgutils.get_item_pointer2(context, builder, arr_data,
                                                arr_sh, arr_st,
                                                arrty.layout, indices)
            val = load_item(context, builder, arrty, src_ptr)
            val = context.cast(builder, val, arrty.dtype, retty.dtype)
            dest_ptr = cgutils.get_item_pointer2(context, builder, ret_data,
                                                 ret_shapes, ret_strides,
                                                 retty.layout, indices)
            store_item(context, builder, retty, val, dest_ptr)

        # Bump destination pointer
        ret_data = cgutils.pointer_add(builder, ret_data, offset)

    return ret


def _np_concatenate(context, builder, arrtys, arrs, retty, axis):
    ndim = retty.ndim

    arrs = [make_array(aty)(context, builder, value=a)
            for aty, a in zip(arrtys, arrs)]

    axis = _normalize_axis(context, builder, "np.concatenate", ndim, axis)

    # Get input shapes
    arr_shapes = [cgutils.unpack_tuple(builder, arr.shape) for arr in arrs]
    arr_strides = [cgutils.unpack_tuple(builder, arr.strides) for arr in arrs]

    # Compute return shape:
    # - the dimension for the concatenation axis is summed over all inputs
    # - other dimensions must match exactly for each input
    ret_shapes = [cgutils.alloca_once_value(builder, sh)
                  for sh in arr_shapes[0]]

    for dim in range(ndim):
        is_axis = builder.icmp_signed('==', axis.type(dim), axis)
        ret_shape_ptr = ret_shapes[dim]
        ret_sh = builder.load(ret_shape_ptr)
        other_shapes = [sh[dim] for sh in arr_shapes[1:]]

        with builder.if_else(is_axis) as (on_axis, on_other_dim):
            with on_axis:
                sh = functools.reduce(
                    builder.add,
                    other_shapes + [ret_sh])
                builder.store(sh, ret_shape_ptr)

            with on_other_dim:
                is_ok = cgutils.true_bit
                for sh in other_shapes:
                    is_ok = builder.and_(is_ok,
                                         builder.icmp_signed('==', sh, ret_sh))
                with builder.if_then(builder.not_(is_ok), likely=False):
                    context.call_conv.return_user_exc(
                        builder, ValueError,
                        ("np.concatenate(): input sizes over "
                         "dimension %d do not match" % dim,))

    ret_shapes = [builder.load(sh) for sh in ret_shapes]

    ret = _do_concatenate(context, builder, axis,
                          arrtys, arrs, arr_shapes, arr_strides,
                          retty, ret_shapes)
    return impl_ret_new_ref(context, builder, retty, ret._getvalue())


def _np_stack(context, builder, arrtys, arrs, retty, axis):
    ndim = retty.ndim

    zero = cgutils.intp_t(0)
    one = cgutils.intp_t(1)
    ll_narrays = cgutils.intp_t(len(arrs))

    arrs = [make_array(aty)(context, builder, value=a)
            for aty, a in zip(arrtys, arrs)]

    axis = _normalize_axis(context, builder, "np.stack", ndim, axis)

    # Check input arrays have the same shape
    orig_shape = cgutils.unpack_tuple(builder, arrs[0].shape)

    for arr in arrs[1:]:
        is_ok = cgutils.true_bit
        for sh, orig_sh in zip(cgutils.unpack_tuple(builder, arr.shape),
                               orig_shape):
            is_ok = builder.and_(is_ok, builder.icmp_signed('==', sh, orig_sh))
            with builder.if_then(builder.not_(is_ok), likely=False):
                context.call_conv.return_user_exc(
                    builder, ValueError,
                    ("np.stack(): all input arrays must have the same shape",))

    orig_strides = [cgutils.unpack_tuple(builder, arr.strides) for arr in arrs]

    # Compute input shapes and return shape with the new axis inserted
    # e.g. given 5 input arrays of shape (2, 3, 4) and axis=1,
    # corrected input shape is (2, 1, 3, 4) and return shape is (2, 5, 3, 4).
    ll_shty = ir.ArrayType(cgutils.intp_t, ndim)

    input_shapes = cgutils.alloca_once(builder, ll_shty)
    ret_shapes = cgutils.alloca_once(builder, ll_shty)

    # 1. copy original sizes at appropriate places
    for dim in range(ndim - 1):
        ll_dim = cgutils.intp_t(dim)
        after_axis = builder.icmp_signed('>=', ll_dim, axis)
        sh = orig_shape[dim]
        idx = builder.select(after_axis,
                             builder.add(ll_dim, one),
                             ll_dim)
        builder.store(sh, cgutils.gep_inbounds(builder, input_shapes, 0, idx))
        builder.store(sh, cgutils.gep_inbounds(builder, ret_shapes, 0, idx))

    # 2. insert new size at axis dimension
    builder.store(one, cgutils.gep_inbounds(builder, input_shapes, 0, axis))
    builder.store(ll_narrays, cgutils.gep_inbounds(builder,
                                                   ret_shapes,
                                                   0,
                                                   axis))

    input_shapes = cgutils.unpack_tuple(builder, builder.load(input_shapes))
    input_shapes = [input_shapes] * len(arrs)
    ret_shapes = cgutils.unpack_tuple(builder, builder.load(ret_shapes))

    # Compute input strides for each array with the new axis inserted
    input_strides = [cgutils.alloca_once(builder, ll_shty)
                     for i in range(len(arrs))]

    # 1. copy original strides at appropriate places
    for dim in range(ndim - 1):
        ll_dim = cgutils.intp_t(dim)
        after_axis = builder.icmp_signed('>=', ll_dim, axis)
        idx = builder.select(after_axis,
                             builder.add(ll_dim, one),
                             ll_dim)
        for i in range(len(arrs)):
            builder.store(orig_strides[i][dim],
                          cgutils.gep_inbounds(builder, input_strides[i], 0,
                                               idx))

    # 2. insert new stride at axis dimension
    # (the value is indifferent for a 1-sized dimension, we put 0)
    for i in range(len(arrs)):
        builder.store(zero, cgutils.gep_inbounds(builder, input_strides[i], 0,
                                                 axis))

    input_strides = [cgutils.unpack_tuple(builder, builder.load(st))
                     for st in input_strides]

    # Create concatenated array
    ret = _do_concatenate(context, builder, axis,
                          arrtys, arrs, input_shapes, input_strides,
                          retty, ret_shapes)
    return impl_ret_new_ref(context, builder, retty, ret._getvalue())


@glue_lowering(np.concatenate, types.BaseTuple)
def np_concatenate(context, builder, sig, args):
    axis = context.get_constant(types.intp, 0)
    return _np_concatenate(context, builder,
                           list(sig.args[0]),
                           cgutils.unpack_tuple(builder, args[0]),
                           sig.return_type,
                           axis)


@glue_lowering(np.concatenate, types.BaseTuple, types.Integer)
def np_concatenate_axis(context, builder, sig, args):
    axis = context.cast(builder, args[1], sig.args[1], types.intp)
    return _np_concatenate(context, builder,
                           list(sig.args[0]),
                           cgutils.unpack_tuple(builder, args[0]),
                           sig.return_type,
                           axis)


@glue_lowering(np.column_stack, types.BaseTuple)
def np_column_stack(context, builder, sig, args):
    orig_arrtys = list(sig.args[0])
    orig_arrs = cgutils.unpack_tuple(builder, args[0])

    arrtys = []
    arrs = []

    axis = context.get_constant(types.intp, 1)

    for arrty, arr in zip(orig_arrtys, orig_arrs):
        if arrty.ndim == 2:
            arrtys.append(arrty)
            arrs.append(arr)
        else:
            # Convert 1d array to 2d column array: np.expand_dims(a, 1)
            assert arrty.ndim == 1
            newty = arrty.copy(ndim=2)
            expand_sig = typing.signature(newty, arrty)
            newarr = expand_dims(context, builder, expand_sig, (arr,), axis)

            arrtys.append(newty)
            arrs.append(newarr)

    return _np_concatenate(context, builder, arrtys, arrs,
                           sig.return_type, axis)


def _np_stack_common(context, builder, sig, args, axis):
    """
    np.stack() with the given axis value.
    """
    return _np_stack(context, builder,
                     list(sig.args[0]),
                     cgutils.unpack_tuple(builder, args[0]),
                     sig.return_type,
                     axis)


@glue_lowering(np.stack, types.BaseTuple)
def np_stack(context, builder, sig, args):
    axis = context.get_constant(types.intp, 0)
    return _np_stack_common(context, builder, sig, args, axis)


@glue_lowering(np.stack, types.BaseTuple, types.Integer)
def np_stack_axis(context, builder, sig, args):
    axis = context.cast(builder, args[1], sig.args[1], types.intp)
    return _np_stack_common(context, builder, sig, args, axis)


@glue_lowering(np.hstack, types.BaseTuple)
def np_hstack(context, builder, sig, args):
    tupty = sig.args[0]
    ndim = tupty[0].ndim

    if ndim == 0:
        # hstack() on 0-d arrays returns a 1-d array
        axis = context.get_constant(types.intp, 0)
        return _np_stack_common(context, builder, sig, args, axis)

    else:
        # As a special case, dimension 0 of 1-dimensional arrays is "horizontal"
        axis = 0 if ndim == 1 else 1

        def np_hstack_impl(arrays):
            return np.concatenate(arrays, axis=axis)

        return context.compile_internal(builder, np_hstack_impl, sig, args)


@glue_lowering(np.vstack, types.BaseTuple)
def np_vstack(context, builder, sig, args):
    tupty = sig.args[0]
    ndim = tupty[0].ndim

    if ndim == 0:
        def np_vstack_impl(arrays):
            return np.expand_dims(np.hstack(arrays), 1)

    elif ndim == 1:
        # np.stack(arrays, axis=0)
        axis = context.get_constant(types.intp, 0)
        return _np_stack_common(context, builder, sig, args, axis)

    else:
        def np_vstack_impl(arrays):
            return np.concatenate(arrays, axis=0)

    return context.compile_internal(builder, np_vstack_impl, sig, args)


@glue_lowering(np.dstack, types.BaseTuple)
def np_dstack(context, builder, sig, args):
    tupty = sig.args[0]
    retty = sig.return_type
    ndim = tupty[0].ndim

    if ndim == 0:
        def np_vstack_impl(arrays):
            return np.hstack(arrays).reshape(1, 1, -1)

        return context.compile_internal(builder, np_vstack_impl, sig, args)

    elif ndim == 1:
        # np.expand_dims(np.stack(arrays, axis=1), axis=0)
        axis = context.get_constant(types.intp, 1)
        stack_retty = retty.copy(ndim=retty.ndim - 1)
        stack_sig = typing.signature(stack_retty, *sig.args)
        stack_ret = _np_stack_common(context, builder, stack_sig, args, axis)

        axis = context.get_constant(types.intp, 0)
        expand_sig = typing.signature(retty, stack_retty)
        return expand_dims(context, builder, expand_sig, (stack_ret,), axis)

    elif ndim == 2:
        # np.stack(arrays, axis=2)
        axis = context.get_constant(types.intp, 2)
        return _np_stack_common(context, builder, sig, args, axis)

    else:
        def np_vstack_impl(arrays):
            return np.concatenate(arrays, axis=2)

        return context.compile_internal(builder, np_vstack_impl, sig, args)


@extending.overload_method(types.Array, 'fill')
def arr_fill(arr, val):

    def fill_impl(arr, val):
        arr[:] = val
        return None

    return fill_impl


@extending.overload_method(types.Array, 'dot')
def array_dot(arr, other):
    def dot_impl(arr, other):
        return np.dot(arr, other)

    return dot_impl


@overload(np.fliplr)
def np_flip_lr(a):

    if not type_can_asarray(a):
        raise errors.TypingError("Cannot np.fliplr on %s type" % a)

    def impl(a):
        A = np.asarray(a)
        # this handling is superfluous/dead as < 2d array cannot be indexed as
        # present below and so typing fails. If the typing doesn't fail due to
        # some future change, this will catch it.
        if A.ndim < 2:
            raise ValueError('Input must be >= 2-d.')
        return A[::, ::-1, ...]
    return impl


@overload(np.flipud)
def np_flip_ud(a):

    if not type_can_asarray(a):
        raise errors.TypingError("Cannot np.flipud on %s type" % a)

    def impl(a):
        A = np.asarray(a)
        # this handling is superfluous/dead as a 0d array cannot be indexed as
        # present below and so typing fails. If the typing doesn't fail due to
        # some future change, this will catch it.
        if A.ndim < 1:
            raise ValueError('Input must be >= 1-d.')
        return A[::-1, ...]
    return impl


@intrinsic
def _build_flip_slice_tuple(tyctx, sz):
    """ Creates a tuple of slices for np.flip indexing like
    `(slice(None, None, -1),) * sz` """
    if not isinstance(sz, types.IntegerLiteral):
        raise errors.RequireLiteralValue(sz)
    size = int(sz.literal_value)
    tuple_type = types.UniTuple(dtype=types.slice3_type, count=size)
    sig = tuple_type(sz)

    def codegen(context, builder, signature, args):
        def impl(length, empty_tuple):
            out = empty_tuple
            for i in range(length):
                out = tuple_setitem(out, i, slice(None, None, -1))
            return out

        inner_argtypes = [types.intp, tuple_type]
        inner_sig = typing.signature(tuple_type, *inner_argtypes)
        ll_idx_type = context.get_value_type(types.intp)
        # Allocate an empty tuple
        empty_tuple = context.get_constant_undef(tuple_type)
        inner_args = [ll_idx_type(size), empty_tuple]

        res = context.compile_internal(builder, impl, inner_sig, inner_args)
        return res

    return sig, codegen


@overload(np.flip)
def np_flip(a):
    # a constant value is needed for the tuple slice, types.Array.ndim can
    # provide this and so at presnet only type.Array is support
    if not isinstance(a, types.Array):
        raise errors.TypingError("Cannot np.flip on %s type" % a)

    def impl(a):
        sl = _build_flip_slice_tuple(a.ndim)
        return a[sl]

    return impl


@overload(np.array_split)
def np_array_split(ary, indices_or_sections, axis=0):
    if isinstance(ary, (types.UniTuple, types.ListType, types.List)):
        def impl(ary, indices_or_sections, axis=0):
            return np.array_split(
                np.asarray(ary),
                indices_or_sections,
                axis=axis
            )

        return impl

    if isinstance(indices_or_sections, types.Integer):
        def impl(ary, indices_or_sections, axis=0):
            l, rem = divmod(ary.shape[axis], indices_or_sections)
            indices = np.cumsum(np.array(
                [l + 1] * rem +
                [l] * (indices_or_sections - rem - 1)
            ))
            return np.array_split(ary, indices, axis=axis)

        return impl

    elif (
        isinstance(indices_or_sections, types.IterableType)
        and isinstance(
            indices_or_sections.iterator_type.yield_type,
            types.Integer
        )
    ):
        def impl(ary, indices_or_sections, axis=0):
            slice_tup = build_full_slice_tuple(ary.ndim)
            out = list()
            prev = 0
            for cur in indices_or_sections:
                idx = tuple_setitem(slice_tup, axis, slice(prev, cur))
                out.append(ary[idx])
                prev = cur
            out.append(ary[tuple_setitem(slice_tup, axis, slice(cur, None))])
            return out

        return impl

    elif (
        isinstance(indices_or_sections, types.Tuple)
        and all(isinstance(t, types.Integer) for t in indices_or_sections.types)
    ):
        def impl(ary, indices_or_sections, axis=0):
            slice_tup = build_full_slice_tuple(ary.ndim)
            out = list()
            prev = 0
            for cur in literal_unroll(indices_or_sections):
                idx = tuple_setitem(slice_tup, axis, slice(prev, cur))
                out.append(ary[idx])
                prev = cur
            out.append(ary[tuple_setitem(slice_tup, axis, slice(cur, None))])
            return out

        return impl


@overload(np.split)
def np_split(ary, indices_or_sections, axis=0):
    # This is just a wrapper of array_split, but with an extra error if
    # indices is an int.
    if isinstance(ary, (types.UniTuple, types.ListType, types.List)):
        def impl(ary, indices_or_sections, axis=0):
            return np.split(np.asarray(ary), indices_or_sections, axis=axis)

        return impl

    if isinstance(indices_or_sections, types.Integer):
        def impl(ary, indices_or_sections, axis=0):
            _, rem = divmod(ary.shape[axis], indices_or_sections)
            if rem != 0:
                raise ValueError(
                    "array split does not result in an equal division"
                )
            return np.array_split(
                ary, indices_or_sections, axis=axis
            )

        return impl

    else:
        return np_array_split(ary, indices_or_sections, axis=axis)


# -----------------------------------------------------------------------------
# Sorting

_sorts = {}


def lt_floats(a, b):
    return math.isnan(b) or a < b


def get_sort_func(kind, is_float, is_argsort=False):
    """
    Get a sort implementation of the given kind.
    """
    key = kind, is_float, is_argsort
    try:
        return _sorts[key]
    except KeyError:
        if kind == 'quicksort':
            sort = quicksort.make_jit_quicksort(
                lt=lt_floats if is_float else None,
                is_argsort=is_argsort)
            func = sort.run_quicksort
        elif kind == 'mergesort':
            sort = mergesort.make_jit_mergesort(
                lt=lt_floats if is_float else None,
                is_argsort=is_argsort)
            func = sort.run_mergesort
        _sorts[key] = func
        return func


@lower_builtin("array.sort", types.Array)
def array_sort(context, builder, sig, args):
    arytype = sig.args[0]
    sort_func = get_sort_func(kind='quicksort',
                              is_float=isinstance(arytype.dtype, types.Float))

    def array_sort_impl(arr):
        # Note we clobber the return value
        sort_func(arr)

    return context.compile_internal(builder, array_sort_impl, sig, args)


@glue_lowering(np.sort, types.Array)
def np_sort(context, builder, sig, args):

    def np_sort_impl(a):
        res = a.copy()
        res.sort()
        return res

    return context.compile_internal(builder, np_sort_impl, sig, args)


@lower_builtin("array.argsort", types.Array, types.StringLiteral)
@lower_builtin(np.argsort, types.Array, types.StringLiteral)
def array_argsort(context, builder, sig, args):
    arytype, kind = sig.args
    sort_func = get_sort_func(kind=kind.literal_value,
                              is_float=isinstance(arytype.dtype, types.Float),
                              is_argsort=True)

    def array_argsort_impl(arr):
        return sort_func(arr)

    innersig = sig.replace(args=sig.args[:1])
    innerargs = args[:1]
    return context.compile_internal(builder, array_argsort_impl,
                                    innersig, innerargs)


# ------------------------------------------------------------------------------
# Implicit cast

@lower_cast(types.Array, types.Array)
def array_to_array(context, builder, fromty, toty, val):
    # Type inference should have prevented illegal array casting.
    assert fromty.mutable != toty.mutable or toty.layout == 'A'
    return val


@lower_cast(types.Array, types.UnicodeCharSeq)
@lower_cast(types.Array, types.Float)
@lower_cast(types.Array, types.Integer)
@lower_cast(types.Array, types.Complex)
@lower_cast(types.Array, types.Boolean)
@lower_cast(types.Array, types.NPTimedelta)
@lower_cast(types.Array, types.NPDatetime)
def array0d_to_scalar(context, builder, fromty, toty, val):
    def impl(a):
        # a is an array(T, 0d, O), T is type, O is order
        return a.take(0)

    sig = signature(toty, fromty)
    res = context.compile_internal(builder, impl, sig, [val])
    return impl_ret_untracked(context, builder, sig.return_type, res)


@lower_cast(types.Array, types.UnicodeCharSeq)
def array_to_unichrseq(context, builder, fromty, toty, val):
    def impl(a):
        return str(a[()])

    sig = signature(toty, fromty)
    res = context.compile_internal(builder, impl, sig, [val])
    return impl_ret_borrowed(context, builder, sig.return_type, res)


# ------------------------------------------------------------------------------
# Stride tricks

def reshape_unchecked(a, shape, strides):
    """
    An intrinsic returning a derived array with the given shape and strides.
    """
    raise NotImplementedError


@extending.type_callable(reshape_unchecked)
def type_reshape_unchecked(context):
    def check_shape(shape):
        return (isinstance(shape, types.BaseTuple) and
                all(isinstance(v, types.Integer) for v in shape))

    def typer(a, shape, strides):
        if not isinstance(a, types.Array):
            return
        if not check_shape(shape) or not check_shape(strides):
            return
        if len(shape) != len(strides):
            return
        return a.copy(ndim=len(shape), layout='A')

    return typer


@lower_builtin(reshape_unchecked, types.Array, types.BaseTuple, types.BaseTuple)
def impl_shape_unchecked(context, builder, sig, args):
    aryty = sig.args[0]
    retty = sig.return_type

    ary = make_array(aryty)(context, builder, args[0])
    out = make_array(retty)(context, builder)
    shape = cgutils.unpack_tuple(builder, args[1])
    strides = cgutils.unpack_tuple(builder, args[2])

    populate_array(out,
                   data=ary.data,
                   shape=shape,
                   strides=strides,
                   itemsize=ary.itemsize,
                   meminfo=ary.meminfo,
                   )

    res = out._getvalue()
    return impl_ret_borrowed(context, builder, retty, res)


@extending.overload(np.lib.stride_tricks.as_strided)
def as_strided(x, shape=None, strides=None):
    if shape in (None, types.none):
        @register_jitable
        def get_shape(x, shape):
            return x.shape
    else:
        @register_jitable
        def get_shape(x, shape):
            return shape

    if strides in (None, types.none):
        # When *strides* is not passed, as_strided() does a non-size-checking
        # reshape(), possibly changing the original strides.  This is too
        # cumbersome to support right now, and a Web search shows all example
        # use cases of as_strided() pass explicit *strides*.
        raise NotImplementedError("as_strided() strides argument is mandatory")
    else:
        @register_jitable
        def get_strides(x, strides):
            return strides

    def as_strided_impl(x, shape=None, strides=None):
        x = reshape_unchecked(x, get_shape(x, shape), get_strides(x, strides))
        return x

    return as_strided_impl


@overload(bool)
def ol_bool(arr):
    if isinstance(arr, types.Array):
        def impl(arr):
            if arr.size == 0:
                return False # this is deprecated
            elif arr.size == 1:
                return bool(arr.take(0))
            else:
                msg = ("The truth value of an array with more than one element "
                       "is ambiguous. Use a.any() or a.all()")
                raise ValueError(msg)
        return impl


@overload(np.swapaxes)
def numpy_swapaxes(arr, axis1, axis2):
    if not isinstance(axis1, (int, types.Integer)):
        raise errors.TypingError('The second argument "axis1" must be an '
                                 'integer')
    if not isinstance(axis2, (int, types.Integer)):
        raise errors.TypingError('The third argument "axis2" must be an '
                                 'integer')
    if not isinstance(arr, types.Array):
        raise errors.TypingError('The first argument "arr" must be an array')

    # create tuple list for transpose
    ndim = arr.ndim
    axes_list = tuple(range(ndim))

    def impl(arr, axis1, axis2):
        if axis1 >= ndim or abs(axis1) > ndim:
            raise ValueError('The second argument "axis1" is out of bounds '
                             'for array of given dimension')
        if axis2 >= ndim or abs(axis2) > ndim:
            raise ValueError('The third argument "axis2" is out of bounds '
                             'for array of given dimension')

        # to ensure tuple_setitem support of negative values
        if axis1 < 0:
            axis1 += ndim
        if axis2 < 0:
            axis2 += ndim

        axes_tuple = tuple_setitem(axes_list, axis1, axis2)
        axes_tuple = tuple_setitem(axes_tuple, axis2, axis1)
        return np.transpose(arr, axes_tuple)

    return impl


@register_jitable
def _take_along_axis_impl(
        arr, indices, axis, Ni_orig, Nk_orig, indices_broadcast_shape
):
    # Based on example code in
    # https://github.com/numpy/numpy/blob/623bc1fae1d47df24e7f1e29321d0c0ba2771ce0/numpy/lib/shape_base.py#L90-L103
    # With addition of pre-broadcasting:
    # https://github.com/numpy/numpy/issues/19704

    # Wrap axis, it's used in tuple_setitem so must be (axis >= 0) to ensure
    # the GEP is in bounds.
    if axis < 0:
        axis = arr.ndim + axis

    # Broadcast the two arrays to matching shapes:
    arr_shape = list(arr.shape)
    arr_shape[axis] = 1
    for i, (d1, d2) in enumerate(zip(arr_shape, indices.shape)):
        if d1 == 1:
            new_val = d2
        elif d2 == 1:
            new_val = d1
        else:
            if d1 != d2:
                raise ValueError(
                    "`arr` and `indices` dimensions don't match"
                )
            new_val = d1
        indices_broadcast_shape = tuple_setitem(
            indices_broadcast_shape, i, new_val
        )
    arr_broadcast_shape = tuple_setitem(
        indices_broadcast_shape, axis, arr.shape[axis]
    )
    arr = np.broadcast_to(arr, arr_broadcast_shape)
    indices = np.broadcast_to(indices, indices_broadcast_shape)

    Ni = Ni_orig
    if len(Ni_orig) > 0:
        for i in range(len(Ni)):
            Ni = tuple_setitem(Ni, i, arr.shape[i])
    Nk = Nk_orig
    if len(Nk_orig) > 0:
        for i in range(len(Nk)):
            Nk = tuple_setitem(Nk, i, arr.shape[axis + 1 + i])

    J = indices.shape[axis]  # Need not equal M
    out = np.empty(Ni + (J,) + Nk, arr.dtype)

    np_s_ = (slice(None, None, None),)

    for ii in np.ndindex(Ni):
        for kk in np.ndindex(Nk):
            a_1d = arr[ii + np_s_ + kk]
            indices_1d = indices[ii + np_s_ + kk]
            out_1d = out[ii + np_s_ + kk]
            for j in range(J):
                out_1d[j] = a_1d[indices_1d[j]]
    return out


@overload(np.take_along_axis)
def arr_take_along_axis(arr, indices, axis):
    if not isinstance(arr, types.Array):
        raise errors.TypingError('The first argument "arr" must be an array')
    if not isinstance(indices, types.Array):
        raise errors.TypingError(
            'The second argument "indices" must be an array')
    if not isinstance(indices.dtype, types.Integer):
        raise errors.TypingError('The indices array must contain integers')
    if is_nonelike(axis):
        arr_ndim = 1
    else:
        arr_ndim = arr.ndim
    if arr_ndim != indices.ndim:
        # Matches NumPy error:
        raise errors.TypingError(
            "`indices` and `arr` must have the same number of dimensions"
        )

    indices_broadcast_shape = tuple(range(indices.ndim))
    if is_nonelike(axis):
        def take_along_axis_impl(arr, indices, axis):
            return _take_along_axis_impl(arr.flatten(), indices, 0, (), (),
                                         indices_broadcast_shape)
    else:
        check_is_integer(axis, "axis")
        if not isinstance(axis, types.IntegerLiteral):
            raise errors.NumbaValueError("axis must be a literal value")
        axis = axis.literal_value
        if axis < 0:
            axis = arr.ndim + axis

        if axis < 0 or axis >= arr.ndim:
            raise errors.NumbaValueError("axis is out of bounds")

        Ni = tuple(range(axis))
        Nk = tuple(range(axis + 1, arr.ndim))

        def take_along_axis_impl(arr, indices, axis):
            return _take_along_axis_impl(arr, indices, axis, Ni, Nk,
                                         indices_broadcast_shape)
    return take_along_axis_impl<|MERGE_RESOLUTION|>--- conflicted
+++ resolved
@@ -1382,7 +1382,6 @@
     return impl
 
 
-<<<<<<< HEAD
 if numpy_version >= (1, 20):
     @overload(np.broadcast_shapes)
     def numpy_broadcast_shapes(*args):
@@ -1427,7 +1426,8 @@
                                              " to a single shape")
             return r
         return impl
-=======
+
+
 @register_jitable
 def numpy_broadcast_shapes_list(r, m, shape):
     for i in range(len(shape)):
@@ -1499,7 +1499,6 @@
         return outs
 
     return impl
->>>>>>> 974a5ca7
 
 
 def fancy_setslice(context, builder, sig, args, index_types, indices):
