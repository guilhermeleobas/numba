"""
Implementation of operations on Array objects and objects supporting
the buffer protocol.
"""

import functools
import math
import operator
import textwrap

from llvmlite import ir
from llvmlite.ir import Constant

import numpy as np

from numba import pndindex, literal_unroll
from numba.core import types, typing, errors, cgutils, extending
from numba.np.numpy_support import (as_dtype, from_dtype, carray, farray,
                                    is_contiguous, is_fortran,
                                    check_is_integer, type_is_scalar,
                                    lt_complex, lt_floats)
from numba.np.numpy_support import type_can_asarray, is_nonelike, numpy_version
from numba.core.imputils import (lower_builtin, lower_getattr,
                                 lower_getattr_generic,
                                 lower_setattr_generic,
                                 lower_cast, lower_constant,
                                 iternext_impl, impl_ret_borrowed,
                                 impl_ret_new_ref, impl_ret_untracked,
                                 RefType)
from numba.core.typing import signature
from numba.core.types import StringLiteral
from numba.core.extending import (register_jitable, overload, overload_method,
                                  intrinsic, overload_attribute)
from numba.misc import quicksort, mergesort
from numba.cpython import slicing
from numba.cpython.unsafe.tuple import tuple_setitem, build_full_slice_tuple
from numba.core.extending import overload_classmethod
from numba.core.typing.npydecl import (parse_dtype as ty_parse_dtype,
                                       parse_shape as ty_parse_shape,
                                       _parse_nested_sequence,
                                       _sequence_of_arrays,
                                       _choose_concatenation_layout)


def set_range_metadata(builder, load, lower_bound, upper_bound):
    """
    Set the "range" metadata on a load instruction.
    Note the interval is in the form [lower_bound, upper_bound).
    """
    range_operands = [Constant(load.type, lower_bound),
                      Constant(load.type, upper_bound)]
    md = builder.module.add_metadata(range_operands)
    load.set_metadata("range", md)


def mark_positive(builder, load):
    """
    Mark the result of a load instruction as positive (or zero).
    """
    upper_bound = (1 << (load.type.width - 1)) - 1
    set_range_metadata(builder, load, 0, upper_bound)


def make_array(array_type):
    """
    Return the Structure representation of the given *array_type*
    (an instance of types.ArrayCompatible).

    Note this does not call __array_wrap__ in case a new array structure
    is being created (rather than populated).
    """
    real_array_type = array_type.as_array
    base = cgutils.create_struct_proxy(real_array_type)
    ndim = real_array_type.ndim

    class ArrayStruct(base):

        def _make_refs(self, ref):
            sig = signature(real_array_type, array_type)
            try:
                array_impl = self._context.get_function('__array__', sig)
            except NotImplementedError:
                return super(ArrayStruct, self)._make_refs(ref)

            # Return a wrapped structure and its unwrapped reference
            datamodel = self._context.data_model_manager[array_type]
            be_type = self._get_be_type(datamodel)
            if ref is None:
                outer_ref = cgutils.alloca_once(self._builder, be_type,
                                                zfill=True)
            else:
                outer_ref = ref
            # NOTE: __array__ is called with a pointer and expects a pointer
            # in return!
            ref = array_impl(self._builder, (outer_ref,))
            return outer_ref, ref

        @property
        def shape(self):
            """
            Override .shape to inform LLVM that its elements are all positive.
            """
            builder = self._builder
            if ndim == 0:
                return base.__getattr__(self, "shape")

            # Unfortunately, we can't use llvm.assume as its presence can
            # seriously pessimize performance,
            # *and* the range metadata currently isn't improving anything here,
            # see https://llvm.org/bugs/show_bug.cgi?id=23848 !
            ptr = self._get_ptr_by_name("shape")
            dims = []
            for i in range(ndim):
                dimptr = cgutils.gep_inbounds(builder, ptr, 0, i)
                load = builder.load(dimptr)
                dims.append(load)
                mark_positive(builder, load)

            return cgutils.pack_array(builder, dims)

    return ArrayStruct


def get_itemsize(context, array_type):
    """
    Return the item size for the given array or buffer type.
    """
    llty = context.get_data_type(array_type.dtype)
    return context.get_abi_sizeof(llty)


def load_item(context, builder, arrayty, ptr):
    """
    Load the item at the given array pointer.
    """
    align = None if arrayty.aligned else 1
    return context.unpack_value(builder, arrayty.dtype, ptr,
                                align=align)


def store_item(context, builder, arrayty, val, ptr):
    """
    Store the item at the given array pointer.
    """
    align = None if arrayty.aligned else 1
    return context.pack_value(builder, arrayty.dtype, val, ptr, align=align)


def fix_integer_index(context, builder, idxty, idx, size):
    """
    Fix the integer index' type and value for the given dimension size.
    """
    if idxty.signed:
        ind = context.cast(builder, idx, idxty, types.intp)
        ind = slicing.fix_index(builder, ind, size)
    else:
        ind = context.cast(builder, idx, idxty, types.uintp)
    return ind


def normalize_index(context, builder, idxty, idx):
    """
    Normalize the index type and value.  0-d arrays are converted to scalars.
    """
    if isinstance(idxty, types.Array) and idxty.ndim == 0:
        assert isinstance(idxty.dtype, types.Integer)
        idxary = make_array(idxty)(context, builder, idx)
        idxval = load_item(context, builder, idxty, idxary.data)
        return idxty.dtype, idxval
    else:
        return idxty, idx


def normalize_indices(context, builder, index_types, indices):
    """
    Same as normalize_index(), but operating on sequences of
    index types and values.
    """
    if len(indices):
        index_types, indices = zip(*[normalize_index(context, builder, idxty,
                                                     idx)
                                     for idxty, idx in zip(index_types, indices)
                                     ])
    return index_types, indices


def populate_array(array, data, shape, strides, itemsize, meminfo,
                   parent=None):
    """
    Helper function for populating array structures.
    This avoids forgetting to set fields.

    *shape* and *strides* can be Python tuples or LLVM arrays.
    """
    context = array._context
    builder = array._builder
    datamodel = array._datamodel
    # doesn't matter what this array type instance is, it's just to get the
    # fields for the datamodel of the standard array type in this context
    standard_array = types.Array(types.float64, 1, 'C')
    standard_array_type_datamodel = context.data_model_manager[standard_array]
    required_fields = set(standard_array_type_datamodel._fields)
    datamodel_fields = set(datamodel._fields)
    # Make sure that the presented array object has a data model that is close
    # enough to an array for this function to proceed.
    if (required_fields & datamodel_fields) != required_fields:
        missing = required_fields - datamodel_fields
        msg = (f"The datamodel for type {array._fe_type} is missing "
               f"field{'s' if len(missing) > 1 else ''} {missing}.")
        raise ValueError(msg)

    if meminfo is None:
        meminfo = Constant(context.get_value_type(
            datamodel.get_type('meminfo')), None)

    intp_t = context.get_value_type(types.intp)
    if isinstance(shape, (tuple, list)):
        shape = cgutils.pack_array(builder, shape, intp_t)
    if isinstance(strides, (tuple, list)):
        strides = cgutils.pack_array(builder, strides, intp_t)
    if isinstance(itemsize, int):
        itemsize = intp_t(itemsize)

    attrs = dict(shape=shape,
                 strides=strides,
                 data=data,
                 itemsize=itemsize,
                 meminfo=meminfo,)

    # Set `parent` attribute
    if parent is None:
        attrs['parent'] = Constant(context.get_value_type(
            datamodel.get_type('parent')), None)
    else:
        attrs['parent'] = parent
    # Calc num of items from shape
    nitems = context.get_constant(types.intp, 1)
    unpacked_shape = cgutils.unpack_tuple(builder, shape, shape.type.count)
    # (note empty shape => 0d array therefore nitems = 1)
    for axlen in unpacked_shape:
        nitems = builder.mul(nitems, axlen, flags=['nsw'])
    attrs['nitems'] = nitems

    # Make sure that we have all the fields
    got_fields = set(attrs.keys())
    if got_fields != required_fields:
        raise ValueError("missing {0}".format(required_fields - got_fields))

    # Set field value
    for k, v in attrs.items():
        setattr(array, k, v)

    return array


def update_array_info(aryty, array):
    """
    Update some auxiliary information in *array* after some of its fields
    were changed.  `itemsize` and `nitems` are updated.
    """
    context = array._context
    builder = array._builder

    # Calc num of items from shape
    nitems = context.get_constant(types.intp, 1)
    unpacked_shape = cgutils.unpack_tuple(builder, array.shape, aryty.ndim)
    for axlen in unpacked_shape:
        nitems = builder.mul(nitems, axlen, flags=['nsw'])
    array.nitems = nitems

    array.itemsize = context.get_constant(types.intp,
                                          get_itemsize(context, aryty))


def normalize_axis(func_name, arg_name, ndim, axis):
    """Constrain axis values to valid positive values."""
    raise NotImplementedError()


@overload(normalize_axis)
def normalize_axis_overloads(func_name, arg_name, ndim, axis):
    if not isinstance(func_name, StringLiteral):
        raise errors.TypingError("func_name must be a str literal.")
    if not isinstance(arg_name, StringLiteral):
        raise errors.TypingError("arg_name must be a str literal.")

    msg = (
        f"{func_name.literal_value}: Argument {arg_name.literal_value} "
        "out of bounds for dimensions of the array"
    )

    def impl(func_name, arg_name, ndim, axis):
        if axis < 0:
            axis += ndim
        if axis < 0 or axis >= ndim:
            raise ValueError(msg)

        return axis

    return impl


@lower_builtin('getiter', types.Buffer)
def getiter_array(context, builder, sig, args):
    [arrayty] = sig.args
    [array] = args

    iterobj = context.make_helper(builder, sig.return_type)

    zero = context.get_constant(types.intp, 0)
    indexptr = cgutils.alloca_once_value(builder, zero)

    iterobj.index = indexptr
    iterobj.array = array

    # Incref array
    if context.enable_nrt:
        context.nrt.incref(builder, arrayty, array)

    res = iterobj._getvalue()

    # Note: a decref on the iterator will dereference all internal MemInfo*
    out = impl_ret_new_ref(context, builder, sig.return_type, res)
    return out


def _getitem_array_single_int(context, builder, return_type, aryty, ary, idx):
    """ Evaluate `ary[idx]`, where idx is a single int. """
    # optimized form of _getitem_array_generic
    shapes = cgutils.unpack_tuple(builder, ary.shape, count=aryty.ndim)
    strides = cgutils.unpack_tuple(builder, ary.strides, count=aryty.ndim)
    offset = builder.mul(strides[0], idx)
    dataptr = cgutils.pointer_add(builder, ary.data, offset)
    view_shapes = shapes[1:]
    view_strides = strides[1:]

    if isinstance(return_type, types.Buffer):
        # Build array view
        retary = make_view(context, builder, aryty, ary, return_type,
                           dataptr, view_shapes, view_strides)
        return retary._getvalue()
    else:
        # Load scalar from 0-d result
        assert not view_shapes
        return load_item(context, builder, aryty, dataptr)


@lower_builtin('iternext', types.ArrayIterator)
@iternext_impl(RefType.BORROWED)
def iternext_array(context, builder, sig, args, result):
    [iterty] = sig.args
    [iter] = args
    arrayty = iterty.array_type

    iterobj = context.make_helper(builder, iterty, value=iter)
    ary = make_array(arrayty)(context, builder, value=iterobj.array)

    nitems, = cgutils.unpack_tuple(builder, ary.shape, count=1)

    index = builder.load(iterobj.index)
    is_valid = builder.icmp_signed('<', index, nitems)
    result.set_valid(is_valid)

    with builder.if_then(is_valid):
        value = _getitem_array_single_int(
            context, builder, iterty.yield_type, arrayty, ary, index
        )
        result.yield_(value)
        nindex = cgutils.increment_index(builder, index)
        builder.store(nindex, iterobj.index)


# ------------------------------------------------------------------------------
# Basic indexing (with integers and slices only)

def basic_indexing(context, builder, aryty, ary, index_types, indices,
                   boundscheck=None):
    """
    Perform basic indexing on the given array.
    A (data pointer, shapes, strides) tuple is returned describing
    the corresponding view.
    """
    zero = context.get_constant(types.intp, 0)
    one = context.get_constant(types.intp, 1)

    shapes = cgutils.unpack_tuple(builder, ary.shape, aryty.ndim)
    strides = cgutils.unpack_tuple(builder, ary.strides, aryty.ndim)

    output_indices = []
    output_shapes = []
    output_strides = []

    num_newaxes = len([idx for idx in index_types if is_nonelike(idx)])
    ax = 0
    for indexval, idxty in zip(indices, index_types):
        if idxty is types.ellipsis:
            # Fill up missing dimensions at the middle
            n_missing = aryty.ndim - len(indices) + 1 + num_newaxes
            for i in range(n_missing):
                output_indices.append(zero)
                output_shapes.append(shapes[ax])
                output_strides.append(strides[ax])
                ax += 1
            continue
        # Regular index value
        if isinstance(idxty, types.SliceType):
            slice = context.make_helper(builder, idxty, value=indexval)
            slicing.guard_invalid_slice(context, builder, idxty, slice)
            slicing.fix_slice(builder, slice, shapes[ax])
            output_indices.append(slice.start)
            sh = slicing.get_slice_length(builder, slice)
            st = slicing.fix_stride(builder, slice, strides[ax])
            output_shapes.append(sh)
            output_strides.append(st)
        elif isinstance(idxty, types.Integer):
            ind = fix_integer_index(context, builder, idxty, indexval,
                                    shapes[ax])
            if boundscheck:
                cgutils.do_boundscheck(context, builder, ind, shapes[ax], ax)
            output_indices.append(ind)
        elif is_nonelike(idxty):
            output_shapes.append(one)
            output_strides.append(zero)
            ax -= 1
        else:
            raise NotImplementedError("unexpected index type: %s" % (idxty,))
        ax += 1

    # Fill up missing dimensions at the end
    assert ax <= aryty.ndim
    while ax < aryty.ndim:
        output_shapes.append(shapes[ax])
        output_strides.append(strides[ax])
        ax += 1

    # No need to check wraparound, as negative indices were already
    # fixed in the loop above.
    dataptr = cgutils.get_item_pointer(context, builder, aryty, ary,
                                       output_indices,
                                       wraparound=False, boundscheck=False)
    return (dataptr, output_shapes, output_strides)


def make_view(context, builder, aryty, ary, return_type,
              data, shapes, strides):
    """
    Build a view over the given array with the given parameters.
    """
    retary = make_array(return_type)(context, builder)
    populate_array(retary,
                   data=data,
                   shape=shapes,
                   strides=strides,
                   itemsize=ary.itemsize,
                   meminfo=ary.meminfo,
                   parent=ary.parent)
    return retary


def _getitem_array_generic(context, builder, return_type, aryty, ary,
                           index_types, indices):
    """
    Return the result of indexing *ary* with the given *indices*,
    returning either a scalar or a view.
    """
    dataptr, view_shapes, view_strides = \
        basic_indexing(context, builder, aryty, ary, index_types, indices,
                       boundscheck=context.enable_boundscheck)

    if isinstance(return_type, types.Buffer):
        # Build array view
        retary = make_view(context, builder, aryty, ary, return_type,
                           dataptr, view_shapes, view_strides)
        return retary._getvalue()
    else:
        # Load scalar from 0-d result
        assert not view_shapes
        return load_item(context, builder, aryty, dataptr)


@lower_builtin(operator.getitem, types.Buffer, types.Integer)
@lower_builtin(operator.getitem, types.Buffer, types.SliceType)
def getitem_arraynd_intp(context, builder, sig, args):
    """
    Basic indexing with an integer or a slice.
    """
    aryty, idxty = sig.args
    ary, idx = args

    assert aryty.ndim >= 1
    ary = make_array(aryty)(context, builder, ary)

    res = _getitem_array_generic(context, builder, sig.return_type,
                                 aryty, ary, (idxty,), (idx,))
    return impl_ret_borrowed(context, builder, sig.return_type, res)


@lower_builtin(operator.getitem, types.Buffer, types.BaseTuple)
def getitem_array_tuple(context, builder, sig, args):
    """
    Basic or advanced indexing with a tuple.
    """
    aryty, tupty = sig.args
    ary, tup = args
    ary = make_array(aryty)(context, builder, ary)

    index_types = tupty.types
    indices = cgutils.unpack_tuple(builder, tup, count=len(tupty))

    index_types, indices = normalize_indices(context, builder,
                                             index_types, indices)

    if any(isinstance(ty, types.Array) for ty in index_types):
        # Advanced indexing
        return fancy_getitem(context, builder, sig, args,
                             aryty, ary, index_types, indices)

    res = _getitem_array_generic(context, builder, sig.return_type,
                                 aryty, ary, index_types, indices)
    return impl_ret_borrowed(context, builder, sig.return_type, res)


@lower_builtin(operator.setitem, types.Buffer, types.Any, types.Any)
def setitem_array(context, builder, sig, args):
    """
    array[a] = scalar_or_array
    array[a,..,b] = scalar_or_array
    """
    aryty, idxty, valty = sig.args
    ary, idx, val = args

    if isinstance(idxty, types.BaseTuple):
        index_types = idxty.types
        indices = cgutils.unpack_tuple(builder, idx, count=len(idxty))
    else:
        index_types = (idxty,)
        indices = (idx,)

    ary = make_array(aryty)(context, builder, ary)

    # First try basic indexing to see if a single array location is denoted.
    index_types, indices = normalize_indices(context, builder,
                                             index_types, indices)
    try:
        dataptr, shapes, strides = \
            basic_indexing(context, builder, aryty, ary, index_types, indices,
                           boundscheck=context.enable_boundscheck)
    except NotImplementedError:
        use_fancy_indexing = True
    else:
        use_fancy_indexing = bool(shapes)

    if use_fancy_indexing:
        # Index describes a non-trivial view => use generic slice assignment
        # (NOTE: this also handles scalar broadcasting)
        return fancy_setslice(context, builder, sig, args,
                              index_types, indices)

    # Store source value the given location
    val = context.cast(builder, val, valty, aryty.dtype)
    store_item(context, builder, aryty, val, dataptr)


@lower_builtin(len, types.Buffer)
def array_len(context, builder, sig, args):
    (aryty,) = sig.args
    (ary,) = args
    arystty = make_array(aryty)
    ary = arystty(context, builder, ary)
    shapeary = ary.shape
    res = builder.extract_value(shapeary, 0)
    return impl_ret_untracked(context, builder, sig.return_type, res)


@lower_builtin("array.item", types.Array)
def array_item(context, builder, sig, args):
    aryty, = sig.args
    ary, = args
    ary = make_array(aryty)(context, builder, ary)

    nitems = ary.nitems
    with builder.if_then(builder.icmp_signed('!=', nitems, nitems.type(1)),
                         likely=False):
        msg = "item(): can only convert an array of size 1 to a Python scalar"
        context.call_conv.return_user_exc(builder, ValueError, (msg,))

    return load_item(context, builder, aryty, ary.data)


if numpy_version < (2, 0):
    @lower_builtin("array.itemset", types.Array, types.Any)
    def array_itemset(context, builder, sig, args):
        aryty, valty = sig.args
        ary, val = args
        assert valty == aryty.dtype
        ary = make_array(aryty)(context, builder, ary)

        nitems = ary.nitems
        with builder.if_then(builder.icmp_signed('!=', nitems, nitems.type(1)),
                             likely=False):
            msg = "itemset(): can only write to an array of size 1"
            context.call_conv.return_user_exc(builder, ValueError, (msg,))

        store_item(context, builder, aryty, val, ary.data)
        return context.get_dummy_value()


# ------------------------------------------------------------------------------
# Advanced / fancy indexing


class Indexer(object):
    """
    Generic indexer interface, for generating indices over a fancy indexed
    array on a single dimension.
    """

    def prepare(self):
        """
        Prepare the indexer by initializing any required variables, basic
        blocks...
        """
        raise NotImplementedError

    def get_size(self):
        """
        Return this dimension's size as an integer.
        """
        raise NotImplementedError

    def get_shape(self):
        """
        Return this dimension's shape as a tuple.
        """
        raise NotImplementedError

    def get_index_bounds(self):
        """
        Return a half-open [lower, upper) range of indices this dimension
        is guaranteed not to step out of.
        """
        raise NotImplementedError

    def loop_head(self):
        """
        Start indexation loop.  Return a (index, count) tuple.
        *index* is an integer LLVM value representing the index over this
        dimension.
        *count* is either an integer LLVM value representing the current
        iteration count, or None if this dimension should be omitted from
        the indexation result.
        """
        raise NotImplementedError

    def loop_tail(self):
        """
        Finish indexation loop.
        """
        raise NotImplementedError


class EntireIndexer(Indexer):
    """
    Compute indices along an entire array dimension.
    """

    def __init__(self, context, builder, aryty, ary, dim):
        self.context = context
        self.builder = builder
        self.aryty = aryty
        self.ary = ary
        self.dim = dim
        self.ll_intp = self.context.get_value_type(types.intp)

    def prepare(self):
        builder = self.builder
        self.size = builder.extract_value(self.ary.shape, self.dim)
        self.index = cgutils.alloca_once(builder, self.ll_intp)
        self.bb_start = builder.append_basic_block()
        self.bb_end = builder.append_basic_block()

    def get_size(self):
        return self.size

    def get_shape(self):
        return (self.size,)

    def get_index_bounds(self):
        # [0, size)
        return (self.ll_intp(0), self.size)

    def loop_head(self):
        builder = self.builder
        # Initialize loop variable
        self.builder.store(Constant(self.ll_intp, 0), self.index)
        builder.branch(self.bb_start)
        builder.position_at_end(self.bb_start)
        cur_index = builder.load(self.index)
        with builder.if_then(builder.icmp_signed('>=', cur_index, self.size),
                             likely=False):
            builder.branch(self.bb_end)
        return cur_index, cur_index

    def loop_tail(self):
        builder = self.builder
        next_index = cgutils.increment_index(builder, builder.load(self.index))
        builder.store(next_index, self.index)
        builder.branch(self.bb_start)
        builder.position_at_end(self.bb_end)


class IntegerIndexer(Indexer):
    """
    Compute indices from a single integer.
    """

    def __init__(self, context, builder, idx):
        self.context = context
        self.builder = builder
        self.idx = idx
        self.ll_intp = self.context.get_value_type(types.intp)

    def prepare(self):
        pass

    def get_size(self):
        return Constant(self.ll_intp, 1)

    def get_shape(self):
        return ()

    def get_index_bounds(self):
        # [idx, idx+1)
        return (self.idx, self.builder.add(self.idx, self.get_size()))

    def loop_head(self):
        return self.idx, None

    def loop_tail(self):
        pass


class IntegerArrayIndexer(Indexer):
    """
    Compute indices from an array of integer indices.
    """

    def __init__(self, context, builder, idxty, idxary, size):
        self.context = context
        self.builder = builder
        self.idxty = idxty
        self.idxary = idxary
        self.size = size
        assert idxty.ndim == 1
        self.ll_intp = self.context.get_value_type(types.intp)

    def prepare(self):
        builder = self.builder
        self.idx_size = cgutils.unpack_tuple(builder, self.idxary.shape)[0]
        self.idx_index = cgutils.alloca_once(builder, self.ll_intp)
        self.bb_start = builder.append_basic_block()
        self.bb_end = builder.append_basic_block()

    def get_size(self):
        return self.idx_size

    def get_shape(self):
        return (self.idx_size,)

    def get_index_bounds(self):
        # Pessimal heuristic, as we don't want to scan for the min and max
        return (self.ll_intp(0), self.size)

    def loop_head(self):
        builder = self.builder
        # Initialize loop variable
        self.builder.store(Constant(self.ll_intp, 0), self.idx_index)
        builder.branch(self.bb_start)
        builder.position_at_end(self.bb_start)
        cur_index = builder.load(self.idx_index)
        with builder.if_then(
            builder.icmp_signed('>=', cur_index, self.idx_size),
            likely=False
        ):
            builder.branch(self.bb_end)
        # Load the actual index from the array of indices
        index = _getitem_array_single_int(
            self.context, builder, self.idxty.dtype, self.idxty, self.idxary,
            cur_index
        )
        index = fix_integer_index(self.context, builder,
                                  self.idxty.dtype, index, self.size)
        return index, cur_index

    def loop_tail(self):
        builder = self.builder
        next_index = cgutils.increment_index(builder,
                                             builder.load(self.idx_index))
        builder.store(next_index, self.idx_index)
        builder.branch(self.bb_start)
        builder.position_at_end(self.bb_end)


class BooleanArrayIndexer(Indexer):
    """
    Compute indices from an array of boolean predicates.
    """

    def __init__(self, context, builder, idxty, idxary):
        self.context = context
        self.builder = builder
        self.idxty = idxty
        self.idxary = idxary
        assert idxty.ndim == 1
        self.ll_intp = self.context.get_value_type(types.intp)
        self.zero = Constant(self.ll_intp, 0)

    def prepare(self):
        builder = self.builder
        self.size = cgutils.unpack_tuple(builder, self.idxary.shape)[0]
        self.idx_index = cgutils.alloca_once(builder, self.ll_intp)
        self.count = cgutils.alloca_once(builder, self.ll_intp)
        self.bb_start = builder.append_basic_block()
        self.bb_tail = builder.append_basic_block()
        self.bb_end = builder.append_basic_block()

    def get_size(self):
        builder = self.builder
        count = cgutils.alloca_once_value(builder, self.zero)
        # Sum all true values
        with cgutils.for_range(builder, self.size) as loop:
            c = builder.load(count)
            pred = _getitem_array_single_int(
                self.context, builder, self.idxty.dtype,
                self.idxty, self.idxary, loop.index
            )
            c = builder.add(c, builder.zext(pred, c.type))
            builder.store(c, count)

        return builder.load(count)

    def get_shape(self):
        return (self.get_size(),)

    def get_index_bounds(self):
        # Pessimal heuristic, as we don't want to scan for the
        # first and last true items
        return (self.ll_intp(0), self.size)

    def loop_head(self):
        builder = self.builder
        # Initialize loop variable
        self.builder.store(self.zero, self.idx_index)
        self.builder.store(self.zero, self.count)
        builder.branch(self.bb_start)
        builder.position_at_end(self.bb_start)
        cur_index = builder.load(self.idx_index)
        cur_count = builder.load(self.count)
        with builder.if_then(builder.icmp_signed('>=', cur_index, self.size),
                             likely=False):
            builder.branch(self.bb_end)
        # Load the predicate and branch if false
        pred = _getitem_array_single_int(
            self.context, builder, self.idxty.dtype, self.idxty, self.idxary,
            cur_index
        )
        with builder.if_then(builder.not_(pred)):
            builder.branch(self.bb_tail)
        # Increment the count for next iteration
        next_count = cgutils.increment_index(builder, cur_count)
        builder.store(next_count, self.count)
        return cur_index, cur_count

    def loop_tail(self):
        builder = self.builder
        builder.branch(self.bb_tail)
        builder.position_at_end(self.bb_tail)
        next_index = cgutils.increment_index(builder,
                                             builder.load(self.idx_index))
        builder.store(next_index, self.idx_index)
        builder.branch(self.bb_start)
        builder.position_at_end(self.bb_end)


class SliceIndexer(Indexer):
    """
    Compute indices along a slice.
    """

    def __init__(self, context, builder, aryty, ary, dim, idxty, slice):
        self.context = context
        self.builder = builder
        self.aryty = aryty
        self.ary = ary
        self.dim = dim
        self.idxty = idxty
        self.slice = slice
        self.ll_intp = self.context.get_value_type(types.intp)
        self.zero = Constant(self.ll_intp, 0)

    def prepare(self):
        builder = self.builder
        # Fix slice for the dimension's size
        self.dim_size = builder.extract_value(self.ary.shape, self.dim)
        slicing.guard_invalid_slice(self.context, builder, self.idxty,
                                    self.slice)
        slicing.fix_slice(builder, self.slice, self.dim_size)
        self.is_step_negative = cgutils.is_neg_int(builder, self.slice.step)
        # Create loop entities
        self.index = cgutils.alloca_once(builder, self.ll_intp)
        self.count = cgutils.alloca_once(builder, self.ll_intp)
        self.bb_start = builder.append_basic_block()
        self.bb_end = builder.append_basic_block()

    def get_size(self):
        return slicing.get_slice_length(self.builder, self.slice)

    def get_shape(self):
        return (self.get_size(),)

    def get_index_bounds(self):
        lower, upper = slicing.get_slice_bounds(self.builder, self.slice)
        return lower, upper

    def loop_head(self):
        builder = self.builder
        # Initialize loop variable
        self.builder.store(self.slice.start, self.index)
        self.builder.store(self.zero, self.count)
        builder.branch(self.bb_start)
        builder.position_at_end(self.bb_start)
        cur_index = builder.load(self.index)
        cur_count = builder.load(self.count)
        is_finished = builder.select(self.is_step_negative,
                                     builder.icmp_signed('<=', cur_index,
                                                         self.slice.stop),
                                     builder.icmp_signed('>=', cur_index,
                                                         self.slice.stop))
        with builder.if_then(is_finished, likely=False):
            builder.branch(self.bb_end)
        return cur_index, cur_count

    def loop_tail(self):
        builder = self.builder
        next_index = builder.add(builder.load(self.index), self.slice.step,
                                 flags=['nsw'])
        builder.store(next_index, self.index)
        next_count = cgutils.increment_index(builder, builder.load(self.count))
        builder.store(next_count, self.count)
        builder.branch(self.bb_start)
        builder.position_at_end(self.bb_end)


class FancyIndexer(object):
    """
    Perform fancy indexing on the given array.
    """

    def __init__(self, context, builder, aryty, ary, index_types, indices):
        self.context = context
        self.builder = builder
        self.aryty = aryty
        self.shapes = cgutils.unpack_tuple(builder, ary.shape, aryty.ndim)
        self.strides = cgutils.unpack_tuple(builder, ary.strides, aryty.ndim)
        self.ll_intp = self.context.get_value_type(types.intp)
        self.newaxes = []

        indexers = []
        num_newaxes = len([idx for idx in index_types if is_nonelike(idx)])

        ax = 0 # keeps track of position of original axes
        new_ax = 0 # keeps track of position for inserting new axes
        for indexval, idxty in zip(indices, index_types):
            if idxty is types.ellipsis:
                # Fill up missing dimensions at the middle
                n_missing = aryty.ndim - len(indices) + 1 + num_newaxes
                for i in range(n_missing):
                    indexer = EntireIndexer(context, builder, aryty, ary, ax)
                    indexers.append(indexer)
                    ax += 1
                    new_ax += 1
                continue

            # Regular index value
            if isinstance(idxty, types.SliceType):
                slice = context.make_helper(builder, idxty, indexval)
                indexer = SliceIndexer(context, builder, aryty, ary, ax,
                                       idxty, slice)
                indexers.append(indexer)
            elif isinstance(idxty, types.Integer):
                ind = fix_integer_index(context, builder, idxty, indexval,
                                        self.shapes[ax])
                indexer = IntegerIndexer(context, builder, ind)
                indexers.append(indexer)
            elif isinstance(idxty, types.Array):
                idxary = make_array(idxty)(context, builder, indexval)
                if isinstance(idxty.dtype, types.Integer):
                    indexer = IntegerArrayIndexer(context, builder,
                                                  idxty, idxary,
                                                  self.shapes[ax])
                elif isinstance(idxty.dtype, types.Boolean):
                    indexer = BooleanArrayIndexer(context, builder,
                                                  idxty, idxary)
                else:
                    assert 0
                indexers.append(indexer)
            elif is_nonelike(idxty):
                self.newaxes.append(new_ax)
                ax -= 1
            else:
                raise AssertionError("unexpected index type: %s" % (idxty,))
            ax += 1
            new_ax += 1

        # Fill up missing dimensions at the end
        assert ax <= aryty.ndim, (ax, aryty.ndim)
        while ax < aryty.ndim:
            indexer = EntireIndexer(context, builder, aryty, ary, ax)
            indexers.append(indexer)
            ax += 1

        assert len(indexers) == aryty.ndim, (len(indexers), aryty.ndim)
        self.indexers = indexers

    def prepare(self):
        for i in self.indexers:
            i.prepare()

        one = self.context.get_constant(types.intp, 1)

        # Compute the resulting shape given by the indices
        res_shape = [i.get_shape() for i in self.indexers]

        # At every position where newaxis/None is present insert
        # one as a constant shape in the resulting list of shapes.
        for i in self.newaxes:
            res_shape.insert(i, (one,))

        # Store the shape as a tuple, we can't do a simple
        # tuple(res_shape) here since res_shape is a list
        # of tuples which may be differently sized.
        self.indexers_shape = sum(res_shape, ())

    def get_shape(self):
        """
        Get the resulting data shape as Python tuple.
        """
        return self.indexers_shape

    def get_offset_bounds(self, strides, itemsize):
        """
        Get a half-open [lower, upper) range of byte offsets spanned by
        the indexer with the given strides and itemsize.  The indexer is
        guaranteed to not go past those bounds.
        """
        assert len(strides) == self.aryty.ndim
        builder = self.builder
        is_empty = cgutils.false_bit
        zero = self.ll_intp(0)
        one = self.ll_intp(1)
        lower = zero
        upper = zero
        for indexer, shape, stride in zip(self.indexers, self.indexers_shape,
                                          strides):
            is_empty = builder.or_(is_empty,
                                   builder.icmp_unsigned('==', shape, zero))
            # Compute [lower, upper) indices on this dimension
            lower_index, upper_index = indexer.get_index_bounds()
            lower_offset = builder.mul(stride, lower_index)
            upper_offset = builder.mul(stride, builder.sub(upper_index, one))
            # Adjust total interval
            is_downwards = builder.icmp_signed('<', stride, zero)
            lower = builder.add(lower,
                                builder.select(is_downwards,
                                               upper_offset,
                                               lower_offset))
            upper = builder.add(upper,
                                builder.select(is_downwards,
                                               lower_offset,
                                               upper_offset))
        # Make interval half-open
        upper = builder.add(upper, itemsize)
        # Adjust for empty shape
        lower = builder.select(is_empty, zero, lower)
        upper = builder.select(is_empty, zero, upper)
        return lower, upper

    def begin_loops(self):
        indices, counts = zip(*(i.loop_head() for i in self.indexers))
        return indices, counts

    def end_loops(self):
        for i in reversed(self.indexers):
            i.loop_tail()


def fancy_getitem(context, builder, sig, args,
                  aryty, ary, index_types, indices):

    shapes = cgutils.unpack_tuple(builder, ary.shape)
    strides = cgutils.unpack_tuple(builder, ary.strides)
    data = ary.data

    indexer = FancyIndexer(context, builder, aryty, ary,
                           index_types, indices)
    indexer.prepare()

    # Construct output array
    out_ty = sig.return_type
    out_shapes = indexer.get_shape()

    out = _empty_nd_impl(context, builder, out_ty, out_shapes)
    out_data = out.data
    out_idx = cgutils.alloca_once_value(builder,
                                        context.get_constant(types.intp, 0))

    # Loop on source and copy to destination
    indices, _ = indexer.begin_loops()

    # No need to check for wraparound, as the indexers all ensure
    # a positive index is returned.
    ptr = cgutils.get_item_pointer2(context, builder, data, shapes, strides,
                                    aryty.layout, indices, wraparound=False,
                                    boundscheck=context.enable_boundscheck)
    val = load_item(context, builder, aryty, ptr)

    # Since the destination is C-contiguous, no need for multi-dimensional
    # indexing.
    cur = builder.load(out_idx)
    ptr = builder.gep(out_data, [cur])
    store_item(context, builder, out_ty, val, ptr)
    next_idx = cgutils.increment_index(builder, cur)
    builder.store(next_idx, out_idx)

    indexer.end_loops()

    return impl_ret_new_ref(context, builder, out_ty, out._getvalue())


@lower_builtin(operator.getitem, types.Buffer, types.Array)
def fancy_getitem_array(context, builder, sig, args):
    """
    Advanced or basic indexing with an array.
    """
    aryty, idxty = sig.args
    ary, idx = args
    ary = make_array(aryty)(context, builder, ary)
    if idxty.ndim == 0:
        # 0-d array index acts as a basic integer index
        idxty, idx = normalize_index(context, builder, idxty, idx)
        res = _getitem_array_generic(context, builder, sig.return_type,
                                     aryty, ary, (idxty,), (idx,))
        return impl_ret_borrowed(context, builder, sig.return_type, res)
    else:
        # Advanced indexing
        return fancy_getitem(context, builder, sig, args,
                             aryty, ary, (idxty,), (idx,))


def offset_bounds_from_strides(context, builder, arrty, arr, shapes, strides):
    """
    Compute a half-open range [lower, upper) of byte offsets from the
    array's data pointer, that bound the in-memory extent of the array.

    This mimics offset_bounds_from_strides() from
    numpy/core/src/private/mem_overlap.c
    """
    itemsize = arr.itemsize
    zero = itemsize.type(0)
    one = zero.type(1)
    if arrty.layout in 'CF':
        # Array is contiguous: contents are laid out sequentially
        # starting from arr.data and upwards
        lower = zero
        upper = builder.mul(itemsize, arr.nitems)
    else:
        # Non-contiguous array: need to examine strides
        lower = zero
        upper = zero
        for i in range(arrty.ndim):
            # Compute the largest byte offset on this dimension
            #   max_axis_offset = strides[i] * (shapes[i] - 1)
            # (shapes[i] == 0 is catered for by the empty array case below)
            max_axis_offset = builder.mul(strides[i],
                                          builder.sub(shapes[i], one))
            is_upwards = builder.icmp_signed('>=', max_axis_offset, zero)
            # Expand either upwards or downwards depending on stride
            upper = builder.select(is_upwards,
                                   builder.add(upper, max_axis_offset), upper)
            lower = builder.select(is_upwards,
                                   lower, builder.add(lower, max_axis_offset))
        # Return a half-open range
        upper = builder.add(upper, itemsize)
        # Adjust for empty arrays
        is_empty = builder.icmp_signed('==', arr.nitems, zero)
        upper = builder.select(is_empty, zero, upper)
        lower = builder.select(is_empty, zero, lower)

    return lower, upper


def compute_memory_extents(context, builder, lower, upper, data):
    """
    Given [lower, upper) byte offsets and a base data pointer,
    compute the memory pointer bounds as pointer-sized integers.
    """
    data_ptr_as_int = builder.ptrtoint(data, lower.type)
    start = builder.add(data_ptr_as_int, lower)
    end = builder.add(data_ptr_as_int, upper)
    return start, end


def get_array_memory_extents(context, builder, arrty, arr, shapes, strides,
                             data):
    """
    Compute a half-open range [start, end) of pointer-sized integers
    which fully contain the array data.
    """
    lower, upper = offset_bounds_from_strides(context, builder, arrty, arr,
                                              shapes, strides)
    return compute_memory_extents(context, builder, lower, upper, data)


def extents_may_overlap(context, builder, a_start, a_end, b_start, b_end):
    """
    Whether two memory extents [a_start, a_end) and [b_start, b_end)
    may overlap.
    """
    # Comparisons are unsigned, since we are really comparing pointers
    may_overlap = builder.and_(
        builder.icmp_unsigned('<', a_start, b_end),
        builder.icmp_unsigned('<', b_start, a_end),
    )
    return may_overlap


def maybe_copy_source(context, builder, use_copy,
                      srcty, src, src_shapes, src_strides, src_data):
    ptrty = src_data.type

    copy_layout = 'C'
    copy_data = cgutils.alloca_once_value(builder, src_data)
    copy_shapes = src_shapes
    copy_strides = None  # unneeded for contiguous arrays

    with builder.if_then(use_copy, likely=False):
        # Allocate temporary scratchpad
        # XXX: should we use a stack-allocated array for very small
        # data sizes?
        allocsize = builder.mul(src.itemsize, src.nitems)
        data = context.nrt.allocate(builder, allocsize)
        voidptrty = data.type
        data = builder.bitcast(data, ptrty)
        builder.store(data, copy_data)

        # Copy source data into scratchpad
        intp_t = context.get_value_type(types.intp)

        with cgutils.loop_nest(builder, src_shapes, intp_t) as indices:
            src_ptr = cgutils.get_item_pointer2(context, builder, src_data,
                                                src_shapes, src_strides,
                                                srcty.layout, indices)
            dest_ptr = cgutils.get_item_pointer2(context, builder, data,
                                                 copy_shapes, copy_strides,
                                                 copy_layout, indices)
            builder.store(builder.load(src_ptr), dest_ptr)

    def src_getitem(source_indices):
        src_ptr = cgutils.alloca_once(builder, ptrty)
        with builder.if_else(use_copy, likely=False) as (if_copy, otherwise):
            with if_copy:
                builder.store(
                    cgutils.get_item_pointer2(context, builder,
                                              builder.load(copy_data),
                                              copy_shapes, copy_strides,
                                              copy_layout, source_indices,
                                              wraparound=False),
                    src_ptr)
            with otherwise:
                builder.store(
                    cgutils.get_item_pointer2(context, builder, src_data,
                                              src_shapes, src_strides,
                                              srcty.layout, source_indices,
                                              wraparound=False),
                    src_ptr)
        return load_item(context, builder, srcty, builder.load(src_ptr))

    def src_cleanup():
        # Deallocate memory
        with builder.if_then(use_copy, likely=False):
            data = builder.load(copy_data)
            data = builder.bitcast(data, voidptrty)
            context.nrt.free(builder, data)

    return src_getitem, src_cleanup


def _bc_adjust_dimension(context, builder, shapes, strides, target_shape):
    """
    Preprocess dimension for broadcasting.
    Returns (shapes, strides) such that the ndim match *target_shape*.
    When expanding to higher ndim, the returning shapes and strides are
    prepended with ones and zeros, respectively.
    When truncating to lower ndim, the shapes are checked (in runtime).
    All extra dimension must have size of 1.
    """
    zero = context.get_constant(types.uintp, 0)
    one = context.get_constant(types.uintp, 1)

    # Adjust for broadcasting to higher dimension
    if len(target_shape) > len(shapes):
        nd_diff = len(target_shape) - len(shapes)
        # Fill missing shapes with one, strides with zeros
        shapes = [one] * nd_diff + shapes
        strides = [zero] * nd_diff + strides
    # Adjust for broadcasting to lower dimension
    elif len(target_shape) < len(shapes):
        # Accepted if all extra dims has shape 1
        nd_diff = len(shapes) - len(target_shape)
        dim_is_one = [builder.icmp_unsigned('==', sh, one)
                      for sh in shapes[:nd_diff]]
        accepted = functools.reduce(builder.and_, dim_is_one,
                                    cgutils.true_bit)
        # Check error
        with builder.if_then(builder.not_(accepted), likely=False):
            msg = "cannot broadcast source array for assignment"
            context.call_conv.return_user_exc(builder, ValueError, (msg,))
        # Truncate extra shapes, strides
        shapes = shapes[nd_diff:]
        strides = strides[nd_diff:]

    return shapes, strides


def _bc_adjust_shape_strides(context, builder, shapes, strides, target_shape):
    """
    Broadcast shapes and strides to target_shape given that their ndim already
    matches.  For each location where the shape is 1 and does not match the
    dim for target, it is set to the value at the target and the stride is
    set to zero.
    """
    bc_shapes = []
    bc_strides = []
    zero = context.get_constant(types.uintp, 0)
    one = context.get_constant(types.uintp, 1)
    # Adjust all mismatching ones in shape
    mismatch = [builder.icmp_signed('!=', tar, old)
                for tar, old in zip(target_shape, shapes)]
    src_is_one = [builder.icmp_signed('==', old, one) for old in shapes]
    preds = [builder.and_(x, y) for x, y in zip(mismatch, src_is_one)]
    bc_shapes = [builder.select(p, tar, old)
                 for p, tar, old in zip(preds, target_shape, shapes)]
    bc_strides = [builder.select(p, zero, old)
                  for p, old in zip(preds, strides)]
    return bc_shapes, bc_strides


def _broadcast_to_shape(context, builder, arrtype, arr, target_shape):
    """
    Broadcast the given array to the target_shape.
    Returns (array_type, array)
    """
    # Compute broadcasted shape and strides
    shapes = cgutils.unpack_tuple(builder, arr.shape)
    strides = cgutils.unpack_tuple(builder, arr.strides)

    shapes, strides = _bc_adjust_dimension(context, builder, shapes, strides,
                                           target_shape)
    shapes, strides = _bc_adjust_shape_strides(context, builder, shapes,
                                               strides, target_shape)
    new_arrtype = arrtype.copy(ndim=len(target_shape), layout='A')
    # Create new view
    new_arr = make_array(new_arrtype)(context, builder)
    populate_array(new_arr,
                   data=arr.data,
                   shape=cgutils.pack_array(builder, shapes),
                   strides=cgutils.pack_array(builder, strides),
                   itemsize=arr.itemsize,
                   meminfo=arr.meminfo,
                   parent=arr.parent)
    return new_arrtype, new_arr


@intrinsic
def _numpy_broadcast_to(typingctx, array, shape):
    ret = array.copy(ndim=shape.count, layout='A', readonly=True)
    sig = ret(array, shape)

    def codegen(context, builder, sig, args):
        src, shape_ = args
        srcty = sig.args[0]

        src = make_array(srcty)(context, builder, src)
        shape_ = cgutils.unpack_tuple(builder, shape_)
        _, dest = _broadcast_to_shape(context, builder, srcty, src, shape_,)

        # Hack to get np.broadcast_to to return a read-only array
        setattr(dest, 'parent', Constant(
                context.get_value_type(dest._datamodel.get_type('parent')),
                None))

        res = dest._getvalue()
        return impl_ret_borrowed(context, builder, sig.return_type, res)
    return sig, codegen


@intrinsic
def get_readonly_array(typingctx, arr):
    # returns a copy of arr which is readonly
    ret = arr.copy(readonly=True)
    sig = ret(arr)

    def codegen(context, builder, sig, args):
        [src] = args
        srcty = sig.args[0]

        dest = make_array(srcty)(context, builder, src)
        # Hack to return a read-only array
        dest.parent = cgutils.get_null_value(dest.parent.type)
        res = dest._getvalue()
        return impl_ret_borrowed(context, builder, sig.return_type, res)
    return sig, codegen


@register_jitable
def _can_broadcast(array, dest_shape):
    src_shape = array.shape
    src_ndim = len(src_shape)
    dest_ndim = len(dest_shape)
    if src_ndim > dest_ndim:
        raise ValueError('input operand has more dimensions than allowed '
                         'by the axis remapping')
    for size in dest_shape:
        if size < 0:
            raise ValueError('all elements of broadcast shape must be '
                             'non-negative')

    # based on _broadcast_onto function in numba/np/npyimpl.py
    src_index = 0
    dest_index = dest_ndim - src_ndim
    while src_index < src_ndim:
        src_dim = src_shape[src_index]
        dest_dim = dest_shape[dest_index]
        # possible cases for (src_dim, dest_dim):
        #  * (1, 1)   -> Ok
        #  * (>1, 1)  -> Error!
        #  * (>1, >1) -> src_dim == dest_dim else error!
        #  * (1, >1)  -> Ok
        if src_dim == dest_dim or src_dim == 1:
            src_index += 1
            dest_index += 1
        else:
            raise ValueError('operands could not be broadcast together '
                             'with remapped shapes')


def _default_broadcast_to_impl(array, shape):
    array = np.asarray(array)
    _can_broadcast(array, shape)
    return _numpy_broadcast_to(array, shape)


@overload(np.broadcast_to)
def numpy_broadcast_to(array, shape):
    if not type_can_asarray(array):
        raise errors.TypingError('The first argument "array" must '
                                 'be array-like')

    if isinstance(shape, types.Integer):
        def impl(array, shape):
            return np.broadcast_to(array, (shape,))
        return impl

    elif isinstance(shape, types.UniTuple):
        if not isinstance(shape.dtype, types.Integer):
            msg = 'The second argument "shape" must be a tuple of integers'
            raise errors.TypingError(msg)
        return _default_broadcast_to_impl

    elif isinstance(shape, types.Tuple) and shape.count > 0:
        # check if all types are integers
        if not all([isinstance(typ, types.IntegerLiteral) for typ in shape]):
            msg = f'"{shape}" object cannot be interpreted as an integer'
            raise errors.TypingError(msg)
        return _default_broadcast_to_impl
    elif isinstance(shape, types.Tuple) and shape.count == 0:
        is_scalar_array = isinstance(array, types.Array) and array.ndim == 0
        if type_is_scalar(array) or is_scalar_array:

            def impl(array, shape):  # broadcast_to(array, ())
                # Array type must be supported by "type_can_asarray"
                # Quick note that unicode types are not supported!
                array = np.asarray(array)
                return get_readonly_array(array)
            return impl

        else:
            msg = 'Cannot broadcast a non-scalar to a scalar array'
            raise errors.TypingError(msg)
    else:
        msg = ('The argument "shape" must be a tuple or an integer. '
               'Got %s' % shape)
        raise errors.TypingError(msg)


@register_jitable
def numpy_broadcast_shapes_list(r, m, shape):
    for i in range(len(shape)):
        k = m - len(shape) + i
        tmp = shape[i]
        if tmp < 0:
            raise ValueError("negative dimensions are not allowed")
        if tmp == 1:
            continue
        if r[k] == 1:
            r[k] = tmp
        elif r[k] != tmp:
            raise ValueError("shape mismatch: objects"
                             " cannot be broadcast"
                             " to a single shape")


@overload(np.broadcast_shapes)
def ol_numpy_broadcast_shapes(*args):
    # Based on https://github.com/numpy/numpy/blob/f702b26fff3271ba6a6ba29a021fc19051d1f007/numpy/core/src/multiarray/iterators.c#L1129-L1212  # noqa
    for idx, arg in enumerate(args):
        is_int = isinstance(arg, types.Integer)
        is_int_tuple = isinstance(arg, types.UniTuple) and \
            isinstance(arg.dtype, types.Integer)
        is_empty_tuple = isinstance(arg, types.Tuple) and len(arg.types) == 0
        if not (is_int or is_int_tuple or is_empty_tuple):
            msg = (f'Argument {idx} must be either an int or tuple[int]. '
                   f'Got {arg}')
            raise errors.TypingError(msg)

    # discover the number of dimensions
    m = 0
    for arg in args:
        if isinstance(arg, types.Integer):
            m = max(m, 1)
        elif isinstance(arg, types.BaseTuple):
            m = max(m, len(arg))

    if m == 0:
        return lambda *args: ()
    else:
        tup_init = (1,) * m

        def impl(*args):
            # propagate args
            r = [1] * m
            tup = tup_init
            for arg in literal_unroll(args):
                if isinstance(arg, tuple) and len(arg) > 0:
                    numpy_broadcast_shapes_list(r, m, arg)
                elif isinstance(arg, int):
                    numpy_broadcast_shapes_list(r, m, (arg,))
            for idx, elem in enumerate(r):
                tup = tuple_setitem(tup, idx, elem)
            return tup
        return impl


@overload(np.broadcast_arrays)
def numpy_broadcast_arrays(*args):

    for idx, arg in enumerate(args):
        if not type_can_asarray(arg):
            raise errors.TypingError(f'Argument "{idx}" must '
                                     'be array-like')

    unified_dtype = None
    dt = None
    for arg in args:
        if isinstance(arg, (types.Array, types.BaseTuple)):
            dt = arg.dtype
        else:
            dt = arg

        if unified_dtype is None:
            unified_dtype = dt
        elif unified_dtype != dt:
            raise errors.TypingError('Mismatch of argument types. Numba cannot '
                                     'broadcast arrays with different types. '
                                     f'Got {args}')

    # number of dimensions
    m = 0
    for idx, arg in enumerate(args):
        if isinstance(arg, types.ArrayCompatible):
            m = max(m, arg.ndim)
        elif isinstance(arg, (types.Number, types.Boolean, types.BaseTuple)):
            m = max(m, 1)
        else:
            raise errors.TypingError(f'Unhandled type {arg}')

    tup_init = (0,) * m

    def impl(*args):
        # find out the output shape
        # we can't call np.broadcast_shapes here since args may have arrays
        # with different shapes and it is not possible to create a list
        # with those shapes dynamically
        shape = [1] * m
        for array in literal_unroll(args):
            numpy_broadcast_shapes_list(shape, m, np.asarray(array).shape)

        tup = tup_init

        for i in range(m):
            tup = tuple_setitem(tup, i, shape[i])

        # numpy checks if the input arrays have the same shape as `shape`
        outs = []
        for array in literal_unroll(args):
            outs.append(np.broadcast_to(np.asarray(array), tup))
        return outs

    return impl


def fancy_setslice(context, builder, sig, args, index_types, indices):
    """
    Implement slice assignment for arrays.  This implementation works for
    basic as well as fancy indexing, since there's no functional difference
    between the two for indexed assignment.
    """
    aryty, _, srcty = sig.args
    ary, _, src = args

    ary = make_array(aryty)(context, builder, ary)
    dest_shapes = cgutils.unpack_tuple(builder, ary.shape)
    dest_strides = cgutils.unpack_tuple(builder, ary.strides)
    dest_data = ary.data

    indexer = FancyIndexer(context, builder, aryty, ary,
                           index_types, indices)
    indexer.prepare()

    if isinstance(srcty, types.Buffer):
        # Source is an array
        src_dtype = srcty.dtype
        index_shape = indexer.get_shape()
        src = make_array(srcty)(context, builder, src)
        # Broadcast source array to shape
        srcty, src = _broadcast_to_shape(context, builder, srcty, src,
                                         index_shape)
        src_shapes = cgutils.unpack_tuple(builder, src.shape)
        src_strides = cgutils.unpack_tuple(builder, src.strides)
        src_data = src.data

        # Check shapes are equal
        shape_error = cgutils.false_bit
        assert len(index_shape) == len(src_shapes)

        for u, v in zip(src_shapes, index_shape):
            shape_error = builder.or_(shape_error,
                                      builder.icmp_signed('!=', u, v))

        with builder.if_then(shape_error, likely=False):
            def raise_impl(src_shapes, index_shape):
                return ("cannot assign slice of shape " +
                        f"({', '.join([str(x) for x in src_shapes])}) from " +
                        "input of shape " +
                        f"({', '.join([str(x) for x in index_shape])})")

            sig = types.unicode_type(
                types.UniTuple(types.int64, len(src_shapes)),
                types.UniTuple(types.int64, len(index_shape)))
            tup = (context.make_tuple(builder, sig.args[0], src_shapes),
                   context.make_tuple(builder, sig.args[1], index_shape))

            res = context.compile_internal(builder, raise_impl, sig, tup)
            msg = impl_ret_new_ref(context, builder, sig, res)
            context.call_conv.return_dynamic_user_exc(builder, ValueError,
                                                      (msg,),
                                                      (types.unicode_type,))

        # Check for array overlap
        src_start, src_end = get_array_memory_extents(context, builder, srcty,
                                                      src, src_shapes,
                                                      src_strides, src_data)

        dest_lower, dest_upper = indexer.get_offset_bounds(dest_strides,
                                                           ary.itemsize)
        dest_start, dest_end = compute_memory_extents(context, builder,
                                                      dest_lower, dest_upper,
                                                      dest_data)

        use_copy = extents_may_overlap(context, builder, src_start, src_end,
                                       dest_start, dest_end)

        src_getitem, src_cleanup = maybe_copy_source(context, builder, use_copy,
                                                     srcty, src, src_shapes,
                                                     src_strides, src_data)

    elif isinstance(srcty, types.Sequence):
        src_dtype = srcty.dtype

        # Check shape is equal to sequence length
        index_shape = indexer.get_shape()
        assert len(index_shape) == 1
        len_impl = context.get_function(len, signature(types.intp, srcty))
        seq_len = len_impl(builder, (src,))

        shape_error = builder.icmp_signed('!=', index_shape[0], seq_len)

        with builder.if_then(shape_error, likely=False):
            def raise_impl(seq_len, input_shape):
                return (f"cannot assign slice of shape ({seq_len}, )" +
                        f"from input of shape ({input_shape}, )")

            tup = (seq_len, index_shape[0])
            sig = types.unicode_type(types.int64, types.int64)
            res = context.compile_internal(builder, raise_impl, sig, tup)
            msg = impl_ret_new_ref(context, builder, sig, res)
            context.call_conv.return_dynamic_user_exc(builder, ValueError,
                                                      (msg,),
                                                      (types.unicode_type,))

        def src_getitem(source_indices):
            idx, = source_indices
            getitem_impl = context.get_function(
                operator.getitem,
                signature(src_dtype, srcty, types.intp),
            )
            return getitem_impl(builder, (src, idx))

        def src_cleanup():
            pass

    else:
        # Source is a scalar (broadcast or not, depending on destination
        # shape).
        src_dtype = srcty

        def src_getitem(source_indices):
            return src

        def src_cleanup():
            pass

    zero = context.get_constant(types.uintp, 0)
    # Loop on destination and copy from source to destination
    dest_indices, counts = indexer.begin_loops()

    # Source is iterated in natural order

    # Counts represent a counter for the number of times a specified axis
    # is being accessed, during setitem they are used as source
    # indices
    counts = list(counts)

    # We need to artifically introduce the index zero wherever a
    # newaxis is present within the indexer. These always remain
    # zero.
    for i in indexer.newaxes:
        counts.insert(i, zero)

    source_indices = [c for c in counts if c is not None]

    val = src_getitem(source_indices)

    # Cast to the destination dtype (cross-dtype slice assignment is allowed)
    val = context.cast(builder, val, src_dtype, aryty.dtype)

    # No need to check for wraparound, as the indexers all ensure
    # a positive index is returned.
    dest_ptr = cgutils.get_item_pointer2(context, builder, dest_data,
                                         dest_shapes, dest_strides,
                                         aryty.layout, dest_indices,
                                         wraparound=False,
                                         boundscheck=context.enable_boundscheck)
    store_item(context, builder, aryty, val, dest_ptr)

    indexer.end_loops()

    src_cleanup()

    return context.get_dummy_value()


# ------------------------------------------------------------------------------
# Shape / layout altering

def vararg_to_tuple(context, builder, sig, args):
    aryty = sig.args[0]
    dimtys = sig.args[1:]
    # values
    ary = args[0]
    dims = args[1:]
    # coerce all types to intp
    dims = [context.cast(builder, val, ty, types.intp)
            for ty, val in zip(dimtys, dims)]
    # make a tuple
    shape = cgutils.pack_array(builder, dims, dims[0].type)

    shapety = types.UniTuple(dtype=types.intp, count=len(dims))
    new_sig = typing.signature(sig.return_type, aryty, shapety)
    new_args = ary, shape

    return new_sig, new_args


@lower_builtin('array.transpose', types.Array)
def array_transpose(context, builder, sig, args):
    return array_T(context, builder, sig.args[0], args[0])


def permute_arrays(axis, shape, strides):
    if len(axis) != len(set(axis)):
        raise ValueError("repeated axis in transpose")
    dim = len(shape)
    for x in axis:
        if x >= dim or abs(x) > dim:
            raise ValueError("axis is out of bounds for array of "
                             "given dimension")

    shape[:] = shape[axis]
    strides[:] = strides[axis]


# Transposing an array involves permuting the shape and strides of the array
# based on the given axes.
@lower_builtin('array.transpose', types.Array, types.BaseTuple)
def array_transpose_tuple(context, builder, sig, args):
    aryty = sig.args[0]
    ary = make_array(aryty)(context, builder, args[0])

    axisty, axis = sig.args[1], args[1]
    num_axis, dtype = axisty.count, axisty.dtype

    ll_intp = context.get_value_type(types.intp)
    ll_ary_size = ir.ArrayType(ll_intp, num_axis)

    # Allocate memory for axes, shapes, and strides arrays.
    arys = [axis, ary.shape, ary.strides]
    ll_arys = [cgutils.alloca_once(builder, ll_ary_size) for _ in arys]

    # Store axes, shapes, and strides arrays to the allocated memory.
    for src, dst in zip(arys, ll_arys):
        builder.store(src, dst)

    np_ary_ty = types.Array(dtype=dtype, ndim=1, layout='C')
    np_itemsize = context.get_constant(types.intp,
                                       context.get_abi_sizeof(ll_intp))

    # Form NumPy arrays for axes, shapes, and strides arrays.
    np_arys = [make_array(np_ary_ty)(context, builder) for _ in arys]

    # Roughly, `np_ary = np.array(ll_ary)` for each of axes, shapes, and strides
    for np_ary, ll_ary in zip(np_arys, ll_arys):
        populate_array(np_ary,
                       data=builder.bitcast(ll_ary, ll_intp.as_pointer()),
                       shape=[context.get_constant(types.intp, num_axis)],
                       strides=[np_itemsize],
                       itemsize=np_itemsize,
                       meminfo=None)

    # Pass NumPy arrays formed above to permute_arrays function that permutes
    # shapes and strides based on axis contents.
    context.compile_internal(builder, permute_arrays,
                             typing.signature(types.void,
                                              np_ary_ty, np_ary_ty, np_ary_ty),
                             [a._getvalue() for a in np_arys])

    # Make a new array based on permuted shape and strides and return it.
    ret = make_array(sig.return_type)(context, builder)
    populate_array(ret,
                   data=ary.data,
                   shape=builder.load(ll_arys[1]),
                   strides=builder.load(ll_arys[2]),
                   itemsize=ary.itemsize,
                   meminfo=ary.meminfo,
                   parent=ary.parent)
    res = ret._getvalue()
    return impl_ret_borrowed(context, builder, sig.return_type, res)


@lower_builtin('array.transpose', types.Array, types.VarArg(types.Any))
def array_transpose_vararg(context, builder, sig, args):
    new_sig, new_args = vararg_to_tuple(context, builder, sig, args)
    return array_transpose_tuple(context, builder, new_sig, new_args)


@overload(np.transpose)
def numpy_transpose(a, axes=None):
    if isinstance(a, types.BaseTuple):
        raise errors.UnsupportedError("np.transpose does not accept tuples")

    if axes is None:
        def np_transpose_impl(a, axes=None):
            return a.transpose()
    else:
        def np_transpose_impl(a, axes=None):
            return a.transpose(axes)

    return np_transpose_impl


@lower_getattr(types.Array, 'T')
def array_T(context, builder, typ, value):
    if typ.ndim <= 1:
        res = value
    else:
        ary = make_array(typ)(context, builder, value)
        ret = make_array(typ)(context, builder)
        shapes = cgutils.unpack_tuple(builder, ary.shape, typ.ndim)
        strides = cgutils.unpack_tuple(builder, ary.strides, typ.ndim)
        populate_array(ret,
                       data=ary.data,
                       shape=cgutils.pack_array(builder, shapes[::-1]),
                       strides=cgutils.pack_array(builder, strides[::-1]),
                       itemsize=ary.itemsize,
                       meminfo=ary.meminfo,
                       parent=ary.parent)
        res = ret._getvalue()
    return impl_ret_borrowed(context, builder, typ, res)


@overload(np.logspace)
def numpy_logspace(start, stop, num=50):
    if not isinstance(start, types.Number):
        raise errors.TypingError('The first argument "start" must be a number')
    if not isinstance(stop, types.Number):
        raise errors.TypingError('The second argument "stop" must be a number')
    if not isinstance(num, (int, types.Integer)):
        raise errors.TypingError('The third argument "num" must be an integer')

    def impl(start, stop, num=50):
        y = np.linspace(start, stop, num)
        return np.power(10.0, y)

    return impl


@overload(np.geomspace)
def numpy_geomspace(start, stop, num=50):
    if not isinstance(start, types.Number):
        msg = 'The argument "start" must be a number'
        raise errors.TypingError(msg)

    if not isinstance(stop, types.Number):
        msg = 'The argument "stop" must be a number'
        raise errors.TypingError(msg)

    if not isinstance(num, (int, types.Integer)):
        msg = 'The argument "num" must be an integer'
        raise errors.TypingError(msg)

    if any(isinstance(arg, types.Complex) for arg in [start, stop]):
        result_dtype = from_dtype(np.result_type(as_dtype(start),
                                                 as_dtype(stop), None))

        def impl(start, stop, num=50):
            if start == 0 or stop == 0:
                raise ValueError('Geometric sequence cannot include zero')
            start = result_dtype(start)
            stop = result_dtype(stop)
            both_imaginary = (start.real == 0) & (stop.real == 0)
            both_negative = (np.sign(start) == -1) & (np.sign(stop) == -1)
            out_sign = 1
            if both_imaginary:
                start = start.imag
                stop = stop.imag
                out_sign = 1j
            if both_negative:
                start = -start
                stop = -stop
                out_sign = -out_sign
            logstart = np.log10(start)
            logstop = np.log10(stop)
            result = np.logspace(logstart, logstop, num)
            # Make sure the endpoints match the start and stop arguments.
            # This is necessary because np.exp(np.log(x)) is not necessarily
            # equal to x.
            if num > 0:
                result[0] = start
                if num > 1:
                    result[-1] = stop
            return out_sign * result

    else:
        def impl(start, stop, num=50):
            if start == 0 or stop == 0:
                raise ValueError('Geometric sequence cannot include zero')
            both_negative = (np.sign(start) == -1) & (np.sign(stop) == -1)
            out_sign = 1
            if both_negative:
                start = -start
                stop = -stop
                out_sign = -out_sign
            logstart = np.log10(start)
            logstop = np.log10(stop)
            result = np.logspace(logstart, logstop, num)
            # Make sure the endpoints match the start and stop arguments.
            # This is necessary because np.exp(np.log(x)) is not necessarily
            # equal to x.
            if num > 0:
                result[0] = start
                if num > 1:
                    result[-1] = stop
            return out_sign * result

    return impl


@overload(np.rot90)
def numpy_rot90(m, k=1):
    # supporting axes argument it needs to be included in np.flip
    if not isinstance(k, (int, types.Integer)):
        raise errors.TypingError('The second argument "k" must be an integer')
    if not isinstance(m, types.Array):
        raise errors.TypingError('The first argument "m" must be an array')

    if m.ndim < 2:
        raise errors.NumbaValueError('Input must be >= 2-d.')

    def impl(m, k=1):
        k = k % 4
        if k == 0:
            return m[:]
        elif k == 1:
            return np.swapaxes(np.fliplr(m), 0, 1)
        elif k == 2:
            return np.flipud(np.fliplr(m))
        elif k == 3:
            return np.fliplr(np.swapaxes(m, 0, 1))
        else:
            raise AssertionError  # unreachable

    return impl


def _attempt_nocopy_reshape(context, builder, aryty, ary,
                            newnd, newshape, newstrides):
    """
    Call into Numba_attempt_nocopy_reshape() for the given array type
    and instance, and the specified new shape.

    Return value is non-zero if successful, and the array pointed to
    by *newstrides* will be filled up with the computed results.
    """
    ll_intp = context.get_value_type(types.intp)
    ll_intp_star = ll_intp.as_pointer()
    ll_intc = context.get_value_type(types.intc)
    fnty = ir.FunctionType(ll_intc, [
        # nd, *dims, *strides
        ll_intp, ll_intp_star, ll_intp_star,
        # newnd, *newdims, *newstrides
        ll_intp, ll_intp_star, ll_intp_star,
        # itemsize, is_f_order
        ll_intp, ll_intc])
    fn = cgutils.get_or_insert_function(builder.module, fnty,
                                        "numba_attempt_nocopy_reshape")

    nd = ll_intp(aryty.ndim)
    shape = cgutils.gep_inbounds(builder, ary._get_ptr_by_name('shape'), 0, 0)
    strides = cgutils.gep_inbounds(builder, ary._get_ptr_by_name('strides'),
                                   0, 0)
    newnd = ll_intp(newnd)
    newshape = cgutils.gep_inbounds(builder, newshape, 0, 0)
    newstrides = cgutils.gep_inbounds(builder, newstrides, 0, 0)
    is_f_order = ll_intc(0)
    res = builder.call(fn, [nd, shape, strides,
                            newnd, newshape, newstrides,
                            ary.itemsize, is_f_order])
    return res


def normalize_reshape_value(origsize, shape):
    num_neg_value = 0
    known_size = 1
    for ax, s in enumerate(shape):
        if s < 0:
            num_neg_value += 1
            neg_ax = ax
        else:
            known_size *= s

    if num_neg_value == 0:
        if origsize != known_size:
            raise ValueError("total size of new array must be unchanged")

    elif num_neg_value == 1:
        # Infer negative dimension
        if known_size == 0:
            inferred = 0
            ok = origsize == 0
        else:
            inferred = origsize // known_size
            ok = origsize % known_size == 0
        if not ok:
            raise ValueError("total size of new array must be unchanged")
        shape[neg_ax] = inferred

    else:
        raise ValueError("multiple negative shape values")


@lower_builtin('array.reshape', types.Array, types.BaseTuple)
def array_reshape(context, builder, sig, args):
    aryty = sig.args[0]
    retty = sig.return_type

    shapety = sig.args[1]
    shape = args[1]

    ll_intp = context.get_value_type(types.intp)
    ll_shape = ir.ArrayType(ll_intp, shapety.count)

    ary = make_array(aryty)(context, builder, args[0])

    # We will change the target shape in this slot
    # (see normalize_reshape_value() below)
    newshape = cgutils.alloca_once(builder, ll_shape)
    builder.store(shape, newshape)

    # Create a shape array pointing to the value of newshape.
    # (roughly, `shape_ary = np.array(ary.shape)`)
    shape_ary_ty = types.Array(dtype=shapety.dtype, ndim=1, layout='C')
    shape_ary = make_array(shape_ary_ty)(context, builder)
    shape_itemsize = context.get_constant(types.intp,
                                          context.get_abi_sizeof(ll_intp))
    populate_array(shape_ary,
                   data=builder.bitcast(newshape, ll_intp.as_pointer()),
                   shape=[context.get_constant(types.intp, shapety.count)],
                   strides=[shape_itemsize],
                   itemsize=shape_itemsize,
                   meminfo=None)

    # Compute the original array size
    size = ary.nitems

    # Call our normalizer which will fix the shape array in case of negative
    # shape value
    context.compile_internal(builder, normalize_reshape_value,
                             typing.signature(types.void,
                                              types.uintp, shape_ary_ty),
                             [size, shape_ary._getvalue()])

    # Perform reshape (nocopy)
    newnd = shapety.count
    newstrides = cgutils.alloca_once(builder, ll_shape)

    ok = _attempt_nocopy_reshape(context, builder, aryty, ary, newnd,
                                 newshape, newstrides)
    fail = builder.icmp_unsigned('==', ok, ok.type(0))

    with builder.if_then(fail):
        msg = "incompatible shape for array"
        context.call_conv.return_user_exc(builder, NotImplementedError, (msg,))

    ret = make_array(retty)(context, builder)
    populate_array(ret,
                   data=ary.data,
                   shape=builder.load(newshape),
                   strides=builder.load(newstrides),
                   itemsize=ary.itemsize,
                   meminfo=ary.meminfo,
                   parent=ary.parent)
    res = ret._getvalue()
    return impl_ret_borrowed(context, builder, sig.return_type, res)


@lower_builtin('array.reshape', types.Array, types.VarArg(types.Any))
def array_reshape_vararg(context, builder, sig, args):
    new_sig, new_args = vararg_to_tuple(context, builder, sig, args)
    return array_reshape(context, builder, new_sig, new_args)


@overload(np.reshape)
def np_reshape(a, newshape):
    def np_reshape_impl(a, newshape):
        return a.reshape(newshape)
    return np_reshape_impl


@overload(np.resize)
def numpy_resize(a, new_shape):

    if not type_can_asarray(a):
        msg = 'The argument "a" must be array-like'
        raise errors.TypingError(msg)

    if not ((isinstance(new_shape, types.UniTuple)
             and
             isinstance(new_shape.dtype, types.Integer))
            or
            isinstance(new_shape, types.Integer)):
        msg = ('The argument "new_shape" must be an integer or '
               'a tuple of integers')
        raise errors.TypingError(msg)

    def impl(a, new_shape):
        a = np.asarray(a)
        a = np.ravel(a)

        if isinstance(new_shape, tuple):
            new_size = 1
            for dim_length in np.asarray(new_shape):
                new_size *= dim_length
                if dim_length < 0:
                    msg = 'All elements of `new_shape` must be non-negative'
                    raise ValueError(msg)
        else:
            if new_shape < 0:
                msg2 = 'All elements of `new_shape` must be non-negative'
                raise ValueError(msg2)
            new_size = new_shape

        if a.size == 0:
            return np.zeros(new_shape).astype(a.dtype)

        repeats = -(-new_size // a.size)  # ceil division
        res = a
        for i in range(repeats - 1):
            res = np.concatenate((res, a))
        res = res[:new_size]

        return np.reshape(res, new_shape)

    return impl


@overload(np.append)
def np_append(arr, values, axis=None):

    if not type_can_asarray(arr):
        raise errors.TypingError('The first argument "arr" must be array-like')

    if not type_can_asarray(values):
        raise errors.TypingError('The second argument "values" must be '
                                 'array-like')

    if is_nonelike(axis):
        def impl(arr, values, axis=None):
            arr = np.ravel(np.asarray(arr))
            values = np.ravel(np.asarray(values))
            return np.concatenate((arr, values))
    else:

        if not isinstance(axis, types.Integer):
            raise errors.TypingError('The third argument "axis" must be an '
                                     'integer')

        def impl(arr, values, axis=None):
            return np.concatenate((arr, values), axis=axis)
    return impl


@lower_builtin('array.ravel', types.Array)
def array_ravel(context, builder, sig, args):
    # Only support no argument version (default order='C')
    def imp_nocopy(ary):
        """No copy version"""
        return ary.reshape(ary.size)

    def imp_copy(ary):
        """Copy version"""
        return ary.flatten()

    # If the input array is C layout already, use the nocopy version
    if sig.args[0].layout == 'C':
        imp = imp_nocopy
    # otherwise, use flatten under-the-hood
    else:
        imp = imp_copy

    res = context.compile_internal(builder, imp, sig, args)
    res = impl_ret_new_ref(context, builder, sig.return_type, res)
    return res


@lower_builtin(np.ravel, types.Array)
def np_ravel(context, builder, sig, args):
    def np_ravel_impl(a):
        return a.ravel()

    return context.compile_internal(builder, np_ravel_impl, sig, args)


@lower_builtin('array.flatten', types.Array)
def array_flatten(context, builder, sig, args):
    # Only support flattening to C layout currently.
    def imp(ary):
        return ary.copy().reshape(ary.size)

    res = context.compile_internal(builder, imp, sig, args)
    res = impl_ret_new_ref(context, builder, sig.return_type, res)
    return res


@register_jitable
def _np_clip_impl(a, a_min, a_max, out):
    # Both a_min and a_max are numpy arrays
    ret = np.empty_like(a) if out is None else out
    a_b, a_min_b, a_max_b = np.broadcast_arrays(a, a_min, a_max)
    for index in np.ndindex(a_b.shape):
        val_a = a_b[index]
        val_a_min = a_min_b[index]
        val_a_max = a_max_b[index]
        ret[index] = min(max(val_a, val_a_min), val_a_max)

    return ret


@register_jitable
def _np_clip_impl_none(a, b, use_min, out):
    for index in np.ndindex(a.shape):
        val_a = a[index]
        val_b = b[index]
        if use_min:
            out[index] = min(val_a, val_b)
        else:
            out[index] = max(val_a, val_b)
    return out


@overload(np.clip)
def np_clip(a, a_min, a_max, out=None):
    if not type_can_asarray(a):
        raise errors.TypingError('The argument "a" must be array-like')

    if (not isinstance(a_min, types.NoneType) and
            not type_can_asarray(a_min)):
        raise errors.TypingError(('The argument "a_min" must be a number '
                                 'or an array-like'))

    if (not isinstance(a_max, types.NoneType) and
            not type_can_asarray(a_max)):
        raise errors.TypingError('The argument "a_max" must be a number '
                                 'or an array-like')

    if not (isinstance(out, types.Array) or is_nonelike(out)):
        msg = 'The argument "out" must be an array if it is provided'
        raise errors.TypingError(msg)

    # TODO: support scalar a (issue #3469)
    a_min_is_none = a_min is None or isinstance(a_min, types.NoneType)
    a_max_is_none = a_max is None or isinstance(a_max, types.NoneType)

    if a_min_is_none and a_max_is_none:
        # Raises value error when both a_min and a_max are None
        def np_clip_nn(a, a_min, a_max, out=None):
            raise ValueError("array_clip: must set either max or min")

        return np_clip_nn

    a_min_is_scalar = isinstance(a_min, types.Number)
    a_max_is_scalar = isinstance(a_max, types.Number)

    if a_min_is_scalar and a_max_is_scalar:
        def np_clip_ss(a, a_min, a_max, out=None):
            # a_min and a_max are scalars
            # since their shape will be empty
            # so broadcasting is not needed at all
            ret = np.empty_like(a) if out is None else out
            for index in np.ndindex(a.shape):
                val_a = a[index]
                ret[index] = min(max(val_a, a_min), a_max)

            return ret

        return np_clip_ss
    elif a_min_is_scalar and not a_max_is_scalar:
        if a_max_is_none:
            def np_clip_sn(a, a_min, a_max, out=None):
                # a_min is a scalar
                # since its shape will be empty
                # so broadcasting is not needed at all
                ret = np.empty_like(a) if out is None else out
                for index in np.ndindex(a.shape):
                    val_a = a[index]
                    ret[index] = max(val_a, a_min)

                return ret

            return np_clip_sn
        else:
            def np_clip_sa(a, a_min, a_max, out=None):
                # a_min is a scalar
                # since its shape will be empty
                # broadcast it to shape of a
                # by using np.full_like
                a_min_full = np.full_like(a, a_min)
                return _np_clip_impl(a, a_min_full, a_max, out)

            return np_clip_sa
    elif not a_min_is_scalar and a_max_is_scalar:
        if a_min_is_none:
            def np_clip_ns(a, a_min, a_max, out=None):
                # a_max is a scalar
                # since its shape will be empty
                # so broadcasting is not needed at all
                ret = np.empty_like(a) if out is None else out
                for index in np.ndindex(a.shape):
                    val_a = a[index]
                    ret[index] = min(val_a, a_max)

                return ret

            return np_clip_ns
        else:
            def np_clip_as(a, a_min, a_max, out=None):
                # a_max is a scalar
                # since its shape will be empty
                # broadcast it to shape of a
                # by using np.full_like
                a_max_full = np.full_like(a, a_max)
                return _np_clip_impl(a, a_min, a_max_full, out)

            return np_clip_as
    else:
        # Case where exactly one of a_min or a_max is None
        if a_min_is_none:
            def np_clip_na(a, a_min, a_max, out=None):
                # a_max is a numpy array but a_min is None
                ret = np.empty_like(a) if out is None else out
                a_b, a_max_b = np.broadcast_arrays(a, a_max)
                return _np_clip_impl_none(a_b, a_max_b, True, ret)

            return np_clip_na
        elif a_max_is_none:
            def np_clip_an(a, a_min, a_max, out=None):
                # a_min is a numpy array but a_max is None
                ret = np.empty_like(a) if out is None else out
                a_b, a_min_b = np.broadcast_arrays(a, a_min)
                return _np_clip_impl_none(a_b, a_min_b, False, ret)

            return np_clip_an
        else:
            def np_clip_aa(a, a_min, a_max, out=None):
                # Both a_min and a_max are clearly arrays
                # because none of the above branches
                # returned
                return _np_clip_impl(a, a_min, a_max, out)

            return np_clip_aa


@overload_method(types.Array, 'clip')
def array_clip(a, a_min=None, a_max=None, out=None):
    def impl(a, a_min=None, a_max=None, out=None):
        return np.clip(a, a_min, a_max, out)
    return impl


def _change_dtype(context, builder, oldty, newty, ary):
    """
    Attempt to fix up *ary* for switching from *oldty* to *newty*.

    See Numpy's array_descr_set()
    (np/core/src/multiarray/getset.c).
    Attempt to fix the array's shape and strides for a new dtype.
    False is returned on failure, True on success.
    """
    assert oldty.ndim == newty.ndim
    assert oldty.layout == newty.layout

    new_layout = ord(newty.layout)
    any_layout = ord('A')
    c_layout = ord('C')
    f_layout = ord('F')

    int8 = types.int8

    def imp(nd, dims, strides, old_itemsize, new_itemsize, layout):
        # Attempt to update the layout due to limitation of the numba
        # type system.
        if layout == any_layout:
            # Test rightmost stride to be contiguous
            if strides[-1] == old_itemsize:
                # Process this as if it is C contiguous
                layout = int8(c_layout)
            # Test leftmost stride to be F contiguous
            elif strides[0] == old_itemsize:
                # Process this as if it is F contiguous
                layout = int8(f_layout)

        if old_itemsize != new_itemsize and (layout == any_layout or nd == 0):
            return False

        if layout == c_layout:
            i = nd - 1
        else:
            i = 0

        if new_itemsize < old_itemsize:
            # If it is compatible, increase the size of the dimension
            # at the end (or at the front if F-contiguous)
            if (old_itemsize % new_itemsize) != 0:
                return False

            newdim = old_itemsize // new_itemsize
            dims[i] *= newdim
            strides[i] = new_itemsize

        elif new_itemsize > old_itemsize:
            # Determine if last (or first if F-contiguous) dimension
            # is compatible
            bytelength = dims[i] * old_itemsize
            if (bytelength % new_itemsize) != 0:
                return False

            dims[i] = bytelength // new_itemsize
            strides[i] = new_itemsize

        else:
            # Same item size: nothing to do (this also works for
            # non-contiguous arrays).
            pass

        return True

    old_itemsize = context.get_constant(types.intp,
                                        get_itemsize(context, oldty))
    new_itemsize = context.get_constant(types.intp,
                                        get_itemsize(context, newty))

    nd = context.get_constant(types.intp, newty.ndim)
    shape_data = cgutils.gep_inbounds(builder, ary._get_ptr_by_name('shape'),
                                      0, 0)
    strides_data = cgutils.gep_inbounds(builder,
                                        ary._get_ptr_by_name('strides'), 0, 0)

    shape_strides_array_type = types.Array(dtype=types.intp, ndim=1, layout='C')
    arycls = context.make_array(shape_strides_array_type)

    shape_constant = cgutils.pack_array(builder,
                                        [context.get_constant(types.intp,
                                                              newty.ndim)])

    sizeof_intp = context.get_abi_sizeof(context.get_data_type(types.intp))
    sizeof_intp = context.get_constant(types.intp, sizeof_intp)
    strides_constant = cgutils.pack_array(builder, [sizeof_intp])

    shape_ary = arycls(context, builder)

    populate_array(shape_ary,
                   data=shape_data,
                   shape=shape_constant,
                   strides=strides_constant,
                   itemsize=sizeof_intp,
                   meminfo=None)

    strides_ary = arycls(context, builder)
    populate_array(strides_ary,
                   data=strides_data,
                   shape=shape_constant,
                   strides=strides_constant,
                   itemsize=sizeof_intp,
                   meminfo=None)

    shape = shape_ary._getvalue()
    strides = strides_ary._getvalue()
    args = [nd, shape, strides, old_itemsize, new_itemsize,
            context.get_constant(types.int8, new_layout)]

    sig = signature(types.boolean,
                    types.intp,  # nd
                    shape_strides_array_type,  # dims
                    shape_strides_array_type,  # strides
                    types.intp,  # old_itemsize
                    types.intp,  # new_itemsize
                    types.int8,  # layout
                    )

    res = context.compile_internal(builder, imp, sig, args)
    update_array_info(newty, ary)
    res = impl_ret_borrowed(context, builder, sig.return_type, res)
    return res


@overload(np.shape)
def np_shape(a):
    if not type_can_asarray(a):
        raise errors.TypingError("The argument to np.shape must be array-like")

    def impl(a):
        return np.asarray(a).shape
    return impl


@overload(np.size)
def np_size(a):
    if not type_can_asarray(a):
        raise errors.TypingError("The argument to np.size must be array-like")

    def impl(a):
        return np.asarray(a).size
    return impl

# ------------------------------------------------------------------------------


@overload(np.unique)
def np_unique(ar):
    def np_unique_impl(ar):
        b = np.sort(ar.ravel())
        head = list(b[:1])
        tail = [x for i, x in enumerate(b[1:]) if b[i] != x]
        return np.array(head + tail)
    return np_unique_impl


@overload(np.repeat)
def np_repeat(a, repeats):
    # Implementation for repeats being a scalar is a module global function
    # (see below) because it might be called from the implementation below.

    def np_repeat_impl_repeats_array_like(a, repeats):
        # implementation if repeats is an array like
        repeats_array = np.asarray(repeats, dtype=np.int64)
        # if it is a singleton array, invoke the scalar implementation
        if repeats_array.shape[0] == 1:
            return np_repeat_impl_repeats_scaler(a, repeats_array[0])
        if np.any(repeats_array < 0):
            raise ValueError("negative dimensions are not allowed")
        asa = np.asarray(a)
        aravel = asa.ravel()
        n = aravel.shape[0]
        if aravel.shape != repeats_array.shape:
            raise ValueError(
                "operands could not be broadcast together")
        to_return = np.empty(np.sum(repeats_array), dtype=asa.dtype)
        pos = 0
        for i in range(n):
            to_return[pos : pos + repeats_array[i]] = aravel[i]
            pos += repeats_array[i]
        return to_return

    # type checking
    if isinstance(a, (types.Array,
                      types.List,
                      types.BaseTuple,
                      types.Number,
                      types.Boolean,
                      )
                  ):
        if isinstance(repeats, types.Integer):
            return np_repeat_impl_repeats_scaler
        elif isinstance(repeats, (types.Array, types.List)):
            if isinstance(repeats.dtype, types.Integer):
                return np_repeat_impl_repeats_array_like

        raise errors.TypingError(
            "The repeats argument must be an integer "
            "or an array-like of integer dtype")


@register_jitable
def np_repeat_impl_repeats_scaler(a, repeats):
    if repeats < 0:
        raise ValueError("negative dimensions are not allowed")
    asa = np.asarray(a)
    aravel = asa.ravel()
    n = aravel.shape[0]
    if repeats == 0:
        return np.empty(0, dtype=asa.dtype)
    elif repeats == 1:
        return np.copy(aravel)
    else:
        to_return = np.empty(n * repeats, dtype=asa.dtype)
        for i in range(n):
            to_return[i * repeats : (i + 1) * repeats] = aravel[i]
        return to_return


@extending.overload_method(types.Array, 'repeat')
def array_repeat(a, repeats):
    def array_repeat_impl(a, repeats):
        return np.repeat(a, repeats)

    return array_repeat_impl


@intrinsic
def _intrin_get_itemsize(tyctx, dtype):
    """Computes the itemsize of the dtype"""
    sig = types.intp(dtype)

    def codegen(cgctx, builder, sig, llargs):
        llty = cgctx.get_data_type(sig.args[0].dtype)
        llintp = cgctx.get_data_type(sig.return_type)
        return llintp(cgctx.get_abi_sizeof(llty))
    return sig, codegen


def _compatible_view(a, dtype):
    pass


@overload(_compatible_view, target='generic')
def ol_compatible_view(a, dtype):
    """Determines if the array and dtype are compatible for forming a view."""
    # NOTE: NumPy 1.23+ uses this check.
    # Code based on:
    # https://github.com/numpy/numpy/blob/750ad21258cfc00663586d5a466e24f91b48edc7/numpy/core/src/multiarray/getset.c#L500-L555  # noqa: E501
    def impl(a, dtype):
        dtype_size = _intrin_get_itemsize(dtype)
        if dtype_size != a.itemsize:
            # catch forbidden cases
            if a.ndim == 0:
                msg1 = ("Changing the dtype of a 0d array is only supported "
                        "if the itemsize is unchanged")
                raise ValueError(msg1)
            else:
                # NumPy has a check here for subarray type conversion which
                # Numba doesn't support
                pass

            # Resize on last axis only
            axis = a.ndim - 1
            p1 = a.shape[axis] != 1
            p2 = a.size != 0
            p3 = a.strides[axis] != a.itemsize
            if (p1 and p2 and p3):
                msg2 = ("To change to a dtype of a different size, the last "
                        "axis must be contiguous")
                raise ValueError(msg2)

            if dtype_size < a.itemsize:
                if dtype_size == 0 or a.itemsize % dtype_size != 0:
                    msg3 = ("When changing to a smaller dtype, its size must "
                            "be a divisor of the size of original dtype")
                    raise ValueError(msg3)
            else:
                newdim = a.shape[axis] * a.itemsize
                if newdim % dtype_size != 0:
                    msg4 = ("When changing to a larger dtype, its size must be "
                            "a divisor of the total size in bytes of the last "
                            "axis of the array.")
                    raise ValueError(msg4)
    return impl


@lower_builtin('array.view', types.Array, types.DTypeSpec)
def array_view(context, builder, sig, args):
    aryty = sig.args[0]
    retty = sig.return_type

    ary = make_array(aryty)(context, builder, args[0])
    ret = make_array(retty)(context, builder)
    # Copy all fields, casting the "data" pointer appropriately
    fields = set(ret._datamodel._fields)
    for k in sorted(fields):
        val = getattr(ary, k)
        if k == 'data':
            ptrty = ret.data.type
            ret.data = builder.bitcast(val, ptrty)
        else:
            setattr(ret, k, val)

    if numpy_version >= (1, 23):
        # NumPy 1.23+ bans views using a dtype that is a different size to that
        # of the array when the last axis is not contiguous. For example, this
        # manifests at runtime when a dtype size altering view is requested
        # on a Fortran ordered array.

        tyctx = context.typing_context
        fnty = tyctx.resolve_value_type(_compatible_view)
        _compatible_view_sig = fnty.get_call_type(tyctx, (*sig.args,), {})
        impl = context.get_function(fnty, _compatible_view_sig)
        impl(builder, args)

    ok = _change_dtype(context, builder, aryty, retty, ret)
    fail = builder.icmp_unsigned('==', ok, Constant(ok.type, 0))

    with builder.if_then(fail):
        msg = "new type not compatible with array"
        context.call_conv.return_user_exc(builder, ValueError, (msg,))

    res = ret._getvalue()
    return impl_ret_borrowed(context, builder, sig.return_type, res)


# ------------------------------------------------------------------------------
# Array attributes

@lower_getattr(types.Array, "dtype")
def array_dtype(context, builder, typ, value):
    res = context.get_dummy_value()
    return impl_ret_untracked(context, builder, typ, res)


@lower_getattr(types.Array, "shape")
@lower_getattr(types.MemoryView, "shape")
def array_shape(context, builder, typ, value):
    arrayty = make_array(typ)
    array = arrayty(context, builder, value)
    res = array.shape
    return impl_ret_untracked(context, builder, typ, res)


@lower_getattr(types.Array, "strides")
@lower_getattr(types.MemoryView, "strides")
def array_strides(context, builder, typ, value):
    arrayty = make_array(typ)
    array = arrayty(context, builder, value)
    res = array.strides
    return impl_ret_untracked(context, builder, typ, res)


@lower_getattr(types.Array, "ndim")
@lower_getattr(types.MemoryView, "ndim")
def array_ndim(context, builder, typ, value):
    res = context.get_constant(types.intp, typ.ndim)
    return impl_ret_untracked(context, builder, typ, res)


@lower_getattr(types.Array, "size")
def array_size(context, builder, typ, value):
    arrayty = make_array(typ)
    array = arrayty(context, builder, value)
    res = array.nitems
    return impl_ret_untracked(context, builder, typ, res)


@lower_getattr(types.Array, "itemsize")
@lower_getattr(types.MemoryView, "itemsize")
def array_itemsize(context, builder, typ, value):
    arrayty = make_array(typ)
    array = arrayty(context, builder, value)
    res = array.itemsize
    return impl_ret_untracked(context, builder, typ, res)


@lower_getattr(types.Array, "nbytes")
@lower_getattr(types.MemoryView, "nbytes")
def array_nbytes(context, builder, typ, value):
    """
    nbytes = size * itemsize
    """
    arrayty = make_array(typ)
    array = arrayty(context, builder, value)
    res = builder.mul(array.nitems, array.itemsize)
    return impl_ret_untracked(context, builder, typ, res)


@lower_getattr(types.MemoryView, "contiguous")
def array_contiguous(context, builder, typ, value):
    res = context.get_constant(types.boolean, typ.is_contig)
    return impl_ret_untracked(context, builder, typ, res)


@lower_getattr(types.MemoryView, "c_contiguous")
def array_c_contiguous(context, builder, typ, value):
    res = context.get_constant(types.boolean, typ.is_c_contig)
    return impl_ret_untracked(context, builder, typ, res)


@lower_getattr(types.MemoryView, "f_contiguous")
def array_f_contiguous(context, builder, typ, value):
    res = context.get_constant(types.boolean, typ.is_f_contig)
    return impl_ret_untracked(context, builder, typ, res)


@lower_getattr(types.MemoryView, "readonly")
def array_readonly(context, builder, typ, value):
    res = context.get_constant(types.boolean, not typ.mutable)
    return impl_ret_untracked(context, builder, typ, res)


# array.ctypes

@lower_getattr(types.Array, "ctypes")
def array_ctypes(context, builder, typ, value):
    arrayty = make_array(typ)
    array = arrayty(context, builder, value)
    # Create new ArrayCType structure
    act = types.ArrayCTypes(typ)
    ctinfo = context.make_helper(builder, act)
    ctinfo.data = array.data
    ctinfo.meminfo = array.meminfo
    res = ctinfo._getvalue()
    return impl_ret_borrowed(context, builder, act, res)


@lower_getattr(types.ArrayCTypes, "data")
def array_ctypes_data(context, builder, typ, value):
    ctinfo = context.make_helper(builder, typ, value=value)
    res = ctinfo.data
    # Convert it to an integer
    res = builder.ptrtoint(res, context.get_value_type(types.intp))
    return impl_ret_untracked(context, builder, typ, res)


@lower_cast(types.ArrayCTypes, types.CPointer)
@lower_cast(types.ArrayCTypes, types.voidptr)
def array_ctypes_to_pointer(context, builder, fromty, toty, val):
    ctinfo = context.make_helper(builder, fromty, value=val)
    res = ctinfo.data
    res = builder.bitcast(res, context.get_value_type(toty))
    return impl_ret_untracked(context, builder, toty, res)


def _call_contiguous_check(checker, context, builder, aryty, ary):
    """Helper to invoke the contiguous checker function on an array

    Args
    ----
    checker :
        ``numba.numpy_supports.is_contiguous``, or
        ``numba.numpy_supports.is_fortran``.
    context : target context
    builder : llvm ir builder
    aryty : numba type
    ary : llvm value
    """
    ary = make_array(aryty)(context, builder, value=ary)
    tup_intp = types.UniTuple(types.intp, aryty.ndim)
    itemsize = context.get_abi_sizeof(context.get_value_type(aryty.dtype))
    check_sig = signature(types.bool_, tup_intp, tup_intp, types.intp)
    check_args = [ary.shape, ary.strides,
                  context.get_constant(types.intp, itemsize)]
    is_contig = context.compile_internal(builder, checker, check_sig,
                                         check_args)
    return is_contig


# array.flags

@lower_getattr(types.Array, "flags")
def array_flags(context, builder, typ, value):
    flagsobj = context.make_helper(builder, types.ArrayFlags(typ))
    flagsobj.parent = value
    res = flagsobj._getvalue()
    context.nrt.incref(builder, typ, value)
    return impl_ret_new_ref(context, builder, typ, res)


@lower_getattr(types.ArrayFlags, "contiguous")
@lower_getattr(types.ArrayFlags, "c_contiguous")
def array_flags_c_contiguous(context, builder, typ, value):
    if typ.array_type.layout != 'C':
        # any layout can still be contiguous
        flagsobj = context.make_helper(builder, typ, value=value)
        res = _call_contiguous_check(is_contiguous, context, builder,
                                     typ.array_type, flagsobj.parent)
    else:
        val = typ.array_type.layout == 'C'
        res = context.get_constant(types.boolean, val)
    return impl_ret_untracked(context, builder, typ, res)


@lower_getattr(types.ArrayFlags, "f_contiguous")
def array_flags_f_contiguous(context, builder, typ, value):
    if typ.array_type.layout != 'F':
        # any layout can still be contiguous
        flagsobj = context.make_helper(builder, typ, value=value)
        res = _call_contiguous_check(is_fortran, context, builder,
                                     typ.array_type, flagsobj.parent)
    else:
        layout = typ.array_type.layout
        val = layout == 'F' if typ.array_type.ndim > 1 else layout in 'CF'
        res = context.get_constant(types.boolean, val)
    return impl_ret_untracked(context, builder, typ, res)


# ------------------------------------------------------------------------------
# .real / .imag

@lower_getattr(types.Array, "real")
def array_real_part(context, builder, typ, value):
    if typ.dtype in types.complex_domain:
        return array_complex_attr(context, builder, typ, value, attr='real')
    elif typ.dtype in types.number_domain:
        # as an identity function
        return impl_ret_borrowed(context, builder, typ, value)
    else:
        raise NotImplementedError('unsupported .real for {}'.format(type.dtype))


@lower_getattr(types.Array, "imag")
def array_imag_part(context, builder, typ, value):
    if typ.dtype in types.complex_domain:
        return array_complex_attr(context, builder, typ, value, attr='imag')
    elif typ.dtype in types.number_domain:
        # return a readonly zero array
        sig = signature(typ.copy(readonly=True), typ)
        arrtype, shapes = _parse_empty_like_args(context, builder, sig, [value])
        ary = _empty_nd_impl(context, builder, arrtype, shapes)
        cgutils.memset(builder, ary.data, builder.mul(ary.itemsize,
                                                      ary.nitems), 0)
        return impl_ret_new_ref(context, builder, sig.return_type,
                                ary._getvalue())
    else:
        raise NotImplementedError('unsupported .imag for {}'.format(type.dtype))


def array_complex_attr(context, builder, typ, value, attr):
    """
    Given a complex array, it's memory layout is:

        R C R C R C
        ^   ^   ^

    (`R` indicates a float for the real part;
     `C` indicates a float for the imaginary part;
     the `^` indicates the start of each element)

    To get the real part, we can simply change the dtype and itemsize to that
    of the underlying float type.  The new layout is:

        R x R x R x
        ^   ^   ^

    (`x` indicates unused)

    A load operation will use the dtype to determine the number of bytes to
    load.

    To get the imaginary part, we shift the pointer by 1 float offset and
    change the dtype and itemsize.  The new layout is:

        x C x C x C
          ^   ^   ^
    """
    if attr not in ['real', 'imag'] or typ.dtype not in types.complex_domain:
        raise NotImplementedError("cannot get attribute `{}`".format(attr))

    arrayty = make_array(typ)
    array = arrayty(context, builder, value)

    # sizeof underlying float type
    flty = typ.dtype.underlying_float
    sizeof_flty = context.get_abi_sizeof(context.get_data_type(flty))
    itemsize = array.itemsize.type(sizeof_flty)

    # cast data pointer to float type
    llfltptrty = context.get_value_type(flty).as_pointer()
    dataptr = builder.bitcast(array.data, llfltptrty)

    # add offset
    if attr == 'imag':
        dataptr = builder.gep(dataptr, [ir.IntType(32)(1)])

    # make result
    resultty = typ.copy(dtype=flty, layout='A')
    result = make_array(resultty)(context, builder)
    repl = dict(data=dataptr, itemsize=itemsize)
    cgutils.copy_struct(result, array, repl)
    return impl_ret_borrowed(context, builder, resultty, result._getvalue())


@overload_method(types.Array, 'conj')
@overload_method(types.Array, 'conjugate')
def array_conj(arr):
    def impl(arr):
        return np.conj(arr)
    return impl

# ------------------------------------------------------------------------------
# DType attribute


def dtype_type(context, builder, dtypety, dtypeval):
    # Just return a dummy opaque value
    return context.get_dummy_value()


lower_getattr(types.DType, 'type')(dtype_type)
lower_getattr(types.DType, 'kind')(dtype_type)


# ------------------------------------------------------------------------------
# static_getitem on Numba numerical types to create "array" types


@lower_builtin('static_getitem', types.NumberClass, types.Any)
def static_getitem_number_clazz(context, builder, sig, args):
    """This handles the "static_getitem" when a Numba type is subscripted e.g:
    var = typed.List.empty_list(float64[::1, :])
    It only allows this on simple numerical types. Compound types, like
    records, are not supported.
    """
    retty = sig.return_type
    if isinstance(retty, types.Array):
        # This isn't used or practically accessible, but has to exist, so just
        # put in a NULL of the right type.
        res = context.get_value_type(retty)(None)
        return impl_ret_untracked(context, builder, retty, res)
    else:
        # This should be unreachable unless the implementation on the Type
        # metaclass is changed.
        msg = ("Unreachable; the definition of __getitem__ on the "
               "numba.types.abstract.Type metaclass should prevent access.")
        raise errors.LoweringError(msg)


# ------------------------------------------------------------------------------
# Structured / record lookup

@lower_getattr_generic(types.Array)
def array_record_getattr(context, builder, typ, value, attr):
    """
    Generic getattr() implementation for record arrays: fetch the given
    record member, i.e. a subarray.
    """
    arrayty = make_array(typ)
    array = arrayty(context, builder, value)

    rectype = typ.dtype
    if not isinstance(rectype, types.Record):
        raise NotImplementedError("attribute %r of %s not defined"
                                  % (attr, typ))
    dtype = rectype.typeof(attr)
    offset = rectype.offset(attr)

    if isinstance(dtype, types.NestedArray):
        resty = typ.copy(
            dtype=dtype.dtype, ndim=typ.ndim + dtype.ndim, layout='A')
    else:
        resty = typ.copy(dtype=dtype, layout='A')

    raryty = make_array(resty)

    rary = raryty(context, builder)

    constoffset = context.get_constant(types.intp, offset)

    newdataptr = cgutils.pointer_add(
        builder, array.data, constoffset,  return_type=rary.data.type,
    )
    if isinstance(dtype, types.NestedArray):
        # new shape = recarray shape + inner dimension from nestedarray
        shape = cgutils.unpack_tuple(builder, array.shape, typ.ndim)
        shape += [context.get_constant(types.intp, i) for i in dtype.shape]
        # new strides = recarray strides + strides of the inner nestedarray
        strides = cgutils.unpack_tuple(builder, array.strides, typ.ndim)
        strides += [context.get_constant(types.intp, i) for i in dtype.strides]
        # New datasize = size of elements of the nestedarray
        datasize = context.get_abi_sizeof(context.get_data_type(dtype.dtype))
    else:
        # New shape, strides, and datasize match the underlying array
        shape = array.shape
        strides = array.strides
        datasize = context.get_abi_sizeof(context.get_data_type(dtype))
    populate_array(rary,
                   data=newdataptr,
                   shape=shape,
                   strides=strides,
                   itemsize=context.get_constant(types.intp, datasize),
                   meminfo=array.meminfo,
                   parent=array.parent)
    res = rary._getvalue()
    return impl_ret_borrowed(context, builder, resty, res)


@lower_builtin('static_getitem', types.Array, types.StringLiteral)
def array_record_getitem(context, builder, sig, args):
    index = args[1]
    if not isinstance(index, str):
        # This will fallback to normal getitem
        raise NotImplementedError
    return array_record_getattr(context, builder, sig.args[0], args[0], index)


@lower_getattr_generic(types.Record)
def record_getattr(context, builder, typ, value, attr):
    """
    Generic getattr() implementation for records: get the given record member.
    """
    context.sentry_record_alignment(typ, attr)
    offset = typ.offset(attr)
    elemty = typ.typeof(attr)

    if isinstance(elemty, types.NestedArray):
        # Only a nested array's *data* is stored in a structured array,
        # so we create an array structure to point to that data.
        aryty = make_array(elemty)
        ary = aryty(context, builder)
        dtype = elemty.dtype
        newshape = [context.get_constant(types.intp, s) for s in
                    elemty.shape]
        newstrides = [context.get_constant(types.intp, s) for s in
                      elemty.strides]
        newdata = cgutils.get_record_member(builder, value, offset,
                                            context.get_data_type(dtype))
        populate_array(
            ary,
            data=newdata,
            shape=cgutils.pack_array(builder, newshape),
            strides=cgutils.pack_array(builder, newstrides),
            itemsize=context.get_constant(types.intp, elemty.size),
            meminfo=None,
            parent=None,
        )
        res = ary._getvalue()
        return impl_ret_borrowed(context, builder, typ, res)
    else:
        dptr = cgutils.get_record_member(builder, value, offset,
                                         context.get_data_type(elemty))
        align = None if typ.aligned else 1
        res = context.unpack_value(builder, elemty, dptr, align)
        return impl_ret_borrowed(context, builder, typ, res)


@lower_setattr_generic(types.Record)
def record_setattr(context, builder, sig, args, attr):
    """
    Generic setattr() implementation for records: set the given record member.
    """
    typ, valty = sig.args
    target, val = args

    context.sentry_record_alignment(typ, attr)
    offset = typ.offset(attr)
    elemty = typ.typeof(attr)

    if isinstance(elemty, types.NestedArray):
        # Copy the data from the RHS into the nested array
        val_struct = cgutils.create_struct_proxy(valty)(context, builder,
                                                        value=args[1])
        src = val_struct.data
        dest = cgutils.get_record_member(builder, target, offset,
                                         src.type.pointee)
        cgutils.memcpy(builder, dest, src,
                       context.get_constant(types.intp, elemty.nitems))
    else:
        # Set the given scalar record member
        dptr = cgutils.get_record_member(builder, target, offset,
                                         context.get_data_type(elemty))
        val = context.cast(builder, val, valty, elemty)
        align = None if typ.aligned else 1
        context.pack_value(builder, elemty, val, dptr, align=align)


@lower_builtin('static_getitem', types.Record, types.StringLiteral)
def record_static_getitem_str(context, builder, sig, args):
    """
    Record.__getitem__ redirects to getattr()
    """
    impl = context.get_getattr(sig.args[0], args[1])
    return impl(context, builder, sig.args[0], args[0], args[1])


@lower_builtin('static_getitem', types.Record, types.IntegerLiteral)
def record_static_getitem_int(context, builder, sig, args):
    """
    Record.__getitem__ redirects to getattr()
    """
    idx = sig.args[1].literal_value
    fields = list(sig.args[0].fields)
    ll_field = context.insert_const_string(builder.module, fields[idx])
    impl = context.get_getattr(sig.args[0], ll_field)
    return impl(context, builder, sig.args[0], args[0], fields[idx])


@lower_builtin('static_setitem', types.Record, types.StringLiteral, types.Any)
def record_static_setitem_str(context, builder, sig, args):
    """
    Record.__setitem__ redirects to setattr()
    """
    recty, _, valty = sig.args
    rec, idx, val = args
    getattr_sig = signature(sig.return_type, recty, valty)
    impl = context.get_setattr(idx, getattr_sig)
    assert impl is not None
    return impl(builder, (rec, val))


@lower_builtin('static_setitem', types.Record, types.IntegerLiteral, types.Any)
def record_static_setitem_int(context, builder, sig, args):
    """
    Record.__setitem__ redirects to setattr()
    """
    recty, _, valty = sig.args
    rec, idx, val = args
    getattr_sig = signature(sig.return_type, recty, valty)
    fields = list(sig.args[0].fields)
    impl = context.get_setattr(fields[idx], getattr_sig)
    assert impl is not None
    return impl(builder, (rec, val))


# ------------------------------------------------------------------------------
# Constant arrays and records


@lower_constant(types.Array)
def constant_array(context, builder, ty, pyval):
    """
    Create a constant array (mechanism is target-dependent).
    """
    return context.make_constant_array(builder, ty, pyval)


@lower_constant(types.Record)
def constant_record(context, builder, ty, pyval):
    """
    Create a record constant as a stack-allocated array of bytes.
    """
    lty = ir.ArrayType(ir.IntType(8), pyval.nbytes)
    val = lty(bytearray(pyval.tostring()))
    return cgutils.alloca_once_value(builder, val)


@lower_constant(types.Bytes)
def constant_bytes(context, builder, ty, pyval):
    """
    Create a constant array from bytes (mechanism is target-dependent).
    """
    buf = np.array(bytearray(pyval), dtype=np.uint8)
    return context.make_constant_array(builder, ty, buf)

# ------------------------------------------------------------------------------
# Comparisons


@lower_builtin(operator.is_, types.Array, types.Array)
def array_is(context, builder, sig, args):
    aty, bty = sig.args
    if aty != bty:
        return cgutils.false_bit

    def array_is_impl(a, b):
        return (a.shape == b.shape and
                a.strides == b.strides and
                a.ctypes.data == b.ctypes.data)

    return context.compile_internal(builder, array_is_impl, sig, args)

# ------------------------------------------------------------------------------
# Hash


@overload_attribute(types.Array, "__hash__")
def ol_array_hash(arr):
    return lambda arr: None


# ------------------------------------------------------------------------------
# builtin `np.flat` implementation

def make_array_flat_cls(flatiterty):
    """
    Return the Structure representation of the given *flatiterty* (an
    instance of types.NumpyFlatType).
    """
    return _make_flattening_iter_cls(flatiterty, 'flat')


def make_array_ndenumerate_cls(nditerty):
    """
    Return the Structure representation of the given *nditerty* (an
    instance of types.NumpyNdEnumerateType).
    """
    return _make_flattening_iter_cls(nditerty, 'ndenumerate')


def _increment_indices(context, builder, ndim, shape, indices, end_flag=None,
                       loop_continue=None, loop_break=None):
    zero = context.get_constant(types.intp, 0)

    bbend = builder.append_basic_block('end_increment')

    if end_flag is not None:
        builder.store(cgutils.false_byte, end_flag)

    for dim in reversed(range(ndim)):
        idxptr = cgutils.gep_inbounds(builder, indices, dim)
        idx = cgutils.increment_index(builder, builder.load(idxptr))

        count = shape[dim]
        in_bounds = builder.icmp_signed('<', idx, count)
        with cgutils.if_likely(builder, in_bounds):
            # New index is still in bounds
            builder.store(idx, idxptr)
            if loop_continue is not None:
                loop_continue(dim)
            builder.branch(bbend)
        # Index out of bounds => reset it and proceed it to outer index
        builder.store(zero, idxptr)
        if loop_break is not None:
            loop_break(dim)

    if end_flag is not None:
        builder.store(cgutils.true_byte, end_flag)
    builder.branch(bbend)

    builder.position_at_end(bbend)


def _increment_indices_array(context, builder, arrty, arr, indices,
                             end_flag=None):
    shape = cgutils.unpack_tuple(builder, arr.shape, arrty.ndim)
    _increment_indices(context, builder, arrty.ndim, shape, indices, end_flag)


def make_nditer_cls(nditerty):
    """
    Return the Structure representation of the given *nditerty* (an
    instance of types.NumpyNdIterType).
    """
    ndim = nditerty.ndim
    layout = nditerty.layout
    narrays = len(nditerty.arrays)
    nshapes = ndim if nditerty.need_shaped_indexing else 1

    class BaseSubIter(object):
        """
        Base class for sub-iterators of a nditer() instance.
        """

        def __init__(self, nditer, member_name, start_dim, end_dim):
            self.nditer = nditer
            self.member_name = member_name
            self.start_dim = start_dim
            self.end_dim = end_dim
            self.ndim = end_dim - start_dim

        def set_member_ptr(self, ptr):
            setattr(self.nditer, self.member_name, ptr)

        @functools.cached_property
        def member_ptr(self):
            return getattr(self.nditer, self.member_name)

        def init_specific(self, context, builder):
            pass

        def loop_continue(self, context, builder, logical_dim):
            pass

        def loop_break(self, context, builder, logical_dim):
            pass

    class FlatSubIter(BaseSubIter):
        """
        Sub-iterator walking a contiguous array in physical order, with
        support for broadcasting (the index is reset on the outer dimension).
        """

        def init_specific(self, context, builder):
            zero = context.get_constant(types.intp, 0)
            self.set_member_ptr(cgutils.alloca_once_value(builder, zero))

        def compute_pointer(self, context, builder, indices, arrty, arr):
            index = builder.load(self.member_ptr)
            return builder.gep(arr.data, [index])

        def loop_continue(self, context, builder, logical_dim):
            if logical_dim == self.ndim - 1:
                # Only increment index inside innermost logical dimension
                index = builder.load(self.member_ptr)
                index = cgutils.increment_index(builder, index)
                builder.store(index, self.member_ptr)

        def loop_break(self, context, builder, logical_dim):
            if logical_dim == 0:
                # At the exit of outermost logical dimension, reset index
                zero = context.get_constant(types.intp, 0)
                builder.store(zero, self.member_ptr)
            elif logical_dim == self.ndim - 1:
                # Inside innermost logical dimension, increment index
                index = builder.load(self.member_ptr)
                index = cgutils.increment_index(builder, index)
                builder.store(index, self.member_ptr)

    class TrivialFlatSubIter(BaseSubIter):
        """
        Sub-iterator walking a contiguous array in physical order,
        *without* support for broadcasting.
        """

        def init_specific(self, context, builder):
            assert not nditerty.need_shaped_indexing

        def compute_pointer(self, context, builder, indices, arrty, arr):
            assert len(indices) <= 1, len(indices)
            return builder.gep(arr.data, indices)

    class IndexedSubIter(BaseSubIter):
        """
        Sub-iterator walking an array in logical order.
        """

        def compute_pointer(self, context, builder, indices, arrty, arr):
            assert len(indices) == self.ndim
            return cgutils.get_item_pointer(context, builder, arrty, arr,
                                            indices, wraparound=False)

    class ZeroDimSubIter(BaseSubIter):
        """
        Sub-iterator "walking" a 0-d array.
        """

        def compute_pointer(self, context, builder, indices, arrty, arr):
            return arr.data

    class ScalarSubIter(BaseSubIter):
        """
        Sub-iterator "walking" a scalar value.
        """

        def compute_pointer(self, context, builder, indices, arrty, arr):
            return arr

    class NdIter(cgutils.create_struct_proxy(nditerty)):
        """
        .nditer() implementation.

        Note: 'F' layout means the shape is iterated in reverse logical order,
        so indices and shapes arrays have to be reversed as well.
        """

        @functools.cached_property
        def subiters(self):
            l = []
            factories = {'flat': FlatSubIter if nditerty.need_shaped_indexing
                         else TrivialFlatSubIter,
                         'indexed': IndexedSubIter,
                         '0d': ZeroDimSubIter,
                         'scalar': ScalarSubIter,
                         }
            for i, sub in enumerate(nditerty.indexers):
                kind, start_dim, end_dim, _ = sub
                member_name = 'index%d' % i
                factory = factories[kind]
                l.append(factory(self, member_name, start_dim, end_dim))
            return l

        def init_specific(self, context, builder, arrtys, arrays):
            """
            Initialize the nditer() instance for the specific array inputs.
            """
            zero = context.get_constant(types.intp, 0)

            # Store inputs
            self.arrays = context.make_tuple(builder, types.Tuple(arrtys),
                                             arrays)
            # Create slots for scalars
            for i, ty in enumerate(arrtys):
                if not isinstance(ty, types.Array):
                    member_name = 'scalar%d' % i
                    # XXX as_data()?
                    slot = cgutils.alloca_once_value(builder, arrays[i])
                    setattr(self, member_name, slot)

            arrays = self._arrays_or_scalars(context, builder, arrtys, arrays)

            # Extract iterator shape (the shape of the most-dimensional input)
            main_shape_ty = types.UniTuple(types.intp, ndim)
            main_shape = None
            main_nitems = None
            for i, arrty in enumerate(arrtys):
                if isinstance(arrty, types.Array) and arrty.ndim == ndim:
                    main_shape = arrays[i].shape
                    main_nitems = arrays[i].nitems
                    break
            else:
                # Only scalar inputs => synthesize a dummy shape
                assert ndim == 0
                main_shape = context.make_tuple(builder, main_shape_ty, ())
                main_nitems = context.get_constant(types.intp, 1)

            # Validate shapes of array inputs
            def check_shape(shape, main_shape):
                n = len(shape)
                for i in range(n):
                    if shape[i] != main_shape[len(main_shape) - n + i]:
                        raise ValueError("nditer(): operands could not be "
                                         "broadcast together")

            for arrty, arr in zip(arrtys, arrays):
                if isinstance(arrty, types.Array) and arrty.ndim > 0:
                    sig = signature(types.none,
                                    types.UniTuple(types.intp, arrty.ndim),
                                    main_shape_ty)
                    context.compile_internal(builder, check_shape,
                                             sig, (arr.shape, main_shape))

            # Compute shape and size
            shapes = cgutils.unpack_tuple(builder, main_shape)
            if layout == 'F':
                shapes = shapes[::-1]

            # If shape is empty, mark iterator exhausted
            shape_is_empty = builder.icmp_signed('==', main_nitems, zero)
            exhausted = builder.select(shape_is_empty, cgutils.true_byte,
                                       cgutils.false_byte)

            if not nditerty.need_shaped_indexing:
                # Flatten shape to make iteration faster on small innermost
                # dimensions (e.g. a (100000, 3) shape)
                shapes = (main_nitems,)
            assert len(shapes) == nshapes

            indices = cgutils.alloca_once(builder, zero.type, size=nshapes)
            for dim in range(nshapes):
                idxptr = cgutils.gep_inbounds(builder, indices, dim)
                builder.store(zero, idxptr)

            self.indices = indices
            self.shape = cgutils.pack_array(builder, shapes, zero.type)
            self.exhausted = cgutils.alloca_once_value(builder, exhausted)

            # Initialize subiterators
            for subiter in self.subiters:
                subiter.init_specific(context, builder)

        def iternext_specific(self, context, builder, result):
            """
            Compute next iteration of the nditer() instance.
            """
            bbend = builder.append_basic_block('end')

            # Branch early if exhausted
            exhausted = cgutils.as_bool_bit(builder,
                                            builder.load(self.exhausted))
            with cgutils.if_unlikely(builder, exhausted):
                result.set_valid(False)
                builder.branch(bbend)

            arrtys = nditerty.arrays
            arrays = cgutils.unpack_tuple(builder, self.arrays)
            arrays = self._arrays_or_scalars(context, builder, arrtys, arrays)
            indices = self.indices

            # Compute iterated results
            result.set_valid(True)
            views = self._make_views(context, builder, indices, arrtys, arrays)
            views = [v._getvalue() for v in views]
            if len(views) == 1:
                result.yield_(views[0])
            else:
                result.yield_(context.make_tuple(builder, nditerty.yield_type,
                                                 views))

            shape = cgutils.unpack_tuple(builder, self.shape)
            _increment_indices(context, builder, len(shape), shape,
                               indices, self.exhausted,
                               functools.partial(self._loop_continue,
                                                 context,
                                                 builder),
                               functools.partial(self._loop_break,
                                                 context,
                                                 builder),
                               )

            builder.branch(bbend)
            builder.position_at_end(bbend)

        def _loop_continue(self, context, builder, dim):
            for sub in self.subiters:
                if sub.start_dim <= dim < sub.end_dim:
                    sub.loop_continue(context, builder, dim - sub.start_dim)

        def _loop_break(self, context, builder, dim):
            for sub in self.subiters:
                if sub.start_dim <= dim < sub.end_dim:
                    sub.loop_break(context, builder, dim - sub.start_dim)

        def _make_views(self, context, builder, indices, arrtys, arrays):
            """
            Compute the views to be yielded.
            """
            views = [None] * narrays
            indexers = nditerty.indexers
            subiters = self.subiters
            rettys = nditerty.yield_type
            if isinstance(rettys, types.BaseTuple):
                rettys = list(rettys)
            else:
                rettys = [rettys]
            indices = [builder.load(cgutils.gep_inbounds(builder, indices, i))
                       for i in range(nshapes)]

            for sub, subiter in zip(indexers, subiters):
                _, _, _, array_indices = sub
                sub_indices = indices[subiter.start_dim:subiter.end_dim]
                if layout == 'F':
                    sub_indices = sub_indices[::-1]
                for i in array_indices:
                    assert views[i] is None
                    views[i] = self._make_view(context, builder, sub_indices,
                                               rettys[i],
                                               arrtys[i], arrays[i], subiter)
            assert all(v for v in views)
            return views

        def _make_view(self, context, builder, indices, retty, arrty, arr,
                       subiter):
            """
            Compute a 0d view for a given input array.
            """
            assert isinstance(retty, types.Array) and retty.ndim == 0

            ptr = subiter.compute_pointer(context, builder, indices, arrty, arr)
            view = context.make_array(retty)(context, builder)

            itemsize = get_itemsize(context, retty)
            shape = context.make_tuple(builder, types.UniTuple(types.intp, 0),
                                       ())
            strides = context.make_tuple(builder, types.UniTuple(types.intp, 0),
                                         ())
            # HACK: meminfo=None avoids expensive refcounting operations
            # on ephemeral views
            populate_array(view, ptr, shape, strides, itemsize, meminfo=None)
            return view

        def _arrays_or_scalars(self, context, builder, arrtys, arrays):
            # Return a list of either array structures or pointers to
            # scalar slots
            l = []
            for i, (arrty, arr) in enumerate(zip(arrtys, arrays)):
                if isinstance(arrty, types.Array):
                    l.append(context.make_array(arrty)(context,
                                                       builder,
                                                       value=arr))
                else:
                    l.append(getattr(self, "scalar%d" % i))
            return l

    return NdIter


def make_ndindex_cls(nditerty):
    """
    Return the Structure representation of the given *nditerty* (an
    instance of types.NumpyNdIndexType).
    """
    ndim = nditerty.ndim

    class NdIndexIter(cgutils.create_struct_proxy(nditerty)):
        """
        .ndindex() implementation.
        """

        def init_specific(self, context, builder, shapes):
            zero = context.get_constant(types.intp, 0)
            indices = cgutils.alloca_once(builder, zero.type,
                                          size=context.get_constant(types.intp,
                                                                    ndim))
            exhausted = cgutils.alloca_once_value(builder, cgutils.false_byte)

            for dim in range(ndim):
                idxptr = cgutils.gep_inbounds(builder, indices, dim)
                builder.store(zero, idxptr)
                # 0-sized dimensions really indicate an empty array,
                # but we have to catch that condition early to avoid
                # a bug inside the iteration logic.
                dim_size = shapes[dim]
                dim_is_empty = builder.icmp_unsigned('==', dim_size, zero)
                with cgutils.if_unlikely(builder, dim_is_empty):
                    builder.store(cgutils.true_byte, exhausted)

            self.indices = indices
            self.exhausted = exhausted
            self.shape = cgutils.pack_array(builder, shapes, zero.type)

        def iternext_specific(self, context, builder, result):
            zero = context.get_constant(types.intp, 0)

            bbend = builder.append_basic_block('end')

            exhausted = cgutils.as_bool_bit(builder,
                                            builder.load(self.exhausted))
            with cgutils.if_unlikely(builder, exhausted):
                result.set_valid(False)
                builder.branch(bbend)

            indices = [builder.load(cgutils.gep_inbounds(builder,
                                                         self.indices,
                                                         dim))
                       for dim in range(ndim)]
            for load in indices:
                mark_positive(builder, load)

            result.yield_(cgutils.pack_array(builder, indices, zero.type))
            result.set_valid(True)

            shape = cgutils.unpack_tuple(builder, self.shape, ndim)
            _increment_indices(context, builder, ndim, shape,
                               self.indices, self.exhausted)

            builder.branch(bbend)
            builder.position_at_end(bbend)

    return NdIndexIter


def _make_flattening_iter_cls(flatiterty, kind):
    assert kind in ('flat', 'ndenumerate')

    array_type = flatiterty.array_type

    if array_type.layout == 'C':
        class CContiguousFlatIter(cgutils.create_struct_proxy(flatiterty)):
            """
            .flat() / .ndenumerate() implementation for C-contiguous arrays.
            """

            def init_specific(self, context, builder, arrty, arr):
                zero = context.get_constant(types.intp, 0)
                self.index = cgutils.alloca_once_value(builder, zero)
                # We can't trust strides[-1] to always contain the right
                # step value, see
                # http://docs.scipy.org/doc/numpy-dev/release.html#npy-relaxed-strides-checking    # noqa: E501
                self.stride = arr.itemsize

                if kind == 'ndenumerate':
                    # Zero-initialize the indices array.
                    indices = cgutils.alloca_once(
                        builder, zero.type,
                        size=context.get_constant(types.intp, arrty.ndim))

                    for dim in range(arrty.ndim):
                        idxptr = cgutils.gep_inbounds(builder, indices, dim)
                        builder.store(zero, idxptr)

                    self.indices = indices

            # NOTE: Using gep() instead of explicit pointer addition helps
            # LLVM vectorize the loop (since the stride is known and
            # constant).  This is not possible in the non-contiguous case,
            # where the strides are unknown at compile-time.

            def iternext_specific(self, context, builder, arrty, arr, result):
                ndim = arrty.ndim
                nitems = arr.nitems

                index = builder.load(self.index)
                is_valid = builder.icmp_signed('<', index, nitems)
                result.set_valid(is_valid)

                with cgutils.if_likely(builder, is_valid):
                    ptr = builder.gep(arr.data, [index])
                    value = load_item(context, builder, arrty, ptr)
                    if kind == 'flat':
                        result.yield_(value)
                    else:
                        # ndenumerate(): fetch and increment indices
                        indices = self.indices
                        idxvals = [builder.load(cgutils.gep_inbounds(builder,
                                                                     indices,
                                                                     dim))
                                   for dim in range(ndim)]
                        idxtuple = cgutils.pack_array(builder, idxvals)
                        result.yield_(
                            cgutils.make_anonymous_struct(builder,
                                                          [idxtuple, value]))
                        _increment_indices_array(context, builder, arrty,
                                                 arr, indices)

                    index = cgutils.increment_index(builder, index)
                    builder.store(index, self.index)

            def getitem(self, context, builder, arrty, arr, index):
                ptr = builder.gep(arr.data, [index])
                return load_item(context, builder, arrty, ptr)

            def setitem(self, context, builder, arrty, arr, index, value):
                ptr = builder.gep(arr.data, [index])
                store_item(context, builder, arrty, value, ptr)

        return CContiguousFlatIter

    else:
        class FlatIter(cgutils.create_struct_proxy(flatiterty)):
            """
            Generic .flat() / .ndenumerate() implementation for
            non-contiguous arrays.
            It keeps track of pointers along each dimension in order to
            minimize computations.
            """

            def init_specific(self, context, builder, arrty, arr):
                zero = context.get_constant(types.intp, 0)
                data = arr.data
                ndim = arrty.ndim
                shapes = cgutils.unpack_tuple(builder, arr.shape, ndim)

                indices = cgutils.alloca_once(
                    builder, zero.type, size=context.get_constant(types.intp,
                                                                  arrty.ndim))
                pointers = cgutils.alloca_once(
                    builder, data.type, size=context.get_constant(types.intp,
                                                                  arrty.ndim))
                exhausted = cgutils.alloca_once_value(builder,
                                                      cgutils.false_byte)

                # Initialize indices and pointers with their start values.
                for dim in range(ndim):
                    idxptr = cgutils.gep_inbounds(builder, indices, dim)
                    ptrptr = cgutils.gep_inbounds(builder, pointers, dim)
                    builder.store(data, ptrptr)
                    builder.store(zero, idxptr)
                    # 0-sized dimensions really indicate an empty array,
                    # but we have to catch that condition early to avoid
                    # a bug inside the iteration logic (see issue #846).
                    dim_size = shapes[dim]
                    dim_is_empty = builder.icmp_unsigned('==', dim_size, zero)
                    with cgutils.if_unlikely(builder, dim_is_empty):
                        builder.store(cgutils.true_byte, exhausted)

                self.indices = indices
                self.pointers = pointers
                self.exhausted = exhausted

            def iternext_specific(self, context, builder, arrty, arr, result):
                ndim = arrty.ndim
                shapes = cgutils.unpack_tuple(builder, arr.shape, ndim)
                strides = cgutils.unpack_tuple(builder, arr.strides, ndim)
                indices = self.indices
                pointers = self.pointers

                zero = context.get_constant(types.intp, 0)

                bbend = builder.append_basic_block('end')

                # Catch already computed iterator exhaustion
                is_exhausted = cgutils.as_bool_bit(
                    builder, builder.load(self.exhausted))
                with cgutils.if_unlikely(builder, is_exhausted):
                    result.set_valid(False)
                    builder.branch(bbend)
                result.set_valid(True)

                # Current pointer inside last dimension
                last_ptr = cgutils.gep_inbounds(builder, pointers, ndim - 1)
                ptr = builder.load(last_ptr)
                value = load_item(context, builder, arrty, ptr)
                if kind == 'flat':
                    result.yield_(value)
                else:
                    # ndenumerate() => yield (indices, value)
                    idxvals = [builder.load(cgutils.gep_inbounds(builder,
                                                                 indices,
                                                                 dim))
                               for dim in range(ndim)]
                    idxtuple = cgutils.pack_array(builder, idxvals)
                    result.yield_(
                        cgutils.make_anonymous_struct(builder,
                                                      [idxtuple, value]))

                # Update indices and pointers by walking from inner
                # dimension to outer.
                for dim in reversed(range(ndim)):
                    idxptr = cgutils.gep_inbounds(builder, indices, dim)
                    idx = cgutils.increment_index(builder,
                                                  builder.load(idxptr))

                    count = shapes[dim]
                    stride = strides[dim]
                    in_bounds = builder.icmp_signed('<', idx, count)
                    with cgutils.if_likely(builder, in_bounds):
                        # Index is valid => pointer can simply be incremented.
                        builder.store(idx, idxptr)
                        ptrptr = cgutils.gep_inbounds(builder, pointers, dim)
                        ptr = builder.load(ptrptr)
                        ptr = cgutils.pointer_add(builder, ptr, stride)
                        builder.store(ptr, ptrptr)
                        # Reset pointers in inner dimensions
                        for inner_dim in range(dim + 1, ndim):
                            ptrptr = cgutils.gep_inbounds(builder,
                                                          pointers,
                                                          inner_dim)
                            builder.store(ptr, ptrptr)
                        builder.branch(bbend)
                    # Reset index and continue with next dimension
                    builder.store(zero, idxptr)

                # End of array
                builder.store(cgutils.true_byte, self.exhausted)
                builder.branch(bbend)

                builder.position_at_end(bbend)

            def _ptr_for_index(self, context, builder, arrty, arr, index):
                ndim = arrty.ndim
                shapes = cgutils.unpack_tuple(builder, arr.shape, count=ndim)
                strides = cgutils.unpack_tuple(builder, arr.strides, count=ndim)

                # First convert the flattened index into a regular n-dim index
                indices = []
                for dim in reversed(range(ndim)):
                    indices.append(builder.urem(index, shapes[dim]))
                    index = builder.udiv(index, shapes[dim])
                indices.reverse()

                ptr = cgutils.get_item_pointer2(context, builder, arr.data,
                                                shapes, strides, arrty.layout,
                                                indices)
                return ptr

            def getitem(self, context, builder, arrty, arr, index):
                ptr = self._ptr_for_index(context, builder, arrty, arr, index)
                return load_item(context, builder, arrty, ptr)

            def setitem(self, context, builder, arrty, arr, index, value):
                ptr = self._ptr_for_index(context, builder, arrty, arr, index)
                store_item(context, builder, arrty, value, ptr)

        return FlatIter


@lower_getattr(types.Array, "flat")
def make_array_flatiter(context, builder, arrty, arr):
    flatitercls = make_array_flat_cls(types.NumpyFlatType(arrty))
    flatiter = flatitercls(context, builder)

    flatiter.array = arr

    arrcls = context.make_array(arrty)
    arr = arrcls(context, builder, ref=flatiter._get_ptr_by_name('array'))

    flatiter.init_specific(context, builder, arrty, arr)

    res = flatiter._getvalue()
    return impl_ret_borrowed(context, builder, types.NumpyFlatType(arrty), res)


@lower_builtin('iternext', types.NumpyFlatType)
@iternext_impl(RefType.BORROWED)
def iternext_numpy_flatiter(context, builder, sig, args, result):
    [flatiterty] = sig.args
    [flatiter] = args

    flatitercls = make_array_flat_cls(flatiterty)
    flatiter = flatitercls(context, builder, value=flatiter)

    arrty = flatiterty.array_type
    arrcls = context.make_array(arrty)
    arr = arrcls(context, builder, value=flatiter.array)

    flatiter.iternext_specific(context, builder, arrty, arr, result)


@lower_builtin(operator.getitem, types.NumpyFlatType, types.Integer)
def iternext_numpy_getitem(context, builder, sig, args):
    flatiterty = sig.args[0]
    flatiter, index = args

    flatitercls = make_array_flat_cls(flatiterty)
    flatiter = flatitercls(context, builder, value=flatiter)

    arrty = flatiterty.array_type
    arrcls = context.make_array(arrty)
    arr = arrcls(context, builder, value=flatiter.array)

    res = flatiter.getitem(context, builder, arrty, arr, index)
    return impl_ret_borrowed(context, builder, sig.return_type, res)


@lower_builtin(operator.setitem, types.NumpyFlatType, types.Integer,
               types.Any)
def iternext_numpy_getitem_any(context, builder, sig, args):
    flatiterty = sig.args[0]
    flatiter, index, value = args

    flatitercls = make_array_flat_cls(flatiterty)
    flatiter = flatitercls(context, builder, value=flatiter)

    arrty = flatiterty.array_type
    arrcls = context.make_array(arrty)
    arr = arrcls(context, builder, value=flatiter.array)

    flatiter.setitem(context, builder, arrty, arr, index, value)
    return context.get_dummy_value()


@lower_builtin(len, types.NumpyFlatType)
def iternext_numpy_getitem_flat(context, builder, sig, args):
    flatiterty = sig.args[0]
    flatitercls = make_array_flat_cls(flatiterty)
    flatiter = flatitercls(context, builder, value=args[0])

    arrcls = context.make_array(flatiterty.array_type)
    arr = arrcls(context, builder, value=flatiter.array)
    return arr.nitems


@lower_builtin(np.ndenumerate, types.Array)
def make_array_ndenumerate(context, builder, sig, args):
    arrty, = sig.args
    arr, = args
    nditercls = make_array_ndenumerate_cls(types.NumpyNdEnumerateType(arrty))
    nditer = nditercls(context, builder)

    nditer.array = arr

    arrcls = context.make_array(arrty)
    arr = arrcls(context, builder, ref=nditer._get_ptr_by_name('array'))

    nditer.init_specific(context, builder, arrty, arr)

    res = nditer._getvalue()
    return impl_ret_borrowed(context, builder, sig.return_type, res)


@lower_builtin('iternext', types.NumpyNdEnumerateType)
@iternext_impl(RefType.BORROWED)
def iternext_numpy_nditer(context, builder, sig, args, result):
    [nditerty] = sig.args
    [nditer] = args

    nditercls = make_array_ndenumerate_cls(nditerty)
    nditer = nditercls(context, builder, value=nditer)

    arrty = nditerty.array_type
    arrcls = context.make_array(arrty)
    arr = arrcls(context, builder, value=nditer.array)

    nditer.iternext_specific(context, builder, arrty, arr, result)


@lower_builtin(pndindex, types.VarArg(types.Integer))
@lower_builtin(np.ndindex, types.VarArg(types.Integer))
def make_array_ndindex(context, builder, sig, args):
    """ndindex(*shape)"""
    shape = [context.cast(builder, arg, argty, types.intp)
             for argty, arg in zip(sig.args, args)]

    nditercls = make_ndindex_cls(types.NumpyNdIndexType(len(shape)))
    nditer = nditercls(context, builder)
    nditer.init_specific(context, builder, shape)

    res = nditer._getvalue()
    return impl_ret_borrowed(context, builder, sig.return_type, res)


@lower_builtin(pndindex, types.BaseTuple)
@lower_builtin(np.ndindex, types.BaseTuple)
def make_array_ndindex_tuple(context, builder, sig, args):
    """ndindex(shape)"""
    ndim = sig.return_type.ndim
    if ndim > 0:
        idxty = sig.args[0].dtype
        tup = args[0]

        shape = cgutils.unpack_tuple(builder, tup, ndim)
        shape = [context.cast(builder, idx, idxty, types.intp)
                 for idx in shape]
    else:
        shape = []

    nditercls = make_ndindex_cls(types.NumpyNdIndexType(len(shape)))
    nditer = nditercls(context, builder)
    nditer.init_specific(context, builder, shape)

    res = nditer._getvalue()
    return impl_ret_borrowed(context, builder, sig.return_type, res)


@lower_builtin('iternext', types.NumpyNdIndexType)
@iternext_impl(RefType.BORROWED)
def iternext_numpy_ndindex(context, builder, sig, args, result):
    [nditerty] = sig.args
    [nditer] = args

    nditercls = make_ndindex_cls(nditerty)
    nditer = nditercls(context, builder, value=nditer)

    nditer.iternext_specific(context, builder, result)


@lower_builtin(np.nditer, types.Any)
def make_array_nditer(context, builder, sig, args):
    """
    nditer(...)
    """
    nditerty = sig.return_type
    arrtys = nditerty.arrays

    if isinstance(sig.args[0], types.BaseTuple):
        arrays = cgutils.unpack_tuple(builder, args[0])
    else:
        arrays = [args[0]]

    nditer = make_nditer_cls(nditerty)(context, builder)
    nditer.init_specific(context, builder, arrtys, arrays)

    res = nditer._getvalue()
    return impl_ret_borrowed(context, builder, nditerty, res)


@lower_builtin('iternext', types.NumpyNdIterType)
@iternext_impl(RefType.BORROWED)
def iternext_numpy_nditer2(context, builder, sig, args, result):
    [nditerty] = sig.args
    [nditer] = args

    nditer = make_nditer_cls(nditerty)(context, builder, value=nditer)
    nditer.iternext_specific(context, builder, result)


@lower_builtin(operator.eq, types.DType, types.DType)
def dtype_eq_impl(context, builder, sig, args):
    arg1, arg2 = sig.args
    res = ir.Constant(ir.IntType(1), int(arg1 == arg2))
    return impl_ret_untracked(context, builder, sig.return_type, res)


# ------------------------------------------------------------------------------
# Numpy array constructors

def _empty_nd_impl(context, builder, arrtype, shapes):
    """Utility function used for allocating a new array during LLVM code
    generation (lowering).  Given a target context, builder, array
    type, and a tuple or list of lowered dimension sizes, returns a
    LLVM value pointing at a Numba runtime allocated array.
    """
    arycls = make_array(arrtype)
    ary = arycls(context, builder)

    datatype = context.get_data_type(arrtype.dtype)
    itemsize = context.get_constant(types.intp, get_itemsize(context, arrtype))

    # compute array length
    arrlen = context.get_constant(types.intp, 1)
    overflow = Constant(ir.IntType(1), 0)
    for s in shapes:
        arrlen_mult = builder.smul_with_overflow(arrlen, s)
        arrlen = builder.extract_value(arrlen_mult, 0)
        overflow = builder.or_(
            overflow, builder.extract_value(arrlen_mult, 1)
        )

    if arrtype.ndim == 0:
        strides = ()
    elif arrtype.layout == 'C':
        strides = [itemsize]
        for dimension_size in reversed(shapes[1:]):
            strides.append(builder.mul(strides[-1], dimension_size))
        strides = tuple(reversed(strides))
    elif arrtype.layout == 'F':
        strides = [itemsize]
        for dimension_size in shapes[:-1]:
            strides.append(builder.mul(strides[-1], dimension_size))
        strides = tuple(strides)
    else:
        raise NotImplementedError(
            "Don't know how to allocate array with layout '{0}'.".format(
                arrtype.layout))

    # Check overflow, numpy also does this after checking order
    allocsize_mult = builder.smul_with_overflow(arrlen, itemsize)
    allocsize = builder.extract_value(allocsize_mult, 0)
    overflow = builder.or_(overflow, builder.extract_value(allocsize_mult, 1))

    with builder.if_then(overflow, likely=False):
        # Raise same error as numpy, see:
        # https://github.com/numpy/numpy/blob/2a488fe76a0f732dc418d03b452caace161673da/numpy/core/src/multiarray/ctors.c#L1095-L1101    # noqa: E501
        context.call_conv.return_user_exc(
            builder, ValueError,
            ("array is too big; `arr.size * arr.dtype.itemsize` is larger than"
             " the maximum possible size.",)
        )

    dtype = arrtype.dtype
    align_val = context.get_preferred_array_alignment(dtype)
    align = context.get_constant(types.uint32, align_val)
    args = (context.get_dummy_value(), allocsize, align)

    mip = types.MemInfoPointer(types.voidptr)
    arytypeclass = types.TypeRef(type(arrtype))
    argtypes = signature(mip, arytypeclass, types.intp, types.uint32)

    meminfo = context.compile_internal(builder, _call_allocator, argtypes, args)
    data = context.nrt.meminfo_data(builder, meminfo)

    intp_t = context.get_value_type(types.intp)
    shape_array = cgutils.pack_array(builder, shapes, ty=intp_t)
    strides_array = cgutils.pack_array(builder, strides, ty=intp_t)

    populate_array(ary,
                   data=builder.bitcast(data, datatype.as_pointer()),
                   shape=shape_array,
                   strides=strides_array,
                   itemsize=itemsize,
                   meminfo=meminfo)

    return ary


@overload_classmethod(types.Array, "_allocate")
def _ol_array_allocate(cls, allocsize, align):
    """Implements a Numba-only default target (cpu) classmethod on the array
    type.
    """
    def impl(cls, allocsize, align):
        return intrin_alloc(allocsize, align)
    return impl


def _call_allocator(arrtype, size, align):
    """Trampoline to call the intrinsic used for allocation
    """
    return arrtype._allocate(size, align)


@intrinsic
def intrin_alloc(typingctx, allocsize, align):
    """Intrinsic to call into the allocator for Array
    """
    def codegen(context, builder, signature, args):
        [allocsize, align] = args
        meminfo = context.nrt.meminfo_alloc_aligned(builder, allocsize, align)
        return meminfo

    mip = types.MemInfoPointer(types.voidptr)    # return untyped pointer
    sig = signature(mip, allocsize, align)
    return sig, codegen


def _parse_shape(context, builder, ty, val):
    """
    Parse the shape argument to an array constructor.
    """
    def safecast_intp(context, builder, src_t, src):
        """Cast src to intp only if value can be maintained"""
        intp_t = context.get_value_type(types.intp)
        intp_width = intp_t.width
        intp_ir = ir.IntType(intp_width)
        maxval = Constant(intp_ir, ((1 << intp_width - 1) - 1))
        if src_t.width < intp_width:
            res = builder.sext(src, intp_ir)
        elif src_t.width >= intp_width:
            is_larger = builder.icmp_signed(">", src, maxval)
            with builder.if_then(is_larger, likely=False):
                context.call_conv.return_user_exc(
                    builder, ValueError,
                    ("Cannot safely convert value to intp",)
                )
            if src_t.width > intp_width:
                res = builder.trunc(src, intp_ir)
            else:
                res = src
        return res

    if isinstance(ty, types.Integer):
        ndim = 1
        passed_shapes = [context.cast(builder, val, ty, types.intp)]
    else:
        assert isinstance(ty, types.BaseTuple)
        ndim = ty.count
        passed_shapes = cgutils.unpack_tuple(builder, val, count=ndim)

    shapes = []
    for s in passed_shapes:
        shapes.append(safecast_intp(context, builder, s.type, s))

    zero = context.get_constant_generic(builder, types.intp, 0)
    for dim in range(ndim):
        is_neg = builder.icmp_signed('<', shapes[dim], zero)
        with cgutils.if_unlikely(builder, is_neg):
            context.call_conv.return_user_exc(
                builder, ValueError, ("negative dimensions not allowed",)
            )

    return shapes


def _parse_empty_args(context, builder, sig, args):
    """
    Parse the arguments of a np.empty(), np.zeros() or np.ones() call.
    """
    arrshapetype = sig.args[0]
    arrshape = args[0]
    arrtype = sig.return_type
    return arrtype, _parse_shape(context, builder, arrshapetype, arrshape)


def _parse_empty_like_args(context, builder, sig, args):
    """
    Parse the arguments of a np.empty_like(), np.zeros_like() or
    np.ones_like() call.
    """
    arytype = sig.args[0]
    if isinstance(arytype, types.Array):
        ary = make_array(arytype)(context, builder, value=args[0])
        shapes = cgutils.unpack_tuple(builder, ary.shape, count=arytype.ndim)
        return sig.return_type, shapes
    else:
        return sig.return_type, ()


def _check_const_str_dtype(fname, dtype):
    if isinstance(dtype, types.UnicodeType):
        msg = f"If np.{fname} dtype is a string it must be a string constant."
        raise errors.TypingError(msg)


@intrinsic
def numpy_empty_nd(tyctx, ty_shape, ty_dtype, ty_retty_ref):
    ty_retty = ty_retty_ref.instance_type
    sig = ty_retty(ty_shape, ty_dtype, ty_retty_ref)

    def codegen(cgctx, builder, sig, llargs):
        arrtype, shapes = _parse_empty_args(cgctx, builder, sig, llargs)
        ary = _empty_nd_impl(cgctx, builder, arrtype, shapes)
        return ary._getvalue()
    return sig, codegen


@overload(np.empty)
def ol_np_empty(shape, dtype=float):
    _check_const_str_dtype("empty", dtype)
    if (dtype is float or
        (isinstance(dtype, types.Function) and dtype.typing_key is float) or
            is_nonelike(dtype)): #default
        nb_dtype = types.double
    else:
        nb_dtype = ty_parse_dtype(dtype)

    ndim = ty_parse_shape(shape)
    if nb_dtype is not None and ndim is not None:
        retty = types.Array(dtype=nb_dtype, ndim=ndim, layout='C')

        def impl(shape, dtype=float):
            return numpy_empty_nd(shape, dtype, retty)
        return impl
    else:
        msg = f"Cannot parse input types to function np.empty({shape}, {dtype})"
        raise errors.TypingError(msg)


@intrinsic
def numpy_empty_like_nd(tyctx, ty_prototype, ty_dtype, ty_retty_ref):
    ty_retty = ty_retty_ref.instance_type
    sig = ty_retty(ty_prototype, ty_dtype, ty_retty_ref)

    def codegen(cgctx, builder, sig, llargs):
        arrtype, shapes = _parse_empty_like_args(cgctx, builder, sig, llargs)
        ary = _empty_nd_impl(cgctx, builder, arrtype, shapes)
        return ary._getvalue()
    return sig, codegen


@overload(np.empty_like)
def ol_np_empty_like(arr, dtype=None):
    _check_const_str_dtype("empty_like", dtype)
    if not is_nonelike(dtype):
        nb_dtype = ty_parse_dtype(dtype)
    elif isinstance(arr, types.Array):
        nb_dtype = arr.dtype
    else:
        nb_dtype = arr
    if nb_dtype is not None:
        if isinstance(arr, types.Array):
            layout = arr.layout if arr.layout != 'A' else 'C'
            retty = arr.copy(dtype=nb_dtype, layout=layout, readonly=False)
        else:
            retty = types.Array(nb_dtype, 0, 'C')
    else:
        msg = ("Cannot parse input types to function "
               f"np.empty_like({arr}, {dtype})")
        raise errors.TypingError(msg)

    def impl(arr, dtype=None):
        return numpy_empty_like_nd(arr, dtype, retty)
    return impl


@intrinsic
def _zero_fill_array_method(tyctx, self):
    sig = types.none(self)

    def codegen(cgctx, builder, sig, llargs):
        ary = make_array(sig.args[0])(cgctx, builder, llargs[0])
        cgutils.memset(builder, ary.data, builder.mul(ary.itemsize, ary.nitems),
                       0)
    return sig, codegen


@overload_method(types.Array, '_zero_fill')
def ol_array_zero_fill(self):
    """Adds a `._zero_fill` method to zero fill an array using memset."""
    def impl(self):
        _zero_fill_array_method(self)
    return impl


@overload(np.zeros)
def ol_np_zeros(shape, dtype=float):
    _check_const_str_dtype("zeros", dtype)

    def impl(shape, dtype=float):
        arr = np.empty(shape, dtype=dtype)
        arr._zero_fill()
        return arr
    return impl


@overload(np.zeros_like)
def ol_np_zeros_like(a, dtype=None):
    _check_const_str_dtype("zeros_like", dtype)

    # NumPy uses 'a' as the arg name for the array-like
    def impl(a, dtype=None):
        arr = np.empty_like(a, dtype=dtype)
        arr._zero_fill()
        return arr
    return impl


@overload(np.ones_like)
def ol_np_ones_like(a, dtype=None):
    _check_const_str_dtype("ones_like", dtype)

    # NumPy uses 'a' as the arg name for the array-like
    def impl(a, dtype=None):
        arr = np.empty_like(a, dtype=dtype)
        arr_flat = arr.flat
        for idx in range(len(arr_flat)):
            arr_flat[idx] = 1
        return arr
    return impl


@overload(np.full)
def impl_np_full(shape, fill_value, dtype=None):
    _check_const_str_dtype("full", dtype)
    if not is_nonelike(dtype):
        nb_dtype = ty_parse_dtype(dtype)
    else:
        nb_dtype = fill_value

    def full(shape, fill_value, dtype=None):
        arr = np.empty(shape, nb_dtype)
        arr_flat = arr.flat
        for idx in range(len(arr_flat)):
            arr_flat[idx] = fill_value
        return arr
    return full


@overload(np.full_like)
def impl_np_full_like(a, fill_value, dtype=None):
    _check_const_str_dtype("full_like", dtype)

    def full_like(a, fill_value, dtype=None):
        arr = np.empty_like(a, dtype)
        arr_flat = arr.flat
        for idx in range(len(arr_flat)):
            arr_flat[idx] = fill_value
        return arr

    return full_like


@overload(np.ones)
def ol_np_ones(shape, dtype=None):
    # for some reason the NumPy default for dtype is None in the source but
    # ends up as np.float64 by definition.
    _check_const_str_dtype("ones", dtype)

    def impl(shape, dtype=None):
        arr = np.empty(shape, dtype=dtype)
        arr_flat = arr.flat
        for idx in range(len(arr_flat)):
            arr_flat[idx] = 1
        return arr
    return impl


@overload(np.identity)
def impl_np_identity(n, dtype=None):
    _check_const_str_dtype("identity", dtype)
    if not is_nonelike(dtype):
        nb_dtype = ty_parse_dtype(dtype)
    else:
        nb_dtype = types.double

    def identity(n, dtype=None):
        arr = np.zeros((n, n), nb_dtype)
        for i in range(n):
            arr[i, i] = 1
        return arr
    return identity


def _eye_none_handler(N, M):
    pass


@extending.overload(_eye_none_handler)
def _eye_none_handler_impl(N, M):
    if isinstance(M, types.NoneType):
        def impl(N, M):
            return N
    else:
        def impl(N, M):
            return M
    return impl


@extending.overload(np.eye)
def numpy_eye(N, M=None, k=0, dtype=float):

    if dtype is None or isinstance(dtype, types.NoneType):
        dt = np.dtype(float)
    elif isinstance(dtype, (types.DTypeSpec, types.Number)):
        # dtype or instance of dtype
        dt = as_dtype(getattr(dtype, 'dtype', dtype))
    else:
        dt = np.dtype(dtype)

    def impl(N, M=None, k=0, dtype=float):
        _M = _eye_none_handler(N, M)
        arr = np.zeros((N, _M), dt)
        if k >= 0:
            d = min(N, _M - k)
            for i in range(d):
                arr[i, i + k] = 1
        else:
            d = min(N + k, _M)
            for i in range(d):
                arr[i - k, i] = 1
        return arr
    return impl


@overload(np.diag)
def impl_np_diag(v, k=0):
    if not type_can_asarray(v):
        raise errors.TypingError('The argument "v" must be array-like')

    if isinstance(v, types.Array):
        if v.ndim not in (1, 2):
            raise errors.NumbaTypeError("Input must be 1- or 2-d.")

        def diag_impl(v, k=0):
            if v.ndim == 1:
                s = v.shape
                n = s[0] + abs(k)
                ret = np.zeros((n, n), v.dtype)
                if k >= 0:
                    for i in range(n - k):
                        ret[i, k + i] = v[i]
                else:
                    for i in range(n + k):
                        ret[i - k, i] = v[i]
                return ret
            else:  # 2-d
                rows, cols = v.shape
                if k < 0:
                    rows = rows + k
                if k > 0:
                    cols = cols - k
                n = max(min(rows, cols), 0)
                ret = np.empty(n, v.dtype)
                if k >= 0:
                    for i in range(n):
                        ret[i] = v[i, k + i]
                else:
                    for i in range(n):
                        ret[i] = v[i - k, i]
                return ret
        return diag_impl


@overload(np.indices)
def numpy_indices(dimensions):
    if not isinstance(dimensions, types.UniTuple):
        msg = 'The argument "dimensions" must be a tuple of integers'
        raise errors.TypingError(msg)

    if not isinstance(dimensions.dtype, types.Integer):
        msg = 'The argument "dimensions" must be a tuple of integers'
        raise errors.TypingError(msg)

    N = len(dimensions)
    shape = (1,) * N

    def impl(dimensions):
        res = np.empty((N,) + dimensions, dtype=np.int64)
        i = 0
        for dim in dimensions:
            idx = np.arange(dim, dtype=np.int64).reshape(
                tuple_setitem(shape, i, dim)
            )
            res[i] = idx
            i += 1

        return res

    return impl


@overload(np.diagflat)
def numpy_diagflat(v, k=0):
    if not type_can_asarray(v):
        msg = 'The argument "v" must be array-like'
        raise errors.TypingError(msg)

    if not isinstance(k, (int, types.Integer)):
        msg = 'The argument "k" must be an integer'
        raise errors.TypingError(msg)

    def impl(v, k=0):
        v = np.asarray(v)
        v = v.ravel()
        s = len(v)
        abs_k = abs(k)
        n = s + abs_k
        res = np.zeros((n, n), v.dtype)
        i = np.maximum(0, -k)
        j = np.maximum(0, k)
        for t in range(s):
            res[i + t, j + t] = v[t]

        return res

    return impl


def generate_getitem_setitem_with_axis(ndim, kind):
    assert kind in ('getitem', 'setitem')

    if kind == 'getitem':
        fn = '''
<<<<<<< HEAD
            @register_jitable
=======
>>>>>>> 99f5cc67
            def _getitem(a, idx, axis):
                if axis == 0:
                    return a[idx, ...]
        '''
        for i in range(1, ndim):
            lst = (':',) * i
            fn += f'''
                elif axis == {i}:
                    return a[{", ".join(lst)}, idx, ...]
            '''
    else:
        fn = '''
<<<<<<< HEAD
            @register_jitable
=======
>>>>>>> 99f5cc67
            def _setitem(a, idx, axis, vals):
                if axis == 0:
                    a[idx, ...] = vals
        '''

        for i in range(1, ndim):
            lst = (':',) * i
            fn += f'''
                elif axis == {i}:
                    a[{", ".join(lst)}, idx, ...] = vals
            '''

    fn = textwrap.dedent(fn)
    exec(fn, globals())
<<<<<<< HEAD
    return globals()[f'_{kind}']
=======
    fn = globals()[f'_{kind}']
    return register_jitable(fn)
>>>>>>> 99f5cc67


@overload(np.take)
@overload_method(types.Array, 'take')
def numpy_take(a, indices, axis=None):

    if cgutils.is_nonelike(axis):
        if isinstance(a, types.Array) and isinstance(indices, types.Integer):
            def take_impl(a, indices, axis=None):
                if indices > (a.size - 1) or indices < -a.size:
                    raise IndexError("Index out of bounds")
                return a.ravel()[indices]
            return take_impl

        if isinstance(a, types.Array) and isinstance(indices, types.Array):
            F_order = indices.layout == 'F'

            def take_impl(a, indices, axis=None):
                ret = np.empty(indices.size, dtype=a.dtype)
                if F_order:
                    walker = indices.copy()  # get C order
                else:
                    walker = indices
                it = np.nditer(walker)
                i = 0
                flat = a.ravel()
                for x in it:
                    if x > (a.size - 1) or x < -a.size:
                        raise IndexError("Index out of bounds")
                    ret[i] = flat[x]
                    i = i + 1
                return ret.reshape(indices.shape)
            return take_impl

        if isinstance(a, types.Array) and \
                isinstance(indices, (types.List, types.BaseTuple)):
            def take_impl(a, indices, axis=None):
                convert = np.array(indices)
                return np.take(a, convert)
            return take_impl
    else:
<<<<<<< HEAD
=======
        if isinstance(a, types.Array) and isinstance(indices, types.Integer):
            t = (0,) * (a.ndim - 1)

            # np.squeeze is too hard to implement in Numba as the tuple "t"
            # needs to be allocated beforehand we don't know it's size until
            # code gets executed.
            @register_jitable
            def _squeeze(r, axis):
                tup = tuple(t)
                j = 0
                assert axis < len(r.shape) and r.shape[axis] == 1, r.shape
                for idx in range(len(r.shape)):
                    s = r.shape[idx]
                    if idx != axis:
                        tup = tuple_setitem(tup, j, s)
                        j += 1
                return r.reshape(tup)

            def take_impl(a, indices, axis=None):
                r = np.take(a, (indices,), axis=axis)
                if a.ndim == 1:
                    return r[0]
                if axis < 0:
                    axis += a.ndim
                return _squeeze(r, axis)
            return take_impl

>>>>>>> 99f5cc67
        if isinstance(a, types.Array) and \
                isinstance(indices, (types.Array, types.List, types.BaseTuple)):

            ndim = a.ndim

            _getitem = generate_getitem_setitem_with_axis(ndim, 'getitem')
            _setitem = generate_getitem_setitem_with_axis(ndim, 'setitem')

            def take_impl(a, indices, axis=None):
                if axis < 0:
                    axis += a.ndim

                if axis < 0 or axis >= a.ndim:
                    msg = (f"axis {axis} is out of bounds for array "
                           f"of dimension {a.ndim}")
                    raise ValueError(msg)

                shape = tuple_setitem(a.shape, axis, len(indices))
                out = np.empty(shape, dtype=a.dtype)
                for i in range(len(indices)):
                    y = _getitem(a, indices[i], axis)
                    _setitem(out, i, axis, y)
<<<<<<< HEAD
                if ndim == 1:
                    return out[0]
=======
>>>>>>> 99f5cc67
                return out
            return take_impl


def _arange_dtype(*args):
    bounds = [a for a in args if not isinstance(a, types.NoneType)]

    if any(isinstance(a, types.Complex) for a in bounds):
        dtype = types.complex128
    elif any(isinstance(a, types.Float) for a in bounds):
        dtype = types.float64
    else:
        # `np.arange(10).dtype` is always `np.dtype(int)`, aka `np.int_`, which
        # in all released versions of numpy corresponds to the C `long` type.
        # Windows 64 is broken by default here because Numba (as of 0.47) does
        # not differentiate between Python and NumPy integers, so a `typeof(1)`
        # on w64 is `int64`, i.e. `intp`. This means an arange(<some int>) will
        # be typed as arange(int64) and the following will yield int64 opposed
        # to int32. Example: without a load of analysis to work out of the args
        # were wrapped in NumPy int*() calls it's not possible to detect the
        # difference between `np.arange(10)` and `np.arange(np.int64(10)`.
        NPY_TY = getattr(types, "int%s" % (8 * np.dtype(int).itemsize))

        # unliteral these types such that `max` works.
        unliteral_bounds = [types.unliteral(x) for x in bounds]
        dtype = max(unliteral_bounds + [NPY_TY,])

    return dtype


@overload(np.arange)
def np_arange(start, / ,stop=None, step=None, dtype=None):
    if isinstance(stop, types.Optional):
        stop = stop.type
    if isinstance(step, types.Optional):
        step = step.type
    if isinstance(dtype, types.Optional):
        dtype = dtype.type

    if stop is None:
        stop = types.none
    if step is None:
        step = types.none
    if dtype is None:
        dtype = types.none

    if (not isinstance(start, types.Number) or
        not isinstance(stop, (types.NoneType, types.Number)) or
        not isinstance(step, (types.NoneType, types.Number)) or
            not isinstance(dtype, (types.NoneType, types.DTypeSpec))):

        return

    if isinstance(dtype, types.NoneType):
        true_dtype = _arange_dtype(start, stop, step)
    else:
        true_dtype = dtype.dtype

    use_complex = any([isinstance(x, types.Complex)
                       for x in (start, stop, step)])

    start_value = getattr(start, "literal_value", None)
    stop_value = getattr(stop, "literal_value", None)
    step_value = getattr(step, "literal_value", None)

    def impl(start, /, stop=None, step=None, dtype=None):
        # Allow for improved performance if given literal arguments.
        lit_start = start_value if start_value is not None else start
        lit_stop = stop_value if stop_value is not None else stop
        lit_step = step_value if step_value is not None else step

        _step = lit_step if lit_step is not None else 1
        if lit_stop is None:
            _start, _stop = 0, lit_start
        else:
            _start, _stop = lit_start, lit_stop

        if _step == 0:
            raise ValueError("Maximum allowed size exceeded")

        nitems_c = (_stop - _start) / _step
        nitems_r = int(math.ceil(nitems_c.real))

        # Binary operator needed for compiler branch pruning.
        if use_complex is True:
            nitems_i = int(math.ceil(nitems_c.imag))
            nitems = max(min(nitems_i, nitems_r), 0)
        else:
            nitems = max(nitems_r, 0)
        arr = np.empty(nitems, true_dtype)
        val = _start
        for i in range(nitems):
            arr[i] = val + (i * _step)
        return arr

    return impl


@overload(np.linspace)
def numpy_linspace(start, stop, num=50):
    if not all(isinstance(arg, types.Number) for arg in [start, stop]):
        return

    if not isinstance(num, (int, types.Integer)):
        msg = 'The argument "num" must be an integer'
        raise errors.TypingError(msg)

    if any(isinstance(arg, types.Complex) for arg in [start, stop]):
        dtype = types.complex128
    else:
        dtype = types.float64

    # Implementation based on https://github.com/numpy/numpy/blob/v1.20.0/numpy/core/function_base.py#L24 # noqa: E501
    def linspace(start, stop, num=50):
        arr = np.empty(num, dtype)
        # The multiply by 1.0 mirrors
        # https://github.com/numpy/numpy/blob/v1.20.0/numpy/core/function_base.py#L125-L128  # noqa: E501
        # the side effect of this is important... start and stop become the same
        # type as `dtype` i.e. 64/128 bits wide (float/complex). This is
        # important later when used in the `np.divide`.
        start = start * 1.0
        stop = stop * 1.0
        if num == 0:
            return arr
        div = num - 1
        if div > 0:
            delta = stop - start
            step = np.divide(delta, div)
            for i in range(0, num):
                arr[i] = start + (i * step)
        else:
            arr[0] = start
        if num > 1:
            arr[-1] = stop
        return arr
    return linspace


def _array_copy(context, builder, sig, args):
    """
    Array copy.
    """
    arytype = sig.args[0]
    ary = make_array(arytype)(context, builder, value=args[0])
    shapes = cgutils.unpack_tuple(builder, ary.shape)

    rettype = sig.return_type
    ret = _empty_nd_impl(context, builder, rettype, shapes)

    src_data = ary.data
    dest_data = ret.data

    assert rettype.layout in "CF"
    if arytype.layout == rettype.layout:
        # Fast path: memcpy
        cgutils.raw_memcpy(builder, dest_data, src_data, ary.nitems,
                           ary.itemsize, align=1)

    else:
        src_strides = cgutils.unpack_tuple(builder, ary.strides)
        dest_strides = cgutils.unpack_tuple(builder, ret.strides)
        intp_t = context.get_value_type(types.intp)

        with cgutils.loop_nest(builder, shapes, intp_t) as indices:
            src_ptr = cgutils.get_item_pointer2(context, builder, src_data,
                                                shapes, src_strides,
                                                arytype.layout, indices)
            dest_ptr = cgutils.get_item_pointer2(context, builder, dest_data,
                                                 shapes, dest_strides,
                                                 rettype.layout, indices)
            builder.store(builder.load(src_ptr), dest_ptr)

    return impl_ret_new_ref(context, builder, sig.return_type, ret._getvalue())


@intrinsic
def _array_copy_intrinsic(typingctx, a):
    assert isinstance(a, types.Array)
    layout = 'F' if a.layout == 'F' else 'C'
    ret = a.copy(layout=layout, readonly=False)
    sig = ret(a)
    return sig, _array_copy


@lower_builtin("array.copy", types.Array)
def array_copy(context, builder, sig, args):
    return _array_copy(context, builder, sig, args)


@overload(np.copy)
def impl_numpy_copy(a):
    if isinstance(a, types.Array):
        def numpy_copy(a):
            return _array_copy_intrinsic(a)
    return numpy_copy


def _as_layout_array(context, builder, sig, args, output_layout):
    """
    Common logic for layout conversion function;
    e.g. ascontiguousarray and asfortranarray
    """
    retty = sig.return_type
    aryty = sig.args[0]
    assert retty.layout == output_layout, 'return-type has incorrect layout'

    if aryty.ndim == 0:
        # 0-dim input => asfortranarray() returns a 1-dim array
        assert retty.ndim == 1
        ary = make_array(aryty)(context, builder, value=args[0])
        ret = make_array(retty)(context, builder)

        shape = context.get_constant_generic(
            builder, types.UniTuple(types.intp, 1), (1,),
        )
        strides = context.make_tuple(builder,
                                     types.UniTuple(types.intp, 1),
                                     (ary.itemsize,))
        populate_array(ret, ary.data, shape, strides, ary.itemsize,
                       ary.meminfo, ary.parent)
        return impl_ret_borrowed(context, builder, retty, ret._getvalue())

    elif (retty.layout == aryty.layout
            or (aryty.ndim == 1 and aryty.layout in 'CF')):
        # 1-dim contiguous input => return the same array
        return impl_ret_borrowed(context, builder, retty, args[0])

    else:
        if aryty.layout == 'A':
            # There's still chance the array is in contiguous layout,
            # just that we don't know at compile time.
            # We can do a runtime check.

            # Prepare and call is_contiguous or is_fortran
            assert output_layout in 'CF'
            check_func = is_contiguous if output_layout == 'C' else is_fortran
            is_contig = _call_contiguous_check(check_func,
                                               context,
                                               builder,
                                               aryty,
                                               args[0])
            with builder.if_else(is_contig) as (then, orelse):
                # If the array is already contiguous, just return it
                with then:
                    out_then = impl_ret_borrowed(context, builder, retty,
                                                 args[0])
                    then_blk = builder.block
                # Otherwise, copy to a new contiguous region
                with orelse:
                    out_orelse = _array_copy(context, builder, sig, args)
                    orelse_blk = builder.block
            # Phi node for the return value
            ret_phi = builder.phi(out_then.type)
            ret_phi.add_incoming(out_then, then_blk)
            ret_phi.add_incoming(out_orelse, orelse_blk)
            return ret_phi

        else:
            # Return a copy with the right layout
            return _array_copy(context, builder, sig, args)


@intrinsic
def _as_layout_array_intrinsic(typingctx, a, output_layout):
    if not isinstance(output_layout, types.StringLiteral):
        raise errors.RequireLiteralValue(output_layout)

    ret = a.copy(layout=output_layout.literal_value, ndim=max(a.ndim, 1))
    sig = ret(a, output_layout)

    return sig, lambda c, b, s, a: _as_layout_array(
        c, b, s, a, output_layout=output_layout.literal_value)


@overload(np.ascontiguousarray)
def array_ascontiguousarray(a):
    if not type_can_asarray(a):
        raise errors.TypingError('The argument "a" must be array-like')

    if isinstance(a, (types.Number, types.Boolean,)):
        def impl(a):
            return np.ascontiguousarray(np.array(a))
    elif isinstance(a, types.Array):
        def impl(a):
            return _as_layout_array_intrinsic(a, 'C')
    return impl


@overload(np.asfortranarray)
def array_asfortranarray(a):
    if not type_can_asarray(a):
        raise errors.TypingError('The argument "a" must be array-like')

    if isinstance(a, (types.Number, types.Boolean,)):
        def impl(a):
            return np.asfortranarray(np.array(a))
        return impl
    elif isinstance(a, types.Array):
        def impl(a):
            return _as_layout_array_intrinsic(a, 'F')
        return impl


@lower_builtin("array.astype", types.Array, types.DTypeSpec)
@lower_builtin("array.astype", types.Array, types.StringLiteral)
def array_astype(context, builder, sig, args):
    arytype = sig.args[0]
    ary = make_array(arytype)(context, builder, value=args[0])
    shapes = cgutils.unpack_tuple(builder, ary.shape)

    rettype = sig.return_type
    ret = _empty_nd_impl(context, builder, rettype, shapes)

    src_data = ary.data
    dest_data = ret.data

    src_strides = cgutils.unpack_tuple(builder, ary.strides)
    dest_strides = cgutils.unpack_tuple(builder, ret.strides)
    intp_t = context.get_value_type(types.intp)

    with cgutils.loop_nest(builder, shapes, intp_t) as indices:
        src_ptr = cgutils.get_item_pointer2(context, builder, src_data,
                                            shapes, src_strides,
                                            arytype.layout, indices)
        dest_ptr = cgutils.get_item_pointer2(context, builder, dest_data,
                                             shapes, dest_strides,
                                             rettype.layout, indices)
        item = load_item(context, builder, arytype, src_ptr)
        item = context.cast(builder, item, arytype.dtype, rettype.dtype)
        store_item(context, builder, rettype, item, dest_ptr)

    return impl_ret_new_ref(context, builder, sig.return_type, ret._getvalue())


@intrinsic
def np_frombuffer(typingctx, buffer, dtype, retty):
    ty = retty.instance_type
    sig = ty(buffer, dtype, retty)

    def codegen(context, builder, sig, args):
        bufty = sig.args[0]
        aryty = sig.return_type

        buf = make_array(bufty)(context, builder, value=args[0])
        out_ary_ty = make_array(aryty)
        out_ary = out_ary_ty(context, builder)
        out_datamodel = out_ary._datamodel

        itemsize = get_itemsize(context, aryty)
        ll_itemsize = Constant(buf.itemsize.type, itemsize)
        nbytes = builder.mul(buf.nitems, buf.itemsize)

        # Check that the buffer size is compatible
        rem = builder.srem(nbytes, ll_itemsize)
        is_incompatible = cgutils.is_not_null(builder, rem)
        with builder.if_then(is_incompatible, likely=False):
            msg = "buffer size must be a multiple of element size"
            context.call_conv.return_user_exc(builder, ValueError, (msg,))

        shape = cgutils.pack_array(builder, [builder.sdiv(nbytes, ll_itemsize)])
        strides = cgutils.pack_array(builder, [ll_itemsize])
        data = builder.bitcast(
            buf.data, context.get_value_type(out_datamodel.get_type('data'))
        )

        populate_array(out_ary,
                       data=data,
                       shape=shape,
                       strides=strides,
                       itemsize=ll_itemsize,
                       meminfo=buf.meminfo,
                       parent=buf.parent,)

        res = out_ary._getvalue()
        return impl_ret_borrowed(context, builder, sig.return_type, res)
    return sig, codegen


@overload(np.frombuffer)
def impl_np_frombuffer(buffer, dtype=float):
    _check_const_str_dtype("frombuffer", dtype)

    if not isinstance(buffer, types.Buffer) or buffer.layout != 'C':
        msg = f'Argument "buffer" must be buffer-like. Got {buffer}'
        raise errors.TypingError(msg)

    if (dtype is float or
        (isinstance(dtype, types.Function) and dtype.typing_key is float) or
            is_nonelike(dtype)): #default
        nb_dtype = types.double
    else:
        nb_dtype = ty_parse_dtype(dtype)

    if nb_dtype is not None:
        retty = types.Array(dtype=nb_dtype, ndim=1, layout='C',
                            readonly=not buffer.mutable)
    else:
        msg = ("Cannot parse input types to function "
               f"np.frombuffer({buffer}, {dtype})")
        raise errors.TypingError(msg)

    def impl(buffer, dtype=float):
        return np_frombuffer(buffer, dtype, retty)
    return impl


@overload(carray)
def impl_carray(ptr, shape, dtype=None):
    if is_nonelike(dtype):
        intrinsic_cfarray = get_cfarray_intrinsic('C', None)

        def impl(ptr, shape, dtype=None):
            return intrinsic_cfarray(ptr, shape)
        return impl
    elif isinstance(dtype, types.DTypeSpec):
        intrinsic_cfarray = get_cfarray_intrinsic('C', dtype)

        def impl(ptr, shape, dtype=None):
            return intrinsic_cfarray(ptr, shape)
        return impl


@overload(farray)
def impl_farray(ptr, shape, dtype=None):
    if is_nonelike(dtype):
        intrinsic_cfarray = get_cfarray_intrinsic('F', None)

        def impl(ptr, shape, dtype=None):
            return intrinsic_cfarray(ptr, shape)
        return impl
    elif isinstance(dtype, types.DTypeSpec):
        intrinsic_cfarray = get_cfarray_intrinsic('F', dtype)

        def impl(ptr, shape, dtype=None):
            return intrinsic_cfarray(ptr, shape)
        return impl


def get_cfarray_intrinsic(layout, dtype_):
    @intrinsic
    def intrinsic_cfarray(typingctx, ptr, shape):
        if ptr is types.voidptr:
            ptr_dtype = None
        elif isinstance(ptr, types.CPointer):
            ptr_dtype = ptr.dtype
        else:
            msg = f"pointer argument expected, got '{ptr}'"
            raise errors.NumbaTypeError(msg)

        if dtype_ is None:
            if ptr_dtype is None:
                msg = "explicit dtype required for void* argument"
                raise errors.NumbaTypeError(msg)
            dtype = ptr_dtype
        elif isinstance(dtype_, types.DTypeSpec):
            dtype = dtype_.dtype
            if ptr_dtype is not None and dtype != ptr_dtype:
                msg = f"mismatching dtype '{dtype}' for pointer type '{ptr}'"
                raise errors.NumbaTypeError(msg)
        else:
            msg = f"invalid dtype spec '{dtype_}'"
            raise errors.NumbaTypeError(msg)

        ndim = ty_parse_shape(shape)
        if ndim is None:
            msg = f"invalid shape '{shape}'"
            raise errors.NumbaTypeError(msg)

        retty = types.Array(dtype, ndim, layout)
        sig = signature(retty, ptr, shape)
        return sig, np_cfarray
    return intrinsic_cfarray


def np_cfarray(context, builder, sig, args):
    """
    numba.numpy_support.carray(...) and
    numba.numpy_support.farray(...).
    """
    ptrty, shapety = sig.args[:2]
    ptr, shape = args[:2]

    aryty = sig.return_type
    assert aryty.layout in 'CF'

    out_ary = make_array(aryty)(context, builder)

    itemsize = get_itemsize(context, aryty)
    ll_itemsize = cgutils.intp_t(itemsize)

    if isinstance(shapety, types.BaseTuple):
        shapes = cgutils.unpack_tuple(builder, shape)
    else:
        shapety = (shapety,)
        shapes = (shape,)
    shapes = [context.cast(builder, value, fromty, types.intp)
              for fromty, value in zip(shapety, shapes)]

    off = ll_itemsize
    strides = []
    if aryty.layout == 'F':
        for s in shapes:
            strides.append(off)
            off = builder.mul(off, s)
    else:
        for s in reversed(shapes):
            strides.append(off)
            off = builder.mul(off, s)
        strides.reverse()

    data = builder.bitcast(ptr,
                           context.get_data_type(aryty.dtype).as_pointer())

    populate_array(out_ary,
                   data=data,
                   shape=shapes,
                   strides=strides,
                   itemsize=ll_itemsize,
                   # Array is not memory-managed
                   meminfo=None,
                   )

    res = out_ary._getvalue()
    return impl_ret_new_ref(context, builder, sig.return_type, res)


def _get_seq_size(context, builder, seqty, seq):
    if isinstance(seqty, types.BaseTuple):
        return context.get_constant(types.intp, len(seqty))
    elif isinstance(seqty, types.Sequence):
        len_impl = context.get_function(len, signature(types.intp, seqty,))
        return len_impl(builder, (seq,))
    else:
        assert 0


def _get_borrowing_getitem(context, seqty):
    """
    Return a getitem() implementation that doesn't incref its result.
    """
    retty = seqty.dtype
    getitem_impl = context.get_function(operator.getitem,
                                        signature(retty, seqty, types.intp))

    def wrap(builder, args):
        ret = getitem_impl(builder, args)
        if context.enable_nrt:
            context.nrt.decref(builder, retty, ret)
        return ret

    return wrap


def compute_sequence_shape(context, builder, ndim, seqty, seq):
    """
    Compute the likely shape of a nested sequence (possibly 0d).
    """
    intp_t = context.get_value_type(types.intp)
    zero = Constant(intp_t, 0)

    def get_first_item(seqty, seq):
        if isinstance(seqty, types.BaseTuple):
            if len(seqty) == 0:
                return None, None
            else:
                return seqty[0], builder.extract_value(seq, 0)
        else:
            getitem_impl = _get_borrowing_getitem(context, seqty)
            return seqty.dtype, getitem_impl(builder, (seq, zero))

    # Compute shape by traversing the first element of each nested
    # sequence
    shapes = []
    innerty, inner = seqty, seq

    for i in range(ndim):
        if i > 0:
            innerty, inner = get_first_item(innerty, inner)
        shapes.append(_get_seq_size(context, builder, innerty, inner))

    return tuple(shapes)


def check_sequence_shape(context, builder, seqty, seq, shapes):
    """
    Check the nested sequence matches the given *shapes*.
    """

    def _fail():
        context.call_conv.return_user_exc(builder, ValueError,
                                          ("incompatible sequence shape",))

    def check_seq_size(seqty, seq, shapes):
        if len(shapes) == 0:
            return

        size = _get_seq_size(context, builder, seqty, seq)
        expected = shapes[0]
        mismatch = builder.icmp_signed('!=', size, expected)
        with builder.if_then(mismatch, likely=False):
            _fail()

        if len(shapes) == 1:
            return

        if isinstance(seqty, types.Sequence):
            getitem_impl = _get_borrowing_getitem(context, seqty)
            with cgutils.for_range(builder, size) as loop:
                innerty = seqty.dtype
                inner = getitem_impl(builder, (seq, loop.index))
                check_seq_size(innerty, inner, shapes[1:])

        elif isinstance(seqty, types.BaseTuple):
            for i in range(len(seqty)):
                innerty = seqty[i]
                inner = builder.extract_value(seq, i)
                check_seq_size(innerty, inner, shapes[1:])

        else:
            assert 0, seqty

    check_seq_size(seqty, seq, shapes)


def assign_sequence_to_array(context, builder, data, shapes, strides,
                             arrty, seqty, seq):
    """
    Assign a nested sequence contents to an array.  The shape must match
    the sequence's structure.
    """

    def assign_item(indices, valty, val):
        ptr = cgutils.get_item_pointer2(context, builder, data, shapes, strides,
                                        arrty.layout, indices, wraparound=False)
        val = context.cast(builder, val, valty, arrty.dtype)
        store_item(context, builder, arrty, val, ptr)

    def assign(seqty, seq, shapes, indices):
        if len(shapes) == 0:
            assert not isinstance(seqty, (types.Sequence, types.BaseTuple))
            assign_item(indices, seqty, seq)
            return

        size = shapes[0]

        if isinstance(seqty, types.Sequence):
            getitem_impl = _get_borrowing_getitem(context, seqty)
            with cgutils.for_range(builder, size) as loop:
                innerty = seqty.dtype
                inner = getitem_impl(builder, (seq, loop.index))
                assign(innerty, inner, shapes[1:], indices + (loop.index,))

        elif isinstance(seqty, types.BaseTuple):
            for i in range(len(seqty)):
                innerty = seqty[i]
                inner = builder.extract_value(seq, i)
                index = context.get_constant(types.intp, i)
                assign(innerty, inner, shapes[1:], indices + (index,))

        else:
            assert 0, seqty

    assign(seqty, seq, shapes, ())


def np_array_typer(typingctx, object, dtype):
    ndim, seq_dtype = _parse_nested_sequence(typingctx, object)
    if is_nonelike(dtype):
        dtype = seq_dtype
    else:
        dtype = ty_parse_dtype(dtype)
        if dtype is None:
            return
    return types.Array(dtype, ndim, 'C')


@intrinsic
def np_array(typingctx, obj, dtype):
    _check_const_str_dtype("array", dtype)
    ret = np_array_typer(typingctx, obj, dtype)
    sig = ret(obj, dtype)

    def codegen(context, builder, sig, args):
        arrty = sig.return_type
        ndim = arrty.ndim
        seqty = sig.args[0]
        seq = args[0]

        shapes = compute_sequence_shape(context, builder, ndim, seqty, seq)
        assert len(shapes) == ndim

        check_sequence_shape(context, builder, seqty, seq, shapes)
        arr = _empty_nd_impl(context, builder, arrty, shapes)
        assign_sequence_to_array(context, builder, arr.data, shapes,
                                 arr.strides, arrty, seqty, seq)

        return impl_ret_new_ref(context, builder, sig.return_type,
                                arr._getvalue())

    return sig, codegen


@overload(np.array)
def impl_np_array(object, dtype=None):
    _check_const_str_dtype("array", dtype)
    if not type_can_asarray(object):
        raise errors.TypingError('The argument "object" must '
                                 'be array-like')
    if not is_nonelike(dtype) and ty_parse_dtype(dtype) is None:
        msg = 'The argument "dtype" must be a data-type if it is provided'
        raise errors.TypingError(msg)

    def impl(object, dtype=None):
        return np_array(object, dtype)
    return impl


def _normalize_axis(context, builder, func_name, ndim, axis):
    zero = axis.type(0)
    ll_ndim = axis.type(ndim)

    # Normalize negative axis
    is_neg_axis = builder.icmp_signed('<', axis, zero)
    axis = builder.select(is_neg_axis, builder.add(axis, ll_ndim), axis)

    # Check axis for bounds
    axis_out_of_bounds = builder.or_(
        builder.icmp_signed('<', axis, zero),
        builder.icmp_signed('>=', axis, ll_ndim))
    with builder.if_then(axis_out_of_bounds, likely=False):
        msg = "%s(): axis out of bounds" % func_name
        context.call_conv.return_user_exc(builder, IndexError, (msg,))

    return axis


def _insert_axis_in_shape(context, builder, orig_shape, ndim, axis):
    """
    Compute shape with the new axis inserted
    e.g. given original shape (2, 3, 4) and axis=2,
    the returned new shape is (2, 3, 1, 4).
    """
    assert len(orig_shape) == ndim - 1

    ll_shty = ir.ArrayType(cgutils.intp_t, ndim)
    shapes = cgutils.alloca_once(builder, ll_shty)

    one = cgutils.intp_t(1)

    # 1. copy original sizes at appropriate places
    for dim in range(ndim - 1):
        ll_dim = cgutils.intp_t(dim)
        after_axis = builder.icmp_signed('>=', ll_dim, axis)
        sh = orig_shape[dim]
        idx = builder.select(after_axis,
                             builder.add(ll_dim, one),
                             ll_dim)
        builder.store(sh, cgutils.gep_inbounds(builder, shapes, 0, idx))

    # 2. insert new size (1) at axis dimension
    builder.store(one, cgutils.gep_inbounds(builder, shapes, 0, axis))

    return cgutils.unpack_tuple(builder, builder.load(shapes))


def _insert_axis_in_strides(context, builder, orig_strides, ndim, axis):
    """
    Same as _insert_axis_in_shape(), but with a strides array.
    """
    assert len(orig_strides) == ndim - 1

    ll_shty = ir.ArrayType(cgutils.intp_t, ndim)
    strides = cgutils.alloca_once(builder, ll_shty)

    one = cgutils.intp_t(1)
    zero = cgutils.intp_t(0)

    # 1. copy original strides at appropriate places
    for dim in range(ndim - 1):
        ll_dim = cgutils.intp_t(dim)
        after_axis = builder.icmp_signed('>=', ll_dim, axis)
        idx = builder.select(after_axis,
                             builder.add(ll_dim, one),
                             ll_dim)
        builder.store(orig_strides[dim],
                      cgutils.gep_inbounds(builder, strides, 0, idx))

    # 2. insert new stride at axis dimension
    # (the value is indifferent for a 1-sized dimension, we use 0)
    builder.store(zero, cgutils.gep_inbounds(builder, strides, 0, axis))

    return cgutils.unpack_tuple(builder, builder.load(strides))


def expand_dims(context, builder, sig, args, axis):
    """
    np.expand_dims() with the given axis.
    """
    retty = sig.return_type
    ndim = retty.ndim
    arrty = sig.args[0]

    arr = make_array(arrty)(context, builder, value=args[0])
    ret = make_array(retty)(context, builder)

    shapes = cgutils.unpack_tuple(builder, arr.shape)
    strides = cgutils.unpack_tuple(builder, arr.strides)

    new_shapes = _insert_axis_in_shape(context, builder, shapes, ndim, axis)
    new_strides = _insert_axis_in_strides(context, builder, strides, ndim, axis)

    populate_array(ret,
                   data=arr.data,
                   shape=new_shapes,
                   strides=new_strides,
                   itemsize=arr.itemsize,
                   meminfo=arr.meminfo,
                   parent=arr.parent)

    return ret._getvalue()


@intrinsic
def np_expand_dims(typingctx, a, axis):
    layout = a.layout if a.ndim <= 1 else 'A'
    ret = a.copy(ndim=a.ndim + 1, layout=layout)
    sig = ret(a, axis)

    def codegen(context, builder, sig, args):
        axis = context.cast(builder, args[1], sig.args[1], types.intp)
        axis = _normalize_axis(context, builder, "np.expand_dims",
                               sig.return_type.ndim, axis)

        ret = expand_dims(context, builder, sig, args, axis)
        return impl_ret_borrowed(context, builder, sig.return_type, ret)

    return sig, codegen


@overload(np.expand_dims)
def impl_np_expand_dims(a, axis):
    if not isinstance(a, types.Array):
        msg = f'First argument "a" must be an array. Got {a}'
        raise errors.TypingError(msg)

    if not isinstance(axis, types.Integer):
        msg = f'Argument "axis" must be an integer. Got {axis}'
        raise errors.TypingError(msg)

    def impl(a, axis):
        return np_expand_dims(a, axis)
    return impl


def _atleast_nd(minimum, axes):
    @intrinsic
    def impl(typingcontext, *args):
        arrtys = args
        rettys = [arg.copy(ndim=max(arg.ndim, minimum)) for arg in args]

        def codegen(context, builder, sig, args):
            transform = _atleast_nd_transform(minimum, axes)
            arrs = cgutils.unpack_tuple(builder, args[0])

            rets = [transform(context, builder, arr, arrty, retty)
                    for arr, arrty, retty in zip(arrs, arrtys, rettys)]

            if len(rets) > 1:
                ret = context.make_tuple(builder, sig.return_type, rets)
            else:
                ret = rets[0]
            return impl_ret_borrowed(context, builder, sig.return_type, ret)

        return signature(types.Tuple(rettys) if len(rettys) > 1 else rettys[0],
                         types.StarArgTuple.from_types(args)), codegen

    return lambda *args: impl(*args)


def _atleast_nd_transform(min_ndim, axes):
    """
    Return a callback successively inserting 1-sized dimensions at the
    following axes.
    """
    assert min_ndim == len(axes)

    def transform(context, builder, arr, arrty, retty):
        for i in range(min_ndim):
            ndim = i + 1
            if arrty.ndim < ndim:
                axis = cgutils.intp_t(axes[i])
                newarrty = arrty.copy(ndim=arrty.ndim + 1)
                arr = expand_dims(context, builder,
                                  typing.signature(newarrty, arrty), (arr,),
                                  axis)
                arrty = newarrty

        return arr

    return transform


@overload(np.atleast_1d)
def np_atleast_1d(*args):
    if all(isinstance(arg, types.Array) for arg in args):
        return _atleast_nd(1, [0])


@overload(np.atleast_2d)
def np_atleast_2d(*args):
    if all(isinstance(arg, types.Array) for arg in args):
        return _atleast_nd(2, [0, 0])


@overload(np.atleast_3d)
def np_atleast_3d(*args):
    if all(isinstance(arg, types.Array) for arg in args):
        return _atleast_nd(3, [0, 0, 2])


def _do_concatenate(context, builder, axis,
                    arrtys, arrs, arr_shapes, arr_strides,
                    retty, ret_shapes):
    """
    Concatenate arrays along the given axis.
    """
    assert len(arrtys) == len(arrs) == len(arr_shapes) == len(arr_strides)

    zero = cgutils.intp_t(0)

    # Allocate return array
    ret = _empty_nd_impl(context, builder, retty, ret_shapes)
    ret_strides = cgutils.unpack_tuple(builder, ret.strides)

    # Compute the offset by which to bump the destination pointer
    # after copying each input array.
    # Morally, we need to copy each input array at different start indices
    # into the destination array; bumping the destination pointer
    # is simply easier than offsetting all destination indices.
    copy_offsets = []

    for arr_sh in arr_shapes:
        # offset = ret_strides[axis] * input_shape[axis]
        offset = zero
        for dim, (size, stride) in enumerate(zip(arr_sh, ret_strides)):
            is_axis = builder.icmp_signed('==', axis.type(dim), axis)
            addend = builder.mul(size, stride)
            offset = builder.select(is_axis,
                                    builder.add(offset, addend),
                                    offset)
        copy_offsets.append(offset)

    # Copy input arrays into the return array
    ret_data = ret.data

    for arrty, arr, arr_sh, arr_st, offset in zip(arrtys, arrs, arr_shapes,
                                                  arr_strides, copy_offsets):
        arr_data = arr.data

        # Do the copy loop
        # Note the loop nesting is optimized for the destination layout
        loop_nest = cgutils.loop_nest(builder, arr_sh, cgutils.intp_t,
                                      order=retty.layout)

        with loop_nest as indices:
            src_ptr = cgutils.get_item_pointer2(context, builder, arr_data,
                                                arr_sh, arr_st,
                                                arrty.layout, indices)
            val = load_item(context, builder, arrty, src_ptr)
            val = context.cast(builder, val, arrty.dtype, retty.dtype)
            dest_ptr = cgutils.get_item_pointer2(context, builder, ret_data,
                                                 ret_shapes, ret_strides,
                                                 retty.layout, indices)
            store_item(context, builder, retty, val, dest_ptr)

        # Bump destination pointer
        ret_data = cgutils.pointer_add(builder, ret_data, offset)

    return ret


def _np_concatenate(context, builder, arrtys, arrs, retty, axis):
    ndim = retty.ndim

    arrs = [make_array(aty)(context, builder, value=a)
            for aty, a in zip(arrtys, arrs)]

    axis = _normalize_axis(context, builder, "np.concatenate", ndim, axis)

    # Get input shapes
    arr_shapes = [cgutils.unpack_tuple(builder, arr.shape) for arr in arrs]
    arr_strides = [cgutils.unpack_tuple(builder, arr.strides) for arr in arrs]

    # Compute return shape:
    # - the dimension for the concatenation axis is summed over all inputs
    # - other dimensions must match exactly for each input
    ret_shapes = [cgutils.alloca_once_value(builder, sh)
                  for sh in arr_shapes[0]]

    for dim in range(ndim):
        is_axis = builder.icmp_signed('==', axis.type(dim), axis)
        ret_shape_ptr = ret_shapes[dim]
        ret_sh = builder.load(ret_shape_ptr)
        other_shapes = [sh[dim] for sh in arr_shapes[1:]]

        with builder.if_else(is_axis) as (on_axis, on_other_dim):
            with on_axis:
                sh = functools.reduce(
                    builder.add,
                    other_shapes + [ret_sh])
                builder.store(sh, ret_shape_ptr)

            with on_other_dim:
                is_ok = cgutils.true_bit
                for sh in other_shapes:
                    is_ok = builder.and_(is_ok,
                                         builder.icmp_signed('==', sh, ret_sh))
                with builder.if_then(builder.not_(is_ok), likely=False):
                    context.call_conv.return_user_exc(
                        builder, ValueError,
                        ("np.concatenate(): input sizes over "
                         "dimension %d do not match" % dim,))

    ret_shapes = [builder.load(sh) for sh in ret_shapes]

    ret = _do_concatenate(context, builder, axis,
                          arrtys, arrs, arr_shapes, arr_strides,
                          retty, ret_shapes)
    return impl_ret_new_ref(context, builder, retty, ret._getvalue())


def _np_stack(context, builder, arrtys, arrs, retty, axis):
    ndim = retty.ndim

    zero = cgutils.intp_t(0)
    one = cgutils.intp_t(1)
    ll_narrays = cgutils.intp_t(len(arrs))

    arrs = [make_array(aty)(context, builder, value=a)
            for aty, a in zip(arrtys, arrs)]

    axis = _normalize_axis(context, builder, "np.stack", ndim, axis)

    # Check input arrays have the same shape
    orig_shape = cgutils.unpack_tuple(builder, arrs[0].shape)

    for arr in arrs[1:]:
        is_ok = cgutils.true_bit
        for sh, orig_sh in zip(cgutils.unpack_tuple(builder, arr.shape),
                               orig_shape):
            is_ok = builder.and_(is_ok, builder.icmp_signed('==', sh, orig_sh))
            with builder.if_then(builder.not_(is_ok), likely=False):
                context.call_conv.return_user_exc(
                    builder, ValueError,
                    ("np.stack(): all input arrays must have the same shape",))

    orig_strides = [cgutils.unpack_tuple(builder, arr.strides) for arr in arrs]

    # Compute input shapes and return shape with the new axis inserted
    # e.g. given 5 input arrays of shape (2, 3, 4) and axis=1,
    # corrected input shape is (2, 1, 3, 4) and return shape is (2, 5, 3, 4).
    ll_shty = ir.ArrayType(cgutils.intp_t, ndim)

    input_shapes = cgutils.alloca_once(builder, ll_shty)
    ret_shapes = cgutils.alloca_once(builder, ll_shty)

    # 1. copy original sizes at appropriate places
    for dim in range(ndim - 1):
        ll_dim = cgutils.intp_t(dim)
        after_axis = builder.icmp_signed('>=', ll_dim, axis)
        sh = orig_shape[dim]
        idx = builder.select(after_axis,
                             builder.add(ll_dim, one),
                             ll_dim)
        builder.store(sh, cgutils.gep_inbounds(builder, input_shapes, 0, idx))
        builder.store(sh, cgutils.gep_inbounds(builder, ret_shapes, 0, idx))

    # 2. insert new size at axis dimension
    builder.store(one, cgutils.gep_inbounds(builder, input_shapes, 0, axis))
    builder.store(ll_narrays, cgutils.gep_inbounds(builder,
                                                   ret_shapes,
                                                   0,
                                                   axis))

    input_shapes = cgutils.unpack_tuple(builder, builder.load(input_shapes))
    input_shapes = [input_shapes] * len(arrs)
    ret_shapes = cgutils.unpack_tuple(builder, builder.load(ret_shapes))

    # Compute input strides for each array with the new axis inserted
    input_strides = [cgutils.alloca_once(builder, ll_shty)
                     for i in range(len(arrs))]

    # 1. copy original strides at appropriate places
    for dim in range(ndim - 1):
        ll_dim = cgutils.intp_t(dim)
        after_axis = builder.icmp_signed('>=', ll_dim, axis)
        idx = builder.select(after_axis,
                             builder.add(ll_dim, one),
                             ll_dim)
        for i in range(len(arrs)):
            builder.store(orig_strides[i][dim],
                          cgutils.gep_inbounds(builder, input_strides[i], 0,
                                               idx))

    # 2. insert new stride at axis dimension
    # (the value is indifferent for a 1-sized dimension, we put 0)
    for i in range(len(arrs)):
        builder.store(zero, cgutils.gep_inbounds(builder, input_strides[i], 0,
                                                 axis))

    input_strides = [cgutils.unpack_tuple(builder, builder.load(st))
                     for st in input_strides]

    # Create concatenated array
    ret = _do_concatenate(context, builder, axis,
                          arrtys, arrs, input_shapes, input_strides,
                          retty, ret_shapes)
    return impl_ret_new_ref(context, builder, retty, ret._getvalue())


def np_concatenate_typer(typingctx, arrays, axis):
    if axis is not None and not isinstance(axis, types.Integer):
        # Note Numpy allows axis=None, but it isn't documented:
        # https://github.com/numpy/numpy/issues/7968
        return

    # does type checking
    dtype, ndim = _sequence_of_arrays(typingctx,
                                      "np.concatenate", arrays)
    if ndim == 0:
        raise TypeError("zero-dimensional arrays cannot be concatenated")

    layout = _choose_concatenation_layout(arrays)

    return types.Array(dtype, ndim, layout)


@intrinsic
def np_concatenate(typingctx, arrays, axis):
    ret = np_concatenate_typer(typingctx, arrays, axis)
    assert isinstance(ret, types.Array)
    sig = ret(arrays, axis)

    def codegen(context, builder, sig, args):
        axis = context.cast(builder, args[1], sig.args[1], types.intp)
        return _np_concatenate(context, builder,
                               list(sig.args[0]),
                               cgutils.unpack_tuple(builder, args[0]),
                               sig.return_type,
                               axis)

    return sig, codegen


@overload(np.concatenate)
def impl_np_concatenate(arrays, axis=0):
    if isinstance(arrays, types.BaseTuple):
        def impl(arrays, axis=0):
            return np_concatenate(arrays, axis)
        return impl


def _column_stack_dims(context, func_name, arrays):
    # column_stack() allows stacking 1-d and 2-d arrays together
    for a in arrays:
        if a.ndim < 1 or a.ndim > 2:
            raise TypeError("np.column_stack() is only defined on "
                            "1-d and 2-d arrays")
    return 2


@intrinsic
def np_column_stack(typingctx, tup):
    dtype, ndim = _sequence_of_arrays(typingctx,
                                      "np.column_stack", tup,
                                      dim_chooser=_column_stack_dims)
    layout = _choose_concatenation_layout(tup)
    ret = types.Array(dtype, ndim, layout)
    sig = ret(tup)

    def codegen(context, builder, sig, args):
        orig_arrtys = list(sig.args[0])
        orig_arrs = cgutils.unpack_tuple(builder, args[0])

        arrtys = []
        arrs = []

        axis = context.get_constant(types.intp, 1)

        for arrty, arr in zip(orig_arrtys, orig_arrs):
            if arrty.ndim == 2:
                arrtys.append(arrty)
                arrs.append(arr)
            else:
                # Convert 1d array to 2d column array: np.expand_dims(a, 1)
                assert arrty.ndim == 1
                newty = arrty.copy(ndim=2)
                expand_sig = typing.signature(newty, arrty)
                newarr = expand_dims(context, builder, expand_sig, (arr,), axis)

                arrtys.append(newty)
                arrs.append(newarr)

        return _np_concatenate(context, builder, arrtys, arrs,
                               sig.return_type, axis)

    return sig, codegen


@overload(np.column_stack)
def impl_column_stack(tup):
    if isinstance(tup, types.BaseTuple):
        def impl(tup):
            return np_column_stack(tup)
        return impl


def _np_stack_common(context, builder, sig, args, axis):
    """
    np.stack() with the given axis value.
    """
    return _np_stack(context, builder,
                     list(sig.args[0]),
                     cgutils.unpack_tuple(builder, args[0]),
                     sig.return_type,
                     axis)


@intrinsic
def np_stack_common(typingctx, arrays, axis):
    # does type checking
    dtype, ndim = _sequence_of_arrays(typingctx,
                                      "np.stack", arrays)
    layout = 'F' if all(a.layout == 'F' for a in arrays) else 'C'
    ret = types.Array(dtype, ndim + 1, layout)
    sig = ret(arrays, axis)

    def codegen(context, builder, sig, args):
        axis = context.cast(builder, args[1], sig.args[1], types.intp)
        return _np_stack_common(context, builder, sig, args, axis)

    return sig, codegen


@overload(np.stack)
def impl_np_stack(arrays, axis=0):
    if isinstance(arrays, types.BaseTuple):
        def impl(arrays, axis=0):
            return np_stack_common(arrays, axis)
        return impl


def NdStack_typer(typingctx, func_name, arrays, ndim_min):
    # does type checking
    dtype, ndim = _sequence_of_arrays(typingctx, func_name, arrays)
    ndim = max(ndim, ndim_min)
    layout = _choose_concatenation_layout(arrays)
    ret = types.Array(dtype, ndim, layout)
    return ret


@intrinsic
def _np_hstack(typingctx, tup):
    ret = NdStack_typer(typingctx, "np.hstack", tup, 1)
    sig = ret(tup)

    def codegen(context, builder, sig, args):
        tupty = sig.args[0]
        ndim = tupty[0].ndim

        if ndim == 0:
            # hstack() on 0-d arrays returns a 1-d array
            axis = context.get_constant(types.intp, 0)
            return _np_stack_common(context, builder, sig, args, axis)

        else:
            # As a special case, dimension 0 of 1-dimensional arrays
            # is "horizontal"
            axis = 0 if ndim == 1 else 1

            def np_hstack_impl(arrays):
                return np.concatenate(arrays, axis=axis)

            return context.compile_internal(builder, np_hstack_impl, sig, args)

    return sig, codegen


@overload(np.hstack)
def impl_np_hstack(tup):
    if isinstance(tup, types.BaseTuple):
        def impl(tup):
            return _np_hstack(tup)
        return impl


@intrinsic
def _np_vstack(typingctx, tup):
    ret = NdStack_typer(typingctx, "np.vstack", tup, 2)
    sig = ret(tup)

    def codegen(context, builder, sig, args):
        tupty = sig.args[0]
        ndim = tupty[0].ndim

        if ndim == 0:
            def np_vstack_impl(arrays):
                return np.expand_dims(np.hstack(arrays), 1)

        elif ndim == 1:
            # np.stack(arrays, axis=0)
            axis = context.get_constant(types.intp, 0)
            return _np_stack_common(context, builder, sig, args, axis)

        else:
            def np_vstack_impl(arrays):
                return np.concatenate(arrays, axis=0)

        return context.compile_internal(builder, np_vstack_impl, sig, args)

    return sig, codegen


@overload(np.vstack)
def impl_np_vstack(tup):
    if isinstance(tup, types.BaseTuple):
        def impl(tup):
            return _np_vstack(tup)
        return impl


if numpy_version >= (2, 0):
    overload(np.row_stack)(impl_np_vstack)


@intrinsic
def _np_dstack(typingctx, tup):
    ret = NdStack_typer(typingctx, "np.dstack", tup, 3)
    sig = ret(tup)

    def codegen(context, builder, sig, args):
        tupty = sig.args[0]
        retty = sig.return_type
        ndim = tupty[0].ndim

        if ndim == 0:
            def np_vstack_impl(arrays):
                return np.hstack(arrays).reshape(1, 1, -1)

            return context.compile_internal(builder, np_vstack_impl, sig, args)

        elif ndim == 1:
            # np.expand_dims(np.stack(arrays, axis=1), axis=0)
            axis = context.get_constant(types.intp, 1)
            stack_retty = retty.copy(ndim=retty.ndim - 1)
            stack_sig = typing.signature(stack_retty, *sig.args)
            stack_ret = _np_stack_common(context, builder, stack_sig, args,
                                         axis)

            axis = context.get_constant(types.intp, 0)
            expand_sig = typing.signature(retty, stack_retty)
            return expand_dims(context, builder, expand_sig, (stack_ret,), axis)

        elif ndim == 2:
            # np.stack(arrays, axis=2)
            axis = context.get_constant(types.intp, 2)
            return _np_stack_common(context, builder, sig, args, axis)

        else:
            def np_vstack_impl(arrays):
                return np.concatenate(arrays, axis=2)

            return context.compile_internal(builder, np_vstack_impl, sig, args)

    return sig, codegen


@overload(np.dstack)
def impl_np_dstack(tup):
    if isinstance(tup, types.BaseTuple):
        def impl(tup):
            return _np_dstack(tup)
        return impl


@extending.overload_method(types.Array, 'fill')
def arr_fill(arr, val):

    def fill_impl(arr, val):
        arr[:] = val
        return None

    return fill_impl


@extending.overload_method(types.Array, 'dot')
def array_dot(arr, other):
    def dot_impl(arr, other):
        return np.dot(arr, other)

    return dot_impl


@overload(np.fliplr)
def np_flip_lr(m):

    if not type_can_asarray(m):
        raise errors.TypingError("Cannot np.fliplr on %s type" % m)

    def impl(m):
        A = np.asarray(m)
        # this handling is superfluous/dead as < 2d array cannot be indexed as
        # present below and so typing fails. If the typing doesn't fail due to
        # some future change, this will catch it.
        if A.ndim < 2:
            raise ValueError('Input must be >= 2-d.')
        return A[::, ::-1, ...]
    return impl


@overload(np.flipud)
def np_flip_ud(m):

    if not type_can_asarray(m):
        raise errors.TypingError("Cannot np.flipud on %s type" % m)

    def impl(m):
        A = np.asarray(m)
        # this handling is superfluous/dead as a 0d array cannot be indexed as
        # present below and so typing fails. If the typing doesn't fail due to
        # some future change, this will catch it.
        if A.ndim < 1:
            raise ValueError('Input must be >= 1-d.')
        return A[::-1, ...]
    return impl


@intrinsic
def _build_flip_slice_tuple(tyctx, sz):
    """ Creates a tuple of slices for np.flip indexing like
    `(slice(None, None, -1),) * sz` """
    if not isinstance(sz, types.IntegerLiteral):
        raise errors.RequireLiteralValue(sz)
    size = int(sz.literal_value)
    tuple_type = types.UniTuple(dtype=types.slice3_type, count=size)
    sig = tuple_type(sz)

    def codegen(context, builder, signature, args):
        def impl(length, empty_tuple):
            out = empty_tuple
            for i in range(length):
                out = tuple_setitem(out, i, slice(None, None, -1))
            return out

        inner_argtypes = [types.intp, tuple_type]
        inner_sig = typing.signature(tuple_type, *inner_argtypes)
        ll_idx_type = context.get_value_type(types.intp)
        # Allocate an empty tuple
        empty_tuple = context.get_constant_undef(tuple_type)
        inner_args = [ll_idx_type(size), empty_tuple]

        res = context.compile_internal(builder, impl, inner_sig, inner_args)
        return res

    return sig, codegen


@overload(np.flip)
def np_flip(m):
    # a constant value is needed for the tuple slice, types.Array.ndim can
    # provide this and so at presnet only type.Array is support
    if not isinstance(m, types.Array):
        raise errors.TypingError("Cannot np.flip on %s type" % m)

    def impl(m):
        sl = _build_flip_slice_tuple(m.ndim)
        return m[sl]

    return impl


@overload(np.array_split)
def np_array_split(ary, indices_or_sections, axis=0):
    if isinstance(ary, (types.UniTuple, types.ListType, types.List)):
        def impl(ary, indices_or_sections, axis=0):
            return np.array_split(
                np.asarray(ary),
                indices_or_sections,
                axis=axis
            )

        return impl

    if isinstance(indices_or_sections, types.Integer):
        def impl(ary, indices_or_sections, axis=0):
            l, rem = divmod(ary.shape[axis], indices_or_sections)
            indices = np.cumsum(np.array(
                [l + 1] * rem +
                [l] * (indices_or_sections - rem - 1)
            ))
            return np.array_split(ary, indices, axis=axis)

        return impl

    elif (
        isinstance(indices_or_sections, types.IterableType)
        and isinstance(
            indices_or_sections.iterator_type.yield_type,
            types.Integer
        )
    ):
        def impl(ary, indices_or_sections, axis=0):
            slice_tup = build_full_slice_tuple(ary.ndim)
            axis = normalize_axis("np.split", "axis", ary.ndim, axis)
            out = []
            prev = 0
            for cur in indices_or_sections:
                idx = tuple_setitem(slice_tup, axis, slice(prev, cur))
                out.append(ary[idx])
                prev = cur
            out.append(ary[tuple_setitem(slice_tup, axis, slice(cur, None))])
            return out

        return impl

    elif (
        isinstance(indices_or_sections, types.Tuple)
        and all(isinstance(t, types.Integer) for t in indices_or_sections.types)
    ):
        def impl(ary, indices_or_sections, axis=0):
            slice_tup = build_full_slice_tuple(ary.ndim)
            axis = normalize_axis("np.split", "axis", ary.ndim, axis)
            out = []
            prev = 0
            for cur in literal_unroll(indices_or_sections):
                idx = tuple_setitem(slice_tup, axis, slice(prev, cur))
                out.append(ary[idx])
                prev = cur
            out.append(ary[tuple_setitem(slice_tup, axis, slice(cur, None))])
            return out

        return impl


@overload(np.split)
def np_split(ary, indices_or_sections, axis=0):
    # This is just a wrapper of array_split, but with an extra error if
    # indices is an int.
    if isinstance(ary, (types.UniTuple, types.ListType, types.List)):
        def impl(ary, indices_or_sections, axis=0):
            return np.split(np.asarray(ary), indices_or_sections, axis=axis)

        return impl

    if isinstance(indices_or_sections, types.Integer):
        def impl(ary, indices_or_sections, axis=0):
            _, rem = divmod(ary.shape[axis], indices_or_sections)
            if rem != 0:
                raise ValueError(
                    "array split does not result in an equal division"
                )
            return np.array_split(
                ary, indices_or_sections, axis=axis
            )

        return impl

    else:
        return np_array_split(ary, indices_or_sections, axis=axis)


@overload(np.vsplit)
def numpy_vsplit(ary, indices_or_sections):
    if not isinstance(ary, types.Array):
        msg = 'The argument "ary" must be an array'
        raise errors.TypingError(msg)

    if not isinstance(indices_or_sections, (types.Integer, types.Array,
                                            types.List, types.UniTuple)):
        msg = ('The argument "indices_or_sections" must be int or 1d-array')
        raise errors.TypingError(msg)

    def impl(ary, indices_or_sections):
        if ary.ndim < 2:
            raise ValueError(('vsplit only works on '
                              'arrays of 2 or more dimensions'))
        return np.split(ary, indices_or_sections, axis=0)

    return impl


@overload(np.hsplit)
def numpy_hsplit(ary, indices_or_sections):
    if not isinstance(ary, types.Array):
        msg = 'The argument "ary" must be an array'
        raise errors.TypingError(msg)

    if not isinstance(indices_or_sections, (types.Integer, types.Array,
                                            types.List, types.UniTuple)):
        msg = ('The argument "indices_or_sections" must be int or 1d-array')
        raise errors.TypingError(msg)

    def impl(ary, indices_or_sections):
        if ary.ndim == 0:
            raise ValueError(('hsplit only works on '
                              'arrays of 1 or more dimensions'))
        if ary.ndim > 1:
            return np.split(ary, indices_or_sections, axis=1)
        return np.split(ary, indices_or_sections, axis=0)

    return impl


@overload(np.dsplit)
def numpy_dsplit(ary, indices_or_sections):
    if not isinstance(ary, types.Array):
        msg = 'The argument "ary" must be an array'
        raise errors.TypingError(msg)

    if not isinstance(indices_or_sections, (types.Integer, types.Array,
                                            types.List, types.UniTuple)):
        msg = ('The argument "indices_or_sections" must be int or 1d-array')
        raise errors.TypingError(msg)

    def impl(ary, indices_or_sections):
        if ary.ndim < 3:
            raise ValueError('dsplit only works on arrays of 3 or more '
                             'dimensions')
        return np.split(ary, indices_or_sections, axis=2)

    return impl


# -----------------------------------------------------------------------------
# Sorting

_sorts = {}


def default_lt(a, b):
    """
    Trivial comparison function between two keys.
    """
    return a < b


def get_sort_func(kind, lt_impl, is_argsort=False):
    """
    Get a sort implementation of the given kind.
    """
    key = kind, lt_impl.__name__, is_argsort

    try:
        return _sorts[key]
    except KeyError:
        if kind == 'quicksort':
            sort = quicksort.make_jit_quicksort(
                lt=lt_impl,
                is_argsort=is_argsort,
                is_np_array=True)
            func = sort.run_quicksort
        elif kind == 'mergesort':
            sort = mergesort.make_jit_mergesort(
                lt=lt_impl,
                is_argsort=is_argsort)
            func = sort.run_mergesort
        _sorts[key] = func
        return func


def lt_implementation(dtype):
    if isinstance(dtype, types.Float):
        return lt_floats
    elif isinstance(dtype, types.Complex):
        return lt_complex
    else:
        return default_lt


@lower_builtin("array.sort", types.Array)
def array_sort(context, builder, sig, args):
    arytype = sig.args[0]

    sort_func = get_sort_func(kind='quicksort',
                              lt_impl=lt_implementation(arytype.dtype))

    def array_sort_impl(arr):
        # Note we clobber the return value
        sort_func(arr)

    return context.compile_internal(builder, array_sort_impl, sig, args)


@overload(np.sort)
def impl_np_sort(a):
    if not type_can_asarray(a):
        raise errors.TypingError('Argument "a" must '
                                 'be array-like')

    def np_sort_impl(a):
        res = a.copy()
        res.sort()
        return res
    return np_sort_impl


@lower_builtin("array.argsort", types.Array, types.StringLiteral)
@lower_builtin(np.argsort, types.Array, types.StringLiteral)
def array_argsort(context, builder, sig, args):
    arytype, kind = sig.args

    sort_func = get_sort_func(kind=kind.literal_value,
                              lt_impl=lt_implementation(arytype.dtype),
                              is_argsort=True)

    def array_argsort_impl(arr):
        return sort_func(arr)

    innersig = sig.replace(args=sig.args[:1])
    innerargs = args[:1]
    return context.compile_internal(builder, array_argsort_impl,
                                    innersig, innerargs)


# ------------------------------------------------------------------------------
# Implicit cast

@lower_cast(types.Array, types.Array)
def array_to_array(context, builder, fromty, toty, val):
    # Type inference should have prevented illegal array casting.
    assert fromty.mutable != toty.mutable or toty.layout == 'A'
    return val


@lower_cast(types.Array, types.UnicodeCharSeq)
@lower_cast(types.Array, types.Float)
@lower_cast(types.Array, types.Integer)
@lower_cast(types.Array, types.Complex)
@lower_cast(types.Array, types.Boolean)
@lower_cast(types.Array, types.NPTimedelta)
@lower_cast(types.Array, types.NPDatetime)
def array0d_to_scalar(context, builder, fromty, toty, val):
    def impl(a):
        # a is an array(T, 0d, O), T is type, O is order
        return a.take(0)

    sig = signature(toty, fromty)
    res = context.compile_internal(builder, impl, sig, [val])
    return impl_ret_untracked(context, builder, sig.return_type, res)


@lower_cast(types.Array, types.UnicodeCharSeq)
def array_to_unichrseq(context, builder, fromty, toty, val):
    def impl(a):
        return str(a[()])

    sig = signature(toty, fromty)
    res = context.compile_internal(builder, impl, sig, [val])
    return impl_ret_borrowed(context, builder, sig.return_type, res)


# ------------------------------------------------------------------------------
# Stride tricks

def reshape_unchecked(a, shape, strides):
    """
    An intrinsic returning a derived array with the given shape and strides.
    """
    raise NotImplementedError


@extending.type_callable(reshape_unchecked)
def type_reshape_unchecked(context):
    def check_shape(shape):
        return (isinstance(shape, types.BaseTuple) and
                all(isinstance(v, types.Integer) for v in shape))

    def typer(a, shape, strides):
        if not isinstance(a, types.Array):
            return
        if not check_shape(shape) or not check_shape(strides):
            return
        if len(shape) != len(strides):
            return
        return a.copy(ndim=len(shape), layout='A')

    return typer


@lower_builtin(reshape_unchecked, types.Array, types.BaseTuple, types.BaseTuple)
def impl_shape_unchecked(context, builder, sig, args):
    aryty = sig.args[0]
    retty = sig.return_type

    ary = make_array(aryty)(context, builder, args[0])
    out = make_array(retty)(context, builder)
    shape = cgutils.unpack_tuple(builder, args[1])
    strides = cgutils.unpack_tuple(builder, args[2])

    populate_array(out,
                   data=ary.data,
                   shape=shape,
                   strides=strides,
                   itemsize=ary.itemsize,
                   meminfo=ary.meminfo,
                   )

    res = out._getvalue()
    return impl_ret_borrowed(context, builder, retty, res)


@extending.overload(np.lib.stride_tricks.as_strided)
def as_strided(x, shape=None, strides=None):
    if shape in (None, types.none):
        @register_jitable
        def get_shape(x, shape):
            return x.shape
    else:
        @register_jitable
        def get_shape(x, shape):
            return shape

    if strides in (None, types.none):
        # When *strides* is not passed, as_strided() does a non-size-checking
        # reshape(), possibly changing the original strides.  This is too
        # cumbersome to support right now, and a Web search shows all example
        # use cases of as_strided() pass explicit *strides*.
        raise NotImplementedError("as_strided() strides argument is mandatory")
    else:
        @register_jitable
        def get_strides(x, strides):
            return strides

    def as_strided_impl(x, shape=None, strides=None):
        x = reshape_unchecked(x, get_shape(x, shape), get_strides(x, strides))
        return x

    return as_strided_impl


@extending.overload(np.lib.stride_tricks.sliding_window_view)
def sliding_window_view(x, window_shape, axis=None):

    # Window shape must be given as either an integer or tuple of integers.
    # We also need to generate buffer tuples we can modify to contain the
    # final shape and strides (reshape_unchecked does not accept lists).
    if isinstance(window_shape, types.Integer):
        shape_buffer = tuple(range(x.ndim + 1))
        stride_buffer = tuple(range(x.ndim + 1))

        @register_jitable
        def get_window_shape(window_shape):
            return (window_shape,)

    elif (isinstance(window_shape, types.UniTuple) and
            isinstance(window_shape.dtype, types.Integer)):
        shape_buffer = tuple(range(x.ndim + len(window_shape)))
        stride_buffer = tuple(range(x.ndim + len(window_shape)))

        @register_jitable
        def get_window_shape(window_shape):
            return window_shape

    else:
        raise errors.TypingError(
            "window_shape must be an integer or tuple of integers"
        )

    # Axis must be integer, tuple of integers, or None for all axes.
    if is_nonelike(axis):
        @register_jitable
        def get_axis(window_shape, axis, ndim):
            return list(range(ndim))

    elif isinstance(axis, types.Integer):
        @register_jitable
        def get_axis(window_shape, axis, ndim):
            return [
                normalize_axis("sliding_window_view", "axis", ndim, axis)
            ]

    elif (isinstance(axis, types.UniTuple) and
            isinstance(axis.dtype, types.Integer)):
        @register_jitable
        def get_axis(window_shape, axis, ndim):
            return [normalize_axis("sliding_window_view", "axis", ndim, a)
                    for a in axis]

    else:
        raise errors.TypingError(
            "axis must be None, an integer or tuple of integers"
        )

    def sliding_window_view_impl(x, window_shape, axis=None):
        window_shape = get_window_shape(window_shape)
        axis = get_axis(window_shape, axis, x.ndim)
        if len(window_shape) != len(axis):
            raise ValueError(
                "Must provide matching length window_shape and axis"
            )

        # Initialise view details with shape and strides of x.
        out_shape = shape_buffer
        out_strides = stride_buffer
        for i in range(x.ndim):
            out_shape = tuple_setitem(out_shape, i, x.shape[i])
            out_strides = tuple_setitem(out_strides, i, x.strides[i])

        # Trim the dimensions being windowed and set the window shape and
        # strides. Note: the same axis can be windowed repeatedly.
        i = x.ndim
        for ax, dim in zip(axis, window_shape):
            if dim < 0:
                raise ValueError(
                    "`window_shape` cannot contain negative values"
                )
            if out_shape[ax] < dim:
                raise ValueError(
                    "window_shape cannot be larger than input array shape"
                )

            trimmed = out_shape[ax] - dim + 1
            out_shape = tuple_setitem(out_shape, ax, trimmed)
            out_shape = tuple_setitem(out_shape, i, dim)
            out_strides = tuple_setitem(out_strides, i, x.strides[ax])
            i += 1

        # The NumPy version calls as_strided, but our implementation of
        # as_strided is effectively a wrapper for reshape_unchecked.
        view = reshape_unchecked(x, out_shape, out_strides)
        return view

    return sliding_window_view_impl


@overload(bool)
def ol_bool(arr):
    if isinstance(arr, types.Array):
        def impl(arr):
            if arr.size == 0:
                return False # this is deprecated
            elif arr.size == 1:
                return bool(arr.take(0))
            else:
                msg = ("The truth value of an array with more than one element "
                       "is ambiguous. Use a.any() or a.all()")
                raise ValueError(msg)
        return impl


@overload(np.swapaxes)
def numpy_swapaxes(a, axis1, axis2):
    if not isinstance(axis1, (int, types.Integer)):
        raise errors.TypingError('The second argument "axis1" must be an '
                                 'integer')
    if not isinstance(axis2, (int, types.Integer)):
        raise errors.TypingError('The third argument "axis2" must be an '
                                 'integer')
    if not isinstance(a, types.Array):
        raise errors.TypingError('The first argument "a" must be an array')

    # create tuple list for transpose
    ndim = a.ndim
    axes_list = tuple(range(ndim))

    def impl(a, axis1, axis2):
        axis1 = normalize_axis("np.swapaxes", "axis1", ndim, axis1)
        axis2 = normalize_axis("np.swapaxes", "axis2", ndim, axis2)

        # to ensure tuple_setitem support of negative values
        if axis1 < 0:
            axis1 += ndim
        if axis2 < 0:
            axis2 += ndim

        axes_tuple = tuple_setitem(axes_list, axis1, axis2)
        axes_tuple = tuple_setitem(axes_tuple, axis2, axis1)
        return np.transpose(a, axes_tuple)

    return impl


@register_jitable
def _take_along_axis_impl(
        arr, indices, axis, Ni_orig, Nk_orig, indices_broadcast_shape
):
    # Based on example code in
    # https://github.com/numpy/numpy/blob/623bc1fae1d47df24e7f1e29321d0c0ba2771ce0/numpy/lib/shape_base.py#L90-L103
    # With addition of pre-broadcasting:
    # https://github.com/numpy/numpy/issues/19704

    # Wrap axis, it's used in tuple_setitem so must be (axis >= 0) to ensure
    # the GEP is in bounds.
    axis = normalize_axis("np.take_along_axis", "axis", arr.ndim, axis)

    # Broadcast the two arrays to matching shapes:
    arr_shape = list(arr.shape)
    arr_shape[axis] = 1
    for i, (d1, d2) in enumerate(zip(arr_shape, indices.shape)):
        if d1 == 1:
            new_val = d2
        elif d2 == 1:
            new_val = d1
        else:
            if d1 != d2:
                raise ValueError(
                    "`arr` and `indices` dimensions don't match"
                )
            new_val = d1
        indices_broadcast_shape = tuple_setitem(
            indices_broadcast_shape, i, new_val
        )
    arr_broadcast_shape = tuple_setitem(
        indices_broadcast_shape, axis, arr.shape[axis]
    )
    arr = np.broadcast_to(arr, arr_broadcast_shape)
    indices = np.broadcast_to(indices, indices_broadcast_shape)

    Ni = Ni_orig
    if len(Ni_orig) > 0:
        for i in range(len(Ni)):
            Ni = tuple_setitem(Ni, i, arr.shape[i])
    Nk = Nk_orig
    if len(Nk_orig) > 0:
        for i in range(len(Nk)):
            Nk = tuple_setitem(Nk, i, arr.shape[axis + 1 + i])

    J = indices.shape[axis]  # Need not equal M
    out = np.empty(Ni + (J,) + Nk, arr.dtype)

    np_s_ = (slice(None, None, None),)

    for ii in np.ndindex(Ni):
        for kk in np.ndindex(Nk):
            a_1d = arr[ii + np_s_ + kk]
            indices_1d = indices[ii + np_s_ + kk]
            out_1d = out[ii + np_s_ + kk]
            for j in range(J):
                out_1d[j] = a_1d[indices_1d[j]]
    return out


@overload(np.take_along_axis)
def arr_take_along_axis(arr, indices, axis):
    if not isinstance(arr, types.Array):
        raise errors.TypingError('The first argument "arr" must be an array')
    if not isinstance(indices, types.Array):
        raise errors.TypingError(
            'The second argument "indices" must be an array')
    if not isinstance(indices.dtype, types.Integer):
        raise errors.TypingError('The indices array must contain integers')
    if is_nonelike(axis):
        arr_ndim = 1
    else:
        arr_ndim = arr.ndim
    if arr_ndim != indices.ndim:
        # Matches NumPy error:
        raise errors.TypingError(
            "`indices` and `arr` must have the same number of dimensions"
        )

    indices_broadcast_shape = tuple(range(indices.ndim))
    if is_nonelike(axis):
        def take_along_axis_impl(arr, indices, axis):
            return _take_along_axis_impl(arr.flatten(), indices, 0, (), (),
                                         indices_broadcast_shape)
    else:
        check_is_integer(axis, "axis")
        if not isinstance(axis, types.IntegerLiteral):
            raise errors.NumbaValueError("axis must be a literal value")
        axis = axis.literal_value
        if axis < 0:
            axis = arr.ndim + axis

        if axis < 0 or axis >= arr.ndim:
            raise errors.NumbaValueError("axis is out of bounds")

        Ni = tuple(range(axis))
        Nk = tuple(range(axis + 1, arr.ndim))

        def take_along_axis_impl(arr, indices, axis):
            return _take_along_axis_impl(arr, indices, axis, Ni, Nk,
                                         indices_broadcast_shape)
    return take_along_axis_impl


@overload(np.nan_to_num)
def nan_to_num_impl(x, copy=True, nan=0.0):
    if isinstance(x, types.Number):
        if isinstance(x, types.Integer):
            # Integers do not have nans or infs
            def impl(x, copy=True, nan=0.0):
                return x

        elif isinstance(x, types.Float):
            def impl(x, copy=True, nan=0.0):
                if np.isnan(x):
                    return nan
                elif np.isneginf(x):
                    return np.finfo(type(x)).min
                elif np.isposinf(x):
                    return np.finfo(type(x)).max
                return x
        elif isinstance(x, types.Complex):
            def impl(x, copy=True, nan=0.0):
                r = np.nan_to_num(x.real, nan=nan)
                c = np.nan_to_num(x.imag, nan=nan)
                return complex(r, c)
        else:
            raise errors.TypingError(
                "Only Integer, Float, and Complex values are accepted"
            )

    elif type_can_asarray(x):
        if isinstance(x.dtype, types.Integer):
            # Integers do not have nans or infs
            def impl(x, copy=True, nan=0.0):
                return x
        elif isinstance(x.dtype, types.Float):
            def impl(x, copy=True, nan=0.0):
                min_inf = np.finfo(x.dtype).min
                max_inf = np.finfo(x.dtype).max

                x_ = np.asarray(x)
                output = np.copy(x_) if copy else x_

                output_flat = output.flat
                for i in range(output.size):
                    if np.isnan(output_flat[i]):
                        output_flat[i] = nan
                    elif np.isneginf(output_flat[i]):
                        output_flat[i] = min_inf
                    elif np.isposinf(output_flat[i]):
                        output_flat[i] = max_inf
                return output
        elif isinstance(x.dtype, types.Complex):
            def impl(x, copy=True, nan=0.0):
                x_ = np.asarray(x)
                output = np.copy(x_) if copy else x_

                np.nan_to_num(output.real, copy=False, nan=nan)
                np.nan_to_num(output.imag, copy=False, nan=nan)
                return output
        else:
            raise errors.TypingError(
                "Only Integer, Float, and Complex values are accepted"
            )
    else:
        raise errors.TypingError("The first argument must be a scalar or an "
                                 "array-like")
    return impl<|MERGE_RESOLUTION|>--- conflicted
+++ resolved
@@ -4713,10 +4713,6 @@
 
     if kind == 'getitem':
         fn = '''
-<<<<<<< HEAD
-            @register_jitable
-=======
->>>>>>> 99f5cc67
             def _getitem(a, idx, axis):
                 if axis == 0:
                     return a[idx, ...]
@@ -4729,10 +4725,6 @@
             '''
     else:
         fn = '''
-<<<<<<< HEAD
-            @register_jitable
-=======
->>>>>>> 99f5cc67
             def _setitem(a, idx, axis, vals):
                 if axis == 0:
                     a[idx, ...] = vals
@@ -4747,12 +4739,8 @@
 
     fn = textwrap.dedent(fn)
     exec(fn, globals())
-<<<<<<< HEAD
-    return globals()[f'_{kind}']
-=======
     fn = globals()[f'_{kind}']
     return register_jitable(fn)
->>>>>>> 99f5cc67
 
 
 @overload(np.take)
@@ -4794,8 +4782,6 @@
                 return np.take(a, convert)
             return take_impl
     else:
-<<<<<<< HEAD
-=======
         if isinstance(a, types.Array) and isinstance(indices, types.Integer):
             t = (0,) * (a.ndim - 1)
 
@@ -4823,7 +4809,6 @@
                 return _squeeze(r, axis)
             return take_impl
 
->>>>>>> 99f5cc67
         if isinstance(a, types.Array) and \
                 isinstance(indices, (types.Array, types.List, types.BaseTuple)):
 
@@ -4846,11 +4831,8 @@
                 for i in range(len(indices)):
                     y = _getitem(a, indices[i], axis)
                     _setitem(out, i, axis, y)
-<<<<<<< HEAD
                 if ndim == 1:
                     return out[0]
-=======
->>>>>>> 99f5cc67
                 return out
             return take_impl
 
