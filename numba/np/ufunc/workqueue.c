--- conflicted
+++ resolved
@@ -571,34 +571,6 @@
     if (m == NULL)
         return MOD_ERROR_VAL;
 
-<<<<<<< HEAD
-    PyObject_SetAttrString(m, "launch_threads",
-                           PyLong_FromVoidPtr(&launch_threads));
-    PyObject_SetAttrString(m, "synchronize",
-                           PyLong_FromVoidPtr(&synchronize));
-    PyObject_SetAttrString(m, "ready",
-                           PyLong_FromVoidPtr(&ready));
-    PyObject_SetAttrString(m, "add_task",
-                           PyLong_FromVoidPtr(&add_task));
-    PyObject_SetAttrString(m, "parallel_for",
-                           PyLong_FromVoidPtr(&parallel_for));
-    PyObject_SetAttrString(m, "do_scheduling_signed",
-                           PyLong_FromVoidPtr(&do_scheduling_signed));
-    PyObject_SetAttrString(m, "do_scheduling_unsigned",
-                           PyLong_FromVoidPtr(&do_scheduling_unsigned));
-    PyObject_SetAttrString(m, "set_num_threads",
-                           PyLong_FromVoidPtr((void*)&set_num_threads));
-    PyObject_SetAttrString(m, "get_num_threads",
-                           PyLong_FromVoidPtr((void*)&get_num_threads));
-    PyObject_SetAttrString(m, "get_thread_id",
-                           PyLong_FromVoidPtr((void*)&get_thread_id));
-    PyObject_SetAttrString(m, "set_parallel_chunksize",
-                           PyLong_FromVoidPtr((void*)&set_parallel_chunksize));
-    PyObject_SetAttrString(m, "get_parallel_chunksize",
-                           PyLong_FromVoidPtr((void*)&get_parallel_chunksize));
-    PyObject_SetAttrString(m, "get_sched_size",
-                           PyLong_FromVoidPtr((void*)&get_sched_size));
-=======
     SetAttrStringFromVoidPointer(m, launch_threads);
     SetAttrStringFromVoidPointer(m, synchronize);
     SetAttrStringFromVoidPointer(m, ready);
@@ -609,7 +581,9 @@
     SetAttrStringFromVoidPointer(m, set_num_threads);
     SetAttrStringFromVoidPointer(m, get_num_threads);
     SetAttrStringFromVoidPointer(m, get_thread_id);
-
->>>>>>> 8be3456a
+    SetAttrStringFromVoidPointer(m, set_parallel_chunksize);
+    SetAttrStringFromVoidPointer(m, get_parallel_chunksize);
+    SetAttrStringFromVoidPointer(m, get_sched_size);
+
     return MOD_SUCCESS_VAL(m);
 }