--- conflicted
+++ resolved
@@ -246,11 +246,8 @@
 
 def inline_closure_call(func_ir, glbls, block, i, callee, typingctx=None,
                         arg_typs=None, typemap=None, calltypes=None,
-<<<<<<< HEAD
-                        work_list=None, replace_freevars=True):
-=======
-                        work_list=None, callee_validator=None):
->>>>>>> c3eb9867
+                        work_list=None, callee_validator=None,
+                        replace_freevars=True):
     """Inline the body of `callee` at its callsite (`i`-th instruction of `block`)
 
     `func_ir` is the func_ir object of the caller function and `glbls` is its
@@ -277,19 +274,16 @@
     callee_defaults = callee.defaults if hasattr(callee, 'defaults') else callee.__defaults__
     callee_closure = callee.closure if hasattr(callee, 'closure') else callee.__closure__
     # first, get the IR of the callee
-<<<<<<< HEAD
     if isinstance(callee, pytypes.FunctionType):
         from numba import compiler
         callee_ir = compiler.run_frontend(callee)
     else:
         callee_ir = get_ir_of_code(glbls, callee_code)
-=======
-    callee_ir = get_ir_of_code(glbls, callee_code)
+
     # check that the contents of the callee IR is something that can be inlined
     # if a validator is supplied
     if callee_validator is not None:
         callee_validator(callee_ir)
->>>>>>> c3eb9867
 
     callee_blocks = callee_ir.blocks
 
