--- conflicted
+++ resolved
@@ -5,19 +5,17 @@
 import numpy
 
 import types as pytypes
-<<<<<<< HEAD
-from numba.errors import TypingError
-=======
 
 from llvmlite import ir as lir
+
 import numba
 from numba.six import exec_
->>>>>>> a8a973f1
 from numba import ir, types, typing, config, analysis, utils, cgutils
 from numba.typing.templates import signature, infer_global, AbstractTemplate
 from numba.targets.imputils import impl_ret_untracked
 from numba.analysis import (compute_live_map, compute_use_defs,
                             compute_cfg_from_blocks)
+from numba.errors import TypingError
 import copy
 
 _unique_var_count = 0
