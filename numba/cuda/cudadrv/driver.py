"""
CUDA driver bridge implementation

NOTE:
The new driver implementation uses a *_PendingDeallocs* that help prevents a
crashing the system (particularly OSX) when the CUDA context is corrupted at
resource deallocation.  The old approach ties resource management directly
into the object destructor; thus, at corruption of the CUDA context,
subsequent deallocation could further corrupt the CUDA context and causes the
system to freeze in some cases.

"""

import sys
import os
import ctypes
import weakref
import functools
import warnings
import logging
import threading
import asyncio
from itertools import product
from abc import ABCMeta, abstractmethod
from ctypes import (c_int, byref, c_size_t, c_char, c_char_p, addressof,
                    c_void_p, c_float, c_uint)
import contextlib
import importlib
import numpy as np
from collections import namedtuple, deque

from numba import mviewbuf
from numba.core import utils, serialize, config
from .error import CudaSupportError, CudaDriverError
from .drvapi import API_PROTOTYPES
from .drvapi import cu_occupancy_b2d_size, cu_stream_callback_pyobj
from numba.cuda.cudadrv import enums, drvapi, _extras
from numba.cuda.envvars import get_numba_envvar


VERBOSE_JIT_LOG = int(get_numba_envvar('VERBOSE_CU_JIT_LOG', 1))
MIN_REQUIRED_CC = (2, 0)
SUPPORTS_IPC = sys.platform.startswith('linux')


_py_decref = ctypes.pythonapi.Py_DecRef
_py_incref = ctypes.pythonapi.Py_IncRef
_py_decref.argtypes = [ctypes.py_object]
_py_incref.argtypes = [ctypes.py_object]


def make_logger():
    logger = logging.getLogger(__name__)
    # is logging configured?
    if not logger.hasHandlers():
        # read user config
        lvl = str(config.CUDA_LOG_LEVEL).upper()
        lvl = getattr(logging, lvl, None)
        if not isinstance(lvl, int):
            # default to critical level
            lvl = logging.CRITICAL
        logger.setLevel(lvl)
        # did user specify a level?
        if config.CUDA_LOG_LEVEL:
            # create a simple handler that prints to stderr
            handler = logging.StreamHandler(sys.stderr)
            fmt = '== CUDA [%(relativeCreated)d] %(levelname)5s -- %(message)s'
            handler.setFormatter(logging.Formatter(fmt=fmt))
            logger.addHandler(handler)
        else:
            # otherwise, put a null handler
            logger.addHandler(logging.NullHandler())
    return logger


class DeadMemoryError(RuntimeError):
    pass


class LinkerError(RuntimeError):
    pass


class CudaAPIError(CudaDriverError):
    def __init__(self, code, msg):
        self.code = code
        self.msg = msg
        super(CudaAPIError, self).__init__(code, msg)

    def __str__(self):
        return "[%s] %s" % (self.code, self.msg)


def find_driver():

    envpath = get_numba_envvar('CUDA_DRIVER')

    if envpath == '0':
        # Force fail
        _raise_driver_not_found()

    # Determine DLL type
    if sys.platform == 'win32':
        dlloader = ctypes.WinDLL
        dldir = ['\\windows\\system32']
        dlnames = ['nvcuda.dll']
    elif sys.platform == 'darwin':
        dlloader = ctypes.CDLL
        dldir = ['/usr/local/cuda/lib']
        dlnames = ['libcuda.dylib']
    else:
        # Assume to be *nix like
        dlloader = ctypes.CDLL
        dldir = ['/usr/lib', '/usr/lib64']
        dlnames = ['libcuda.so', 'libcuda.so.1']

    if envpath is not None:
        try:
            envpath = os.path.abspath(envpath)
        except ValueError:
            raise ValueError("NUMBA_CUDA_DRIVER %s is not a valid path" %
                             envpath)
        if not os.path.isfile(envpath):
            raise ValueError("NUMBA_CUDA_DRIVER %s is not a valid file "
                             "path.  Note it must be a filepath of the .so/"
                             ".dll/.dylib or the driver" % envpath)
        candidates = [envpath]
    else:
        # First search for the name in the default library path.
        # If that is not found, try the specific path.
        candidates = dlnames + [os.path.join(x, y)
                                for x, y in product(dldir, dlnames)]

    # Load the driver; Collect driver error information
    path_not_exist = []
    driver_load_error = []

    for path in candidates:
        try:
            dll = dlloader(path)
        except OSError as e:
            # Problem opening the DLL
            path_not_exist.append(not os.path.isfile(path))
            driver_load_error.append(e)
        else:
            return dll

    # Problem loading driver
    if all(path_not_exist):
        _raise_driver_not_found()
    else:
        errmsg = '\n'.join(str(e) for e in driver_load_error)
        _raise_driver_error(errmsg)


DRIVER_NOT_FOUND_MSG = """
CUDA driver library cannot be found.
If you are sure that a CUDA driver is installed,
try setting environment variable NUMBA_CUDA_DRIVER
with the file path of the CUDA driver shared library.
"""

DRIVER_LOAD_ERROR_MSG = """
Possible CUDA driver libraries are found but error occurred during load:
%s
"""


def _raise_driver_not_found():
    raise CudaSupportError(DRIVER_NOT_FOUND_MSG)


def _raise_driver_error(e):
    raise CudaSupportError(DRIVER_LOAD_ERROR_MSG % e)


def _build_reverse_error_map():
    prefix = 'CUDA_ERROR'
    map = utils.UniqueDict()
    for name in dir(enums):
        if name.startswith(prefix):
            code = getattr(enums, name)
            map[code] = name
    return map


def _getpid():
    return os.getpid()


ERROR_MAP = _build_reverse_error_map()

MISSING_FUNCTION_ERRMSG = """driver missing function: %s.
Requires CUDA 9.0 or above.
"""


class Driver(object):
    """
    Driver API functions are lazily bound.
    """
    _singleton = None

    def __new__(cls):
        obj = cls._singleton
        if obj is not None:
            return obj
        else:
            obj = object.__new__(cls)
            cls._singleton = obj
        return obj

    def __init__(self):
        self.devices = utils.UniqueDict()
        self.is_initialized = False
        self.initialization_error = None
        self.pid = None
        try:
            if config.DISABLE_CUDA:
                msg = ("CUDA is disabled due to setting NUMBA_DISABLE_CUDA=1 "
                       "in the environment, or because CUDA is unsupported on "
                       "32-bit systems.")
                raise CudaSupportError(msg)
            self.lib = find_driver()
        except CudaSupportError as e:
            self.is_initialized = True
            self.initialization_error = e

    def initialize(self):
        # lazily initialize logger
        global _logger
        _logger = make_logger()

        self.is_initialized = True
        try:
            _logger.info('init')
            self.cuInit(0)
        except CudaAPIError as e:
            self.initialization_error = e
            raise CudaSupportError("Error at driver init: \n%s:" % e)
        else:
            self.pid = _getpid()

        self._initialize_extras()

    def _initialize_extras(self):
        # set pointer to original cuIpcOpenMemHandle
        set_proto = ctypes.CFUNCTYPE(None, c_void_p)
        set_cuIpcOpenMemHandle = set_proto(_extras.set_cuIpcOpenMemHandle)
        set_cuIpcOpenMemHandle(self._find_api('cuIpcOpenMemHandle'))
        # bind caller to cuIpcOpenMemHandle that fixes the ABI
        call_proto = ctypes.CFUNCTYPE(c_int,
                                      ctypes.POINTER(drvapi.cu_device_ptr),
                                      ctypes.POINTER(drvapi.cu_ipc_mem_handle),
                                      ctypes.c_uint)
        call_cuIpcOpenMemHandle = call_proto(_extras.call_cuIpcOpenMemHandle)
        call_cuIpcOpenMemHandle.__name__ = 'call_cuIpcOpenMemHandle'
        safe_call = self._wrap_api_call('call_cuIpcOpenMemHandle',
                                        call_cuIpcOpenMemHandle)
        # override cuIpcOpenMemHandle
        self.cuIpcOpenMemHandle = safe_call

    @property
    def is_available(self):
        if not self.is_initialized:
            self.initialize()
        return self.initialization_error is None

    def __getattr__(self, fname):
        # First request of a driver API function
        try:
            proto = API_PROTOTYPES[fname]
        except KeyError:
            raise AttributeError(fname)
        restype = proto[0]
        argtypes = proto[1:]

        # Initialize driver
        if not self.is_initialized:
            self.initialize()

        if self.initialization_error is not None:
            raise CudaSupportError("Error at driver init: \n%s:" %
                                   self.initialization_error)

        # Find function in driver library
        libfn = self._find_api(fname)
        libfn.restype = restype
        libfn.argtypes = argtypes

        safe_call = self._wrap_api_call(fname, libfn)
        setattr(self, fname, safe_call)
        return safe_call

    def _wrap_api_call(self, fname, libfn):
        @functools.wraps(libfn)
        def safe_cuda_api_call(*args):
            _logger.debug('call driver api: %s', libfn.__name__)
            retcode = libfn(*args)
            self._check_error(fname, retcode)
        return safe_cuda_api_call

    def _find_api(self, fname):
        # Try version 2
        try:
            return getattr(self.lib, fname + "_v2")
        except AttributeError:
            pass

        # Try regular
        try:
            return getattr(self.lib, fname)
        except AttributeError:
            pass

        # Not found.
        # Delay missing function error to use
        def absent_function(*args, **kws):
            raise CudaDriverError(MISSING_FUNCTION_ERRMSG % fname)

        setattr(self, fname, absent_function)
        return absent_function

    def _check_error(self, fname, retcode):
        if retcode != enums.CUDA_SUCCESS:
            errname = ERROR_MAP.get(retcode, "UNKNOWN_CUDA_ERROR")
            msg = "Call to %s results in %s" % (fname, errname)
            _logger.error(msg)
            if retcode == enums.CUDA_ERROR_NOT_INITIALIZED:
                # Detect forking
                if self.pid is not None and _getpid() != self.pid:
                    msg = 'pid %s forked from pid %s after CUDA driver init'
                    _logger.critical(msg, _getpid(), self.pid)
                    raise CudaDriverError("CUDA initialized before forking")
            raise CudaAPIError(retcode, msg)

    def get_device(self, devnum=0):
        dev = self.devices.get(devnum)
        if dev is None:
            dev = Device(devnum)
            self.devices[devnum] = dev
        return weakref.proxy(dev)

    def get_device_count(self):
        count = c_int()
        self.cuDeviceGetCount(byref(count))
        return count.value

    def list_devices(self):
        """Returns a list of active devices
        """
        return list(self.devices.values())

    def reset(self):
        """Reset all devices
        """
        for dev in self.devices.values():
            dev.reset()

    def pop_active_context(self):
        """Pop the active CUDA context and return the handle.
        If no CUDA context is active, return None.
        """
        with self.get_active_context() as ac:
            if ac.devnum is not None:
                popped = drvapi.cu_context()
                driver.cuCtxPopCurrent(byref(popped))
                return popped

    def get_active_context(self):
        """Returns an instance of ``_ActiveContext``.
        """
        return _ActiveContext()


class _ActiveContext(object):
    """An contextmanager object to cache active context to reduce dependency
    on querying the CUDA driver API.

    Once entering the context, it is assumed that the active CUDA context is
    not changed until the context is exited.
    """
    _tls_cache = threading.local()

    def __enter__(self):
        is_top = False
        # check TLS cache
        if hasattr(self._tls_cache, 'ctx_devnum'):
            hctx, devnum = self._tls_cache.ctx_devnum
        # Not cached. Query the driver API.
        else:
            hctx = drvapi.cu_context(0)
            driver.cuCtxGetCurrent(byref(hctx))
            hctx = hctx if hctx.value else None

            if hctx is None:
                devnum = None
            else:
                hdevice = drvapi.cu_device()
                driver.cuCtxGetDevice(byref(hdevice))
                devnum = hdevice.value

                self._tls_cache.ctx_devnum = (hctx, devnum)
                is_top = True

        self._is_top = is_top
        self.context_handle = hctx
        self.devnum = devnum
        return self

    def __exit__(self, exc_type, exc_val, exc_tb):
        if self._is_top:
            delattr(self._tls_cache, 'ctx_devnum')

    def __bool__(self):
        """Returns True is there's a valid and active CUDA context.
        """
        return self.context_handle is not None

    __nonzero__ = __bool__


driver = Driver()


def _build_reverse_device_attrs():
    prefix = "CU_DEVICE_ATTRIBUTE_"
    map = utils.UniqueDict()
    for name in dir(enums):
        if name.startswith(prefix):
            map[name[len(prefix):]] = getattr(enums, name)
    return map


DEVICE_ATTRIBUTES = _build_reverse_device_attrs()


class Device(object):
    """
    The device object owns the CUDA contexts.  This is owned by the driver
    object.  User should not construct devices directly.
    """
    @classmethod
    def from_identity(self, identity):
        """Create Device object from device identity created by
        ``Device.get_device_identity()``.
        """
        for devid in range(driver.get_device_count()):
            d = driver.get_device(devid)
            if d.get_device_identity() == identity:
                return d
        else:
            errmsg = (
                "No device of {} is found. "
                "Target device may not be visible in this process."
            ).format(identity)
            raise RuntimeError(errmsg)

    def __init__(self, devnum):
        got_devnum = c_int()
        driver.cuDeviceGet(byref(got_devnum), devnum)
        assert devnum == got_devnum.value, "Driver returned another device"
        self.id = got_devnum.value
        self.attributes = {}
        # Read compute capability
        cc_major = c_int()
        cc_minor = c_int()
        driver.cuDeviceComputeCapability(byref(cc_major), byref(cc_minor),
                                         self.id)
        self.compute_capability = (cc_major.value, cc_minor.value)
        # Read name
        bufsz = 128
        buf = (c_char * bufsz)()
        driver.cuDeviceGetName(buf, bufsz, self.id)
        self.name = buf.value
        self.primary_context = None

    def get_device_identity(self):
        return {
            'pci_domain_id': self.PCI_DOMAIN_ID,
            'pci_bus_id': self.PCI_BUS_ID,
            'pci_device_id': self.PCI_DEVICE_ID,
        }

    def __repr__(self):
        return "<CUDA device %d '%s'>" % (self.id, self.name)

    def __getattr__(self, attr):
        """Read attributes lazily
        """
        try:
            code = DEVICE_ATTRIBUTES[attr]
        except KeyError:
            raise AttributeError(attr)

        value = c_int()
        driver.cuDeviceGetAttribute(byref(value), code, self.id)
        setattr(self, attr, value.value)

        return value.value

    def __hash__(self):
        return hash(self.id)

    def __eq__(self, other):
        if isinstance(other, Device):
            return self.id == other.id
        return False

    def __ne__(self, other):
        return not (self == other)

    def get_primary_context(self):
        """
        Returns the primary context for the device.
        Note: it is not pushed to the CPU thread.
        """
        if self.primary_context is not None:
            return self.primary_context

        met_requirement_for_device(self)

        # create primary context
        hctx = drvapi.cu_context()
        driver.cuDevicePrimaryCtxRetain(byref(hctx), self.id)

        ctx = Context(weakref.proxy(self), hctx)
        self.primary_context = ctx
        return ctx

    def release_primary_context(self):
        """
        Release reference to primary context if it has been retained.
        """
        if self.primary_context:
            driver.cuDevicePrimaryCtxRelease(self.id)
            self.primary_context = None

    def reset(self):
        try:
            if self.primary_context is not None:
                self.primary_context.reset()
            self.release_primary_context()
        finally:
            # reset at the driver level
            driver.cuDevicePrimaryCtxReset(self.id)


def met_requirement_for_device(device):
    if device.compute_capability < MIN_REQUIRED_CC:
        raise CudaSupportError("%s has compute capability < %s" %
                               (device, MIN_REQUIRED_CC))


class BaseCUDAMemoryManager(object, metaclass=ABCMeta):
    """Abstract base class for External Memory Management (EMM) Plugins."""

    def __init__(self, *args, **kwargs):
        if 'context' not in kwargs:
            raise RuntimeError("Memory manager requires a context")
        self.context = kwargs.pop('context')

    @abstractmethod
    def memalloc(self, size):
        """
        Allocate on-device memory in the current context.

        :param size: Size of allocation in bytes
        :type size: int
        :return: A memory pointer instance that owns the allocated memory
        :rtype: :class:`MemoryPointer`
        """

    @abstractmethod
    def memhostalloc(self, size, mapped, portable, wc):
        """
        Allocate pinned host memory.

        :param size: Size of the allocation in bytes
        :type size: int
        :param mapped: Whether the allocated memory should be mapped into the
                       CUDA address space.
        :type mapped: bool
        :param portable: Whether the memory will be considered pinned by all
                         contexts, and not just the calling context.
        :type portable: bool
        :param wc: Whether to allocate the memory as write-combined.
        :type wc: bool
        :return: A memory pointer instance that owns the allocated memory. The
                 return type depends on whether the region was mapped into
                 device memory.
        :rtype: :class:`MappedMemory` or :class:`PinnedMemory`
        """

    @abstractmethod
    def mempin(self, owner, pointer, size, mapped):
        """
        Pin a region of host memory that is already allocated.

        :param owner: The object that owns the memory.
        :param pointer: The pointer to the beginning of the region to pin.
        :type pointer: int
        :param size: The size of the region in bytes.
        :type size: int
        :param mapped: Whether the region should also be mapped into device
                       memory.
        :type mapped: bool
        :return: A memory pointer instance that refers to the allocated
                 memory.
        :rtype: :class:`MappedMemory` or :class:`PinnedMemory`
        """

    @abstractmethod
    def initialize(self):
        """
        Perform any initialization required for the EMM plugin instance to be
        ready to use.

        :return: None
        """

    @abstractmethod
    def get_ipc_handle(self, memory):
        """
        Return an IPC handle from a GPU allocation.

        :param memory: Memory for which the IPC handle should be created.
        :type memory: :class:`MemoryPointer`
        :return: IPC handle for the allocation
        :rtype: :class:`IpcHandle`
        """

    @abstractmethod
    def get_memory_info(self):
        """
        Returns ``(free, total)`` memory in bytes in the context. May raise
        :class:`NotImplementedError`, if returning such information is not
        practical (e.g. for a pool allocator).

        :return: Memory info
        :rtype: :class:`MemoryInfo`
        """

    @abstractmethod
    def reset(self):
        """
        Clears up all memory allocated in this context.

        :return: None
        """

    @abstractmethod
    def defer_cleanup(self):
        """
        Returns a context manager that ensures the implementation of deferred
        cleanup whilst it is active.

        :return: Context manager
        """

    @property
    @abstractmethod
    def interface_version(self):
        """
        Returns an integer specifying the version of the EMM Plugin interface
        supported by the plugin implementation. Should always return 1 for
        implementations of this version of the specification.
        """


class HostOnlyCUDAMemoryManager(BaseCUDAMemoryManager):
    """Base class for External Memory Management (EMM) Plugins that only
    implement on-device allocation. A subclass need not implement the
    ``memhostalloc`` and ``mempin`` methods.

    This class also implements ``reset`` and ``defer_cleanup`` (see
    :class:`numba.cuda.BaseCUDAMemoryManager`) for its own internal state
    management. If an EMM Plugin based on this class also implements these
    methods, then its implementations of these must also call the method from
    ``super()`` to give ``HostOnlyCUDAMemoryManager`` an opportunity to do the
    necessary work for the host allocations it is managing.

    This class does not implement ``interface_version``, as it will always be
    consistent with the version of Numba in which it is implemented. An EMM
    Plugin subclassing this class should implement ``interface_version``
    instead.
    """

    def __init__(self, *args, **kwargs):
        super().__init__(*args, **kwargs)
        self.allocations = utils.UniqueDict()
        self.deallocations = _PendingDeallocs()

    def _attempt_allocation(self, allocator):
        """
        Attempt allocation by calling *allocator*.  If an out-of-memory error
        is raised, the pending deallocations are flushed and the allocation
        is retried.  If it fails in the second attempt, the error is reraised.
        """
        try:
            allocator()
        except CudaAPIError as e:
            # is out-of-memory?
            if e.code == enums.CUDA_ERROR_OUT_OF_MEMORY:
                # clear pending deallocations
                self.deallocations.clear()
                # try again
                allocator()
            else:
                raise

    def memhostalloc(self, size, mapped=False, portable=False,
                     wc=False):
        """Implements the allocation of pinned host memory.

        It is recommended that this method is not overridden by EMM Plugin
        implementations - instead, use the :class:`BaseCUDAMemoryManager`.
        """
        pointer = c_void_p()
        flags = 0
        if mapped:
            flags |= enums.CU_MEMHOSTALLOC_DEVICEMAP
        if portable:
            flags |= enums.CU_MEMHOSTALLOC_PORTABLE
        if wc:
            flags |= enums.CU_MEMHOSTALLOC_WRITECOMBINED

        def allocator():
            driver.cuMemHostAlloc(byref(pointer), size, flags)

        if mapped:
            self._attempt_allocation(allocator)
        else:
            allocator()

        finalizer = _hostalloc_finalizer(self, pointer, size, mapped)
        ctx = weakref.proxy(self.context)

        if mapped:
            mem = MappedMemory(ctx, pointer, size, finalizer=finalizer)
            self.allocations[mem.handle.value] = mem
            return mem.own()
        else:
            return PinnedMemory(ctx, pointer, size, finalizer=finalizer)

    def mempin(self, owner, pointer, size, mapped=False):
        """Implements the pinning of host memory.

        It is recommended that this method is not overridden by EMM Plugin
        implementations - instead, use the :class:`BaseCUDAMemoryManager`.
        """
        if isinstance(pointer, int):
            pointer = c_void_p(pointer)

        # possible flags are "portable" (between context)
        # and "device-map" (map host memory to device thus no need
        # for memory transfer).
        flags = 0

        if mapped:
            flags |= enums.CU_MEMHOSTREGISTER_DEVICEMAP

        def allocator():
            driver.cuMemHostRegister(pointer, size, flags)

        if mapped:
            self._attempt_allocation(allocator)
        else:
            allocator()

        finalizer = _pin_finalizer(self, pointer, mapped)
        ctx = weakref.proxy(self.context)

        if mapped:
            mem = MappedMemory(ctx, pointer, size, owner=owner,
                               finalizer=finalizer)
            self.allocations[mem.handle.value] = mem
            return mem.own()
        else:
            return PinnedMemory(ctx, pointer, size, owner=owner,
                                finalizer=finalizer)

    def memallocmanaged(self, size, attach_global):
        ptr = drvapi.cu_device_ptr()

        def allocator():
            flags = c_uint()
            if attach_global:
                flags = enums.CU_MEM_ATTACH_GLOBAL
            else:
                flags = enums.CU_MEM_ATTACH_HOST

            driver.cuMemAllocManaged(byref(ptr), size, flags)

        self._attempt_allocation(allocator)

        finalizer = _alloc_finalizer(self, ptr, size)
        ctx = weakref.proxy(self.context)
        mem = ManagedMemory(ctx, ptr, size, finalizer=finalizer)
        self.allocations[ptr.value] = mem
        return mem.own()

    def reset(self):
        """Clears up all host memory (mapped and/or pinned) in the current
        context.

        EMM Plugins that override this method must call ``super().reset()`` to
        ensure that host allocations are also cleaned up."""
        self.allocations.clear()
        self.deallocations.clear()

    @contextlib.contextmanager
    def defer_cleanup(self):
        """Returns a context manager that disables cleanup of mapped or pinned
        host memory in the current context whilst it is active.

        EMM Plugins that override this method must obtain the context manager
        from this method before yielding to ensure that cleanup of host
        allocations is also deferred."""
        with self.deallocations.disable():
            yield


class GetIpcHandleMixin:
    """A class that provides a default implementation of ``get_ipc_handle()``.
    """

    def get_ipc_handle(self, memory):
        """Open an IPC memory handle by using ``cuMemGetAddressRange`` to
        determine the base pointer of the allocation. An IPC handle of type
        ``cu_ipc_mem_handle`` is constructed and initialized with
        ``cuIpcGetMemHandle``. A :class:`numba.cuda.IpcHandle` is returned,
        populated with the underlying ``ipc_mem_handle``.
        """
        base, end = device_extents(memory)
        ipchandle = drvapi.cu_ipc_mem_handle()
        driver.cuIpcGetMemHandle(byref(ipchandle), base)
        source_info = self.context.device.get_device_identity()
        offset = memory.handle.value - base

        return IpcHandle(memory, ipchandle, memory.size, source_info,
                         offset=offset)


class NumbaCUDAMemoryManager(GetIpcHandleMixin, HostOnlyCUDAMemoryManager):
    """Internal on-device memory management for Numba. This is implemented using
    the EMM Plugin interface, but is not part of the public API."""

    def initialize(self):
        # Set the memory capacity of *deallocations* as the memory manager
        # becomes active for the first time
        if self.deallocations.memory_capacity == _SizeNotSet:
            self.deallocations.memory_capacity = self.get_memory_info().total

    def memalloc(self, size):
        ptr = drvapi.cu_device_ptr()

        def allocator():
            driver.cuMemAlloc(byref(ptr), size)

        self._attempt_allocation(allocator)

        finalizer = _alloc_finalizer(self, ptr, size)
        ctx = weakref.proxy(self.context)
        mem = AutoFreePointer(ctx, ptr, size, finalizer=finalizer)
        self.allocations[ptr.value] = mem
        return mem.own()

    def get_memory_info(self):
        free = c_size_t()
        total = c_size_t()
        driver.cuMemGetInfo(byref(free), byref(total))
        return MemoryInfo(free=free.value, total=total.value)

    @property
    def interface_version(self):
        return _SUPPORTED_EMM_INTERFACE_VERSION


_SUPPORTED_EMM_INTERFACE_VERSION = 1

_memory_manager = None


def _ensure_memory_manager():
    global _memory_manager

    if _memory_manager:
        return

    if config.CUDA_MEMORY_MANAGER == 'default':
        _memory_manager = NumbaCUDAMemoryManager
        return

    try:
        mgr_module = importlib.import_module(config.CUDA_MEMORY_MANAGER)
        set_memory_manager(mgr_module._numba_memory_manager)
    except Exception:
        raise RuntimeError("Failed to use memory manager from %s" %
                           config.CUDA_MEMORY_MANAGER)


def set_memory_manager(mm_plugin):
    """Configure Numba to use an External Memory Management (EMM) Plugin. If
    the EMM Plugin version does not match one supported by this version of
    Numba, a RuntimeError will be raised.

    :param mm_plugin: The class implementing the EMM Plugin.
    :type mm_plugin: BaseCUDAMemoryManager
    :return: None
    """
    global _memory_manager

    dummy = mm_plugin(context=None)
    iv = dummy.interface_version
    if iv != _SUPPORTED_EMM_INTERFACE_VERSION:
        err = "EMM Plugin interface has version %d - version %d required" \
              % (iv, _SUPPORTED_EMM_INTERFACE_VERSION)
        raise RuntimeError(err)

    _memory_manager = mm_plugin


class _SizeNotSet(int):
    """
    Dummy object for _PendingDeallocs when *size* is not set.
    """

    def __new__(cls, *args, **kwargs):
        return super().__new__(cls, 0)

    def __str__(self):
        return '?'


_SizeNotSet = _SizeNotSet()


class _PendingDeallocs(object):
    """
    Pending deallocations of a context (or device since we are using the primary
    context). The capacity defaults to being unset (_SizeNotSet) but can be
    modified later once the driver is initialized and the total memory capacity
    known.
    """
    def __init__(self, capacity=_SizeNotSet):
        self._cons = deque()
        self._disable_count = 0
        self._size = 0
        self.memory_capacity = capacity

    @property
    def _max_pending_bytes(self):
        return int(self.memory_capacity * config.CUDA_DEALLOCS_RATIO)

    def add_item(self, dtor, handle, size=_SizeNotSet):
        """
        Add a pending deallocation.

        The *dtor* arg is the destructor function that takes an argument,
        *handle*.  It is used as ``dtor(handle)``.  The *size* arg is the
        byte size of the resource added.  It is an optional argument.  Some
        resources (e.g. CUModule) has an unknown memory footprint on the device.
        """
        _logger.info('add pending dealloc: %s %s bytes', dtor.__name__, size)
        self._cons.append((dtor, handle, size))
        self._size += int(size)
        if (len(self._cons) > config.CUDA_DEALLOCS_COUNT or
                self._size > self._max_pending_bytes):
            self.clear()

    def clear(self):
        """
        Flush any pending deallocations unless it is disabled.
        Do nothing if disabled.
        """
        if not self.is_disabled:
            while self._cons:
                [dtor, handle, size] = self._cons.popleft()
                _logger.info('dealloc: %s %s bytes', dtor.__name__, size)
                dtor(handle)
            self._size = 0

    @contextlib.contextmanager
    def disable(self):
        """
        Context manager to temporarily disable flushing pending deallocation.
        This can be nested.
        """
        self._disable_count += 1
        try:
            yield
        finally:
            self._disable_count -= 1
            assert self._disable_count >= 0

    @property
    def is_disabled(self):
        return self._disable_count > 0

    def __len__(self):
        """
        Returns number of pending deallocations.
        """
        return len(self._cons)


MemoryInfo = namedtuple("MemoryInfo", "free,total")
"""Free and total memory for a device.

.. py:attribute:: free

   Free device memory in bytes.

.. py:attribute:: total

    Total device memory in bytes.
"""


class Context(object):
    """
    This object wraps a CUDA Context resource.

    Contexts should not be constructed directly by user code.
    """

    def __init__(self, device, handle):
        self.device = device
        self.handle = handle
        self.allocations = utils.UniqueDict()
        self.deallocations = _PendingDeallocs()
        _ensure_memory_manager()
        self.memory_manager = _memory_manager(context=self)
        self.modules = utils.UniqueDict()
        # For storing context specific data
        self.extras = {}

    def reset(self):
        """
        Clean up all owned resources in this context.
        """
        # Free owned resources
        _logger.info('reset context of device %s', self.device.id)
        self.memory_manager.reset()
        self.modules.clear()
        # Clear trash
        self.deallocations.clear()

    def get_memory_info(self):
        """Returns (free, total) memory in bytes in the context.
        """
        return self.memory_manager.get_memory_info()

    def get_active_blocks_per_multiprocessor(self, func, blocksize, memsize,
                                             flags=None):
        """Return occupancy of a function.
        :param func: kernel for which occupancy is calculated
        :param blocksize: block size the kernel is intended to be launched with
        :param memsize: per-block dynamic shared memory usage intended, in bytes
        """

        retval = c_int()
        if not flags:
            driver.cuOccupancyMaxActiveBlocksPerMultiprocessor(byref(retval),
                                                               func.handle,
                                                               blocksize,
                                                               memsize)
        else:
            driver.cuOccupancyMaxActiveBlocksPerMultiprocessorWithFlags(
                byref(retval), func.handle, blocksize, memsize, flags)
        return retval.value

    def get_max_potential_block_size(self, func, b2d_func, memsize,
                                     blocksizelimit, flags=None):
        """Suggest a launch configuration with reasonable occupancy.
        :param func: kernel for which occupancy is calculated
        :param b2d_func: function that calculates how much per-block dynamic
                         shared memory 'func' uses based on the block size.
                         Can also be the address of a C function.
                         Use `0` to pass `NULL` to the underlying CUDA API.
        :param memsize: per-block dynamic shared memory usage intended, in bytes
        :param blocksizelimit: maximum block size the kernel is designed to
                               handle
        """

        gridsize = c_int()
        blocksize = c_int()
        b2d_cb = cu_occupancy_b2d_size(b2d_func)
        if not flags:
            driver.cuOccupancyMaxPotentialBlockSize(byref(gridsize),
                                                    byref(blocksize),
                                                    func.handle, b2d_cb,
                                                    memsize, blocksizelimit)
        else:
            driver.cuOccupancyMaxPotentialBlockSizeWithFlags(byref(gridsize),
                                                             byref(blocksize),
                                                             func.handle,
                                                             b2d_cb, memsize,
                                                             blocksizelimit,
                                                             flags)
        return (gridsize.value, blocksize.value)

    def prepare_for_use(self):
        """Initialize the context for use.
        It's safe to be called multiple times.
        """
        self.memory_manager.initialize()

    def push(self):
        """
        Pushes this context on the current CPU Thread.
        """
        driver.cuCtxPushCurrent(self.handle)
        self.prepare_for_use()

    def pop(self):
        """
        Pops this context off the current CPU thread. Note that this context
        must be at the top of the context stack, otherwise an error will occur.
        """
        popped = driver.pop_active_context()
        assert popped.value == self.handle.value

    def memalloc(self, bytesize):
        return self.memory_manager.memalloc(bytesize)

    def memallocmanaged(self, bytesize, attach_global=True):
        return self.memory_manager.memallocmanaged(bytesize, attach_global)

    def memhostalloc(self, bytesize, mapped=False, portable=False, wc=False):
        return self.memory_manager.memhostalloc(bytesize, mapped, portable, wc)

    def mempin(self, owner, pointer, size, mapped=False):
        if mapped and not self.device.CAN_MAP_HOST_MEMORY:
            raise CudaDriverError("%s cannot map host memory" % self.device)
        return self.memory_manager.mempin(owner, pointer, size, mapped)

    def get_ipc_handle(self, memory):
        """
        Returns a *IpcHandle* from a GPU allocation.
        """
        if not SUPPORTS_IPC:
            raise OSError('OS does not support CUDA IPC')
        return self.memory_manager.get_ipc_handle(memory)

    def open_ipc_handle(self, handle, size):
        # open the IPC handle to get the device pointer
        dptr = drvapi.cu_device_ptr()
        flags = 1  # CU_IPC_MEM_LAZY_ENABLE_PEER_ACCESS
        driver.cuIpcOpenMemHandle(byref(dptr), handle, flags)
        # wrap it
        return MemoryPointer(context=weakref.proxy(self), pointer=dptr,
                             size=size)

    def enable_peer_access(self, peer_context, flags=0):
        """Enable peer access between the current context and the peer context
        """
        assert flags == 0, '*flags* is reserved and MUST be zero'
        driver.cuCtxEnablePeerAccess(peer_context, flags)

    def can_access_peer(self, peer_device):
        """Returns a bool indicating whether the peer access between the
        current and peer device is possible.
        """
        can_access_peer = c_int()
        driver.cuDeviceCanAccessPeer(
            byref(can_access_peer),
            self.device.id,
            peer_device,
        )
        return bool(can_access_peer)

    def create_module_ptx(self, ptx):
        if isinstance(ptx, str):
            ptx = ptx.encode('utf8')
        image = c_char_p(ptx)
        return self.create_module_image(image)

    def create_module_image(self, image):
        module = load_module_image(self, image)
        self.modules[module.handle.value] = module
        return weakref.proxy(module)

    def unload_module(self, module):
        del self.modules[module.handle.value]

    def get_default_stream(self):
        handle = drvapi.cu_stream(drvapi.CU_STREAM_DEFAULT)
        return Stream(weakref.proxy(self), handle, None)

    def get_legacy_default_stream(self):
        handle = drvapi.cu_stream(drvapi.CU_STREAM_LEGACY)
        return Stream(weakref.proxy(self), handle, None)

    def get_per_thread_default_stream(self):
        handle = drvapi.cu_stream(drvapi.CU_STREAM_PER_THREAD)
        return Stream(weakref.proxy(self), handle, None)

    def create_stream(self):
        handle = drvapi.cu_stream()
        driver.cuStreamCreate(byref(handle), 0)
        return Stream(weakref.proxy(self), handle,
                      _stream_finalizer(self.deallocations, handle))

    def create_external_stream(self, ptr):
        if not isinstance(ptr, int):
            raise TypeError("ptr for external stream must be an int")
        handle = drvapi.cu_stream(ptr)
        return Stream(weakref.proxy(self), handle, None,
                      external=True)

    def create_event(self, timing=True):
        handle = drvapi.cu_event()
        flags = 0
        if not timing:
            flags |= enums.CU_EVENT_DISABLE_TIMING
        driver.cuEventCreate(byref(handle), flags)
        return Event(weakref.proxy(self), handle,
                     finalizer=_event_finalizer(self.deallocations, handle))

    def synchronize(self):
        driver.cuCtxSynchronize()

    @contextlib.contextmanager
    def defer_cleanup(self):
        with self.memory_manager.defer_cleanup():
            with self.deallocations.disable():
                yield

    def __repr__(self):
        return "<CUDA context %s of device %d>" % (self.handle, self.device.id)

    def __eq__(self, other):
        if isinstance(other, Context):
            return self.handle == other.handle
        else:
            return NotImplemented

    def __ne__(self, other):
        return not self.__eq__(other)


def load_module_image(context, image):
    """
    image must be a pointer
    """
    logsz = int(get_numba_envvar('CUDA_LOG_SIZE', 1024))

    jitinfo = (c_char * logsz)()
    jiterrors = (c_char * logsz)()

    options = {
        enums.CU_JIT_INFO_LOG_BUFFER: addressof(jitinfo),
        enums.CU_JIT_INFO_LOG_BUFFER_SIZE_BYTES: c_void_p(logsz),
        enums.CU_JIT_ERROR_LOG_BUFFER: addressof(jiterrors),
        enums.CU_JIT_ERROR_LOG_BUFFER_SIZE_BYTES: c_void_p(logsz),
        enums.CU_JIT_LOG_VERBOSE: c_void_p(VERBOSE_JIT_LOG),
    }

    option_keys = (drvapi.cu_jit_option * len(options))(*options.keys())
    option_vals = (c_void_p * len(options))(*options.values())

    handle = drvapi.cu_module()
    try:
        driver.cuModuleLoadDataEx(byref(handle), image, len(options),
                                  option_keys, option_vals)
    except CudaAPIError as e:
        msg = "cuModuleLoadDataEx error:\n%s" % jiterrors.value.decode("utf8")
        raise CudaAPIError(e.code, msg)

    info_log = jitinfo.value

    return Module(weakref.proxy(context), handle, info_log,
                  _module_finalizer(context, handle))


def _alloc_finalizer(memory_manager, handle, size):
    allocations = memory_manager.allocations
    deallocations = memory_manager.deallocations

    def core():
        if allocations:
            del allocations[handle.value]
        deallocations.add_item(driver.cuMemFree, handle, size)

    return core


def _hostalloc_finalizer(memory_manager, handle, size, mapped):
    """
    Finalize page-locked host memory allocated by `context.memhostalloc`.

    This memory is managed by CUDA, and finalization entails deallocation. The
    issues noted in `_pin_finalizer` are not relevant in this case, and the
    finalization is placed in the `context.deallocations` queue along with
    finalization of device objects.

    """
    allocations = memory_manager.allocations
    deallocations = memory_manager.deallocations
    if not mapped:
        size = _SizeNotSet

    def core():
        if mapped and allocations:
            del allocations[handle.value]
        deallocations.add_item(driver.cuMemFreeHost, handle, size)

    return core


def _pin_finalizer(memory_manager, handle, mapped):
    """
    Finalize temporary page-locking of host memory by `context.mempin`.

    This applies to memory not otherwise managed by CUDA. Page-locking can
    be requested multiple times on the same memory, and must therefore be
    lifted as soon as finalization is requested, otherwise subsequent calls to
    `mempin` may fail with `CUDA_ERROR_HOST_MEMORY_ALREADY_REGISTERED`, leading
    to unexpected behavior for the context managers `cuda.{pinned,mapped}`.
    This function therefore carries out finalization immediately, bypassing the
    `context.deallocations` queue.

    """
    allocations = memory_manager.allocations

    def core():
        if mapped and allocations:
            del allocations[handle.value]
        driver.cuMemHostUnregister(handle)

    return core


def _event_finalizer(deallocs, handle):
    def core():
        deallocs.add_item(driver.cuEventDestroy, handle)

    return core


def _stream_finalizer(deallocs, handle):
    def core():
        deallocs.add_item(driver.cuStreamDestroy, handle)

    return core


def _module_finalizer(context, handle):
    dealloc = context.deallocations
    modules = context.modules

    def core():
        shutting_down = utils.shutting_down  # early bind

        def module_unload(handle):
            # If we are not shutting down, we must be called due to
            # Context.reset() of Context.unload_module().  Both must have
            # cleared the module reference from the context.
            assert shutting_down() or handle.value not in modules
            driver.cuModuleUnload(handle)

        dealloc.add_item(module_unload, handle)

    return core


class _CudaIpcImpl(object):
    """Implementation of GPU IPC using CUDA driver API.
    This requires the devices to be peer accessible.
    """
    def __init__(self, parent):
        self.base = parent.base
        self.handle = parent.handle
        self.size = parent.size
        self.offset = parent.offset
        # remember if the handle is already opened
        self._opened_mem = None

    def open(self, context):
        """
        Import the IPC memory and returns a raw CUDA memory pointer object
        """
        if self.base is not None:
            raise ValueError('opening IpcHandle from original process')

        if self._opened_mem is not None:
            raise ValueError('IpcHandle is already opened')

        mem = context.open_ipc_handle(self.handle, self.offset + self.size)
        # this object owns the opened allocation
        # note: it is required the memory be freed after the ipc handle is
        #       closed by the importing context.
        self._opened_mem = mem
        return mem.own().view(self.offset)

    def close(self):
        if self._opened_mem is None:
            raise ValueError('IpcHandle not opened')
        driver.cuIpcCloseMemHandle(self._opened_mem.handle)
        self._opened_mem = None


class _StagedIpcImpl(object):
    """Implementation of GPU IPC using custom staging logic to workaround
    CUDA IPC limitation on peer accessibility between devices.
    """
    def __init__(self, parent, source_info):
        self.parent = parent
        self.base = parent.base
        self.handle = parent.handle
        self.size = parent.size
        self.source_info = source_info

    def open(self, context):
        from numba import cuda

        srcdev = Device.from_identity(self.source_info)

        impl = _CudaIpcImpl(parent=self.parent)
        # Open context on the source device.
        with cuda.gpus[srcdev.id]:
            source_ptr = impl.open(cuda.devices.get_context())

        # Allocate GPU buffer.
        newmem = context.memalloc(self.size)
        # Do D->D from the source peer-context
        # This performs automatic host staging
        device_to_device(newmem, source_ptr, self.size)

        # Cleanup source context
        with cuda.gpus[srcdev.id]:
            impl.close()

        return newmem

    def close(self):
        # Nothing has to be done here
        pass


class IpcHandle(object):
    """
    CUDA IPC handle. Serialization of the CUDA IPC handle object is implemented
    here.

    :param base: A reference to the original allocation to keep it alive
    :type base: MemoryPointer
    :param handle: The CUDA IPC handle, as a ctypes array of bytes.
    :param size: Size of the original allocation
    :type size: int
    :param source_info: The identity of the device on which the IPC handle was
                        opened.
    :type source_info: dict
    :param offset: The offset into the underlying allocation of the memory
                   referred to by this IPC handle.
    :type offset: int
    """
    def __init__(self, base, handle, size, source_info=None, offset=0):
        self.base = base
        self.handle = handle
        self.size = size
        self.source_info = source_info
        self._impl = None
        self.offset = offset

    def _sentry_source_info(self):
        if self.source_info is None:
            raise RuntimeError("IPC handle doesn't have source info")

    def can_access_peer(self, context):
        """Returns a bool indicating whether the active context can peer
        access the IPC handle
        """
        self._sentry_source_info()
        if self.source_info == context.device.get_device_identity():
            return True
        source_device = Device.from_identity(self.source_info)
        return context.can_access_peer(source_device.id)

    def open_staged(self, context):
        """Open the IPC by allowing staging on the host memory first.
        """
        self._sentry_source_info()

        if self._impl is not None:
            raise ValueError('IpcHandle is already opened')

        self._impl = _StagedIpcImpl(self, self.source_info)
        return self._impl.open(context)

    def open_direct(self, context):
        """
        Import the IPC memory and returns a raw CUDA memory pointer object
        """
        if self._impl is not None:
            raise ValueError('IpcHandle is already opened')

        self._impl = _CudaIpcImpl(self)
        return self._impl.open(context)

    def open(self, context):
        """Open the IPC handle and import the memory for usage in the given
        context.  Returns a raw CUDA memory pointer object.

        This is enhanced over CUDA IPC that it will work regardless of whether
        the source device is peer-accessible by the destination device.
        If the devices are peer-accessible, it uses .open_direct().
        If the devices are not peer-accessible, it uses .open_staged().
        """
        if self.source_info is None or self.can_access_peer(context):
            fn = self.open_direct
        else:
            fn = self.open_staged
        return fn(context)

    def open_array(self, context, shape, dtype, strides=None):
        """
        Similar to `.open()` but returns an device array.
        """
        from . import devicearray

        # by default, set strides to itemsize
        if strides is None:
            strides = dtype.itemsize
        dptr = self.open(context)
        # read the device pointer as an array
        return devicearray.DeviceNDArray(shape=shape, strides=strides,
                                         dtype=dtype, gpu_data=dptr)

    def close(self):
        if self._impl is None:
            raise ValueError('IpcHandle not opened')
        self._impl.close()
        self._impl = None

    def __reduce__(self):
        # Preprocess the IPC handle, which is defined as a byte array.
        preprocessed_handle = tuple(self.handle)
        args = (
            self.__class__,
            preprocessed_handle,
            self.size,
            self.source_info,
            self.offset,
        )
        return (serialize._rebuild_reduction, args)

    @classmethod
    def _rebuild(cls, handle_ary, size, source_info, offset):
        handle = drvapi.cu_ipc_mem_handle(*handle_ary)
        return cls(base=None, handle=handle, size=size,
                   source_info=source_info, offset=offset)


class MemoryPointer(object):
    """A memory pointer that owns a buffer, with an optional finalizer. Memory
    pointers provide reference counting, and instances are initialized with a
    reference count of 1.

    The base ``MemoryPointer`` class does not use the
    reference count for managing the buffer lifetime. Instead, the buffer
    lifetime is tied to the memory pointer instance's lifetime:

    - When the instance is deleted, the finalizer will be called.
    - When the reference count drops to 0, no action is taken.

    Subclasses of ``MemoryPointer`` may modify these semantics, for example to
    tie the buffer lifetime to the reference count, so that the buffer is freed
    when there are no more references.

    :param context: The context in which the pointer was allocated.
    :type context: Context
    :param pointer: The address of the buffer.
    :type pointer: ctypes.c_void_p
    :param size: The size of the allocation in bytes.
    :type size: int
    :param owner: The owner is sometimes set by the internals of this class, or
                  used for Numba's internal memory management. It should not be
                  provided by an external user of the ``MemoryPointer`` class
                  (e.g. from within an EMM Plugin); the default of `None`
                  should always suffice.
    :type owner: NoneType
    :param finalizer: A function that is called when the buffer is to be freed.
    :type finalizer: function
    """
    __cuda_memory__ = True

    def __init__(self, context, pointer, size, owner=None, finalizer=None):
        self.context = context
        self.device_pointer = pointer
        self.size = size
        self._cuda_memsize_ = size
        self.is_managed = finalizer is not None
        self.refct = 1
        self.handle = self.device_pointer
        self._owner = owner

        if finalizer is not None:
            self._finalizer = weakref.finalize(self, finalizer)

    @property
    def owner(self):
        return self if self._owner is None else self._owner

    def own(self):
        return OwnedPointer(weakref.proxy(self))

    def free(self):
        """
        Forces the device memory to the trash.
        """
        if self.is_managed:
            if not self._finalizer.alive:
                raise RuntimeError("Freeing dead memory")
            self._finalizer()
            assert not self._finalizer.alive

    def memset(self, byte, count=None, stream=0):
        count = self.size if count is None else count
        if stream:
            driver.cuMemsetD8Async(self.device_pointer, byte, count,
                                   stream.handle)
        else:
            driver.cuMemsetD8(self.device_pointer, byte, count)

    def view(self, start, stop=None):
        if stop is None:
            size = self.size - start
        else:
            size = stop - start

        # Handle NULL/empty memory buffer
        if self.device_pointer.value is None:
            if size != 0:
                raise RuntimeError("non-empty slice into empty slice")
            view = self      # new view is just a reference to self
        # Handle normal case
        else:
            base = self.device_pointer.value + start
            if size < 0:
                raise RuntimeError('size cannot be negative')
            pointer = drvapi.cu_device_ptr(base)
            view = MemoryPointer(self.context, pointer, size, owner=self.owner)

        if isinstance(self.owner, (MemoryPointer, OwnedPointer)):
            # Owned by a numba-managed memory segment, take an owned reference
            return OwnedPointer(weakref.proxy(self.owner), view)
        else:
            # Owned by external alloc, return view with same external owner
            return view

    @property
    def device_ctypes_pointer(self):
        return self.device_pointer


class AutoFreePointer(MemoryPointer):
    """Modifies the ownership semantic of the MemoryPointer so that the
    instance lifetime is directly tied to the number of references.

    When the reference count reaches zero, the finalizer is invoked.

    Constructor arguments are the same as for :class:`MemoryPointer`.
    """
    def __init__(self, *args, **kwargs):
        super(AutoFreePointer, self).__init__(*args, **kwargs)
        # Releease the self reference to the buffer, so that the finalizer
        # is invoked if all the derived pointers are gone.
        self.refct -= 1


class MappedMemory(AutoFreePointer):
    """A memory pointer that refers to a buffer on the host that is mapped into
    device memory.

    :param context: The context in which the pointer was mapped.
    :type context: Context
    :param pointer: The address of the buffer.
    :type pointer: ctypes.c_void_p
    :param size: The size of the buffer in bytes.
    :type size: int
    :param owner: The owner is sometimes set by the internals of this class, or
                  used for Numba's internal memory management. It should not be
                  provided by an external user of the ``MappedMemory`` class
                  (e.g. from within an EMM Plugin); the default of `None`
                  should always suffice.
    :type owner: NoneType
    :param finalizer: A function that is called when the buffer is to be freed.
    :type finalizer: function
    """

    __cuda_memory__ = True

    def __init__(self, context, pointer, size, owner=None, finalizer=None):
        self.owned = owner
        self.host_pointer = pointer
        devptr = drvapi.cu_device_ptr()
        driver.cuMemHostGetDevicePointer(byref(devptr), pointer, 0)
        self.device_pointer = devptr
        super(MappedMemory, self).__init__(context, devptr, size,
                                           finalizer=finalizer)
        self.handle = self.host_pointer

        # For buffer interface
        self._buflen_ = self.size
        self._bufptr_ = self.host_pointer.value

    def own(self):
        return MappedOwnedPointer(weakref.proxy(self))


class PinnedMemory(mviewbuf.MemAlloc):
    """A pointer to a pinned buffer on the host.

    :param context: The context in which the pointer was mapped.
    :type context: Context
    :param owner: The object owning the memory. For EMM plugin implementation,
                  this ca
    :param pointer: The address of the buffer.
    :type pointer: ctypes.c_void_p
    :param size: The size of the buffer in bytes.
    :type size: int
    :param owner: An object owning the buffer that has been pinned. For EMM
                  plugin implementation, the default of ``None`` suffices for
                  memory allocated in ``memhostalloc`` - for ``mempin``, it
                  should be the owner passed in to the ``mempin`` method.
    :param finalizer: A function that is called when the buffer is to be freed.
    :type finalizer: function
    """

    def __init__(self, context, pointer, size, owner=None, finalizer=None):
        self.context = context
        self.owned = owner
        self.size = size
        self.host_pointer = pointer
        self.is_managed = finalizer is not None
        self.handle = self.host_pointer

        # For buffer interface
        self._buflen_ = self.size
        self._bufptr_ = self.host_pointer.value

        if finalizer is not None:
            weakref.finalize(self, finalizer)

    def own(self):
        return self


class ManagedMemory(AutoFreePointer):
    """A memory pointer that refers to a managed memory buffer (can be accessed
    on both host and device).

    :param context: The context in which the pointer was mapped.
    :type context: Context
    :param pointer: The address of the buffer.
    :type pointer: ctypes.c_void_p
    :param size: The size of the buffer in bytes.
    :type size: int
    :param owner: The owner is sometimes set by the internals of this class, or
                  used for Numba's internal memory management. It should not be
                  provided by an external user of the ``ManagedMemory`` class
                  (e.g. from within an EMM Plugin); the default of `None`
                  should always suffice.
    :type owner: NoneType
    :param finalizer: A function that is called when the buffer is to be freed.
    :type finalizer: function
    """

    __cuda_memory__ = True

    def __init__(self, context, pointer, size, owner=None, finalizer=None):
        self.owned = owner
        devptr = pointer
        super().__init__(context, devptr, size, finalizer=finalizer)

        # For buffer interface
        self._buflen_ = self.size
        self._bufptr_ = self.device_pointer.value

    def own(self):
        return ManagedOwnedPointer(weakref.proxy(self))


class OwnedPointer(object):
    def __init__(self, memptr, view=None):
        self._mem = memptr

        if view is None:
            self._view = self._mem
        else:
            assert not view.is_managed
            self._view = view

        mem = self._mem

        def deref():
            try:
                mem.refct -= 1
                assert mem.refct >= 0
                if mem.refct == 0:
                    mem.free()
            except ReferenceError:
                # ignore reference error here
                pass

        self._mem.refct += 1
        weakref.finalize(self, deref)

    def __getattr__(self, fname):
        """Proxy MemoryPointer methods
        """
        return getattr(self._view, fname)


class MappedOwnedPointer(OwnedPointer, mviewbuf.MemAlloc):
    pass


class ManagedOwnedPointer(OwnedPointer, mviewbuf.MemAlloc):
    pass


class Stream(object):
    def __init__(self, context, handle, finalizer, external=False):
        self.context = context
        self.handle = handle
        self.external = external
        if finalizer is not None:
            weakref.finalize(self, finalizer)

    def __int__(self):
        # The default stream's handle.value is 0, which gives `None`
        return self.handle.value or drvapi.CU_STREAM_DEFAULT

    def __repr__(self):
        default_streams = {
            drvapi.CU_STREAM_DEFAULT: "<Default CUDA stream on %s>",
            drvapi.CU_STREAM_LEGACY: "<Legacy default CUDA stream on %s>",
            drvapi.CU_STREAM_PER_THREAD:
                "<Per-thread default CUDA stream on %s>",
        }
        ptr = self.handle.value or drvapi.CU_STREAM_DEFAULT
        if ptr in default_streams:
            return default_streams[ptr] % self.context
        elif self.external:
            return "<External CUDA stream %d on %s>" % (ptr, self.context)
        else:
            return "<CUDA stream %d on %s>" % (ptr, self.context)

    def synchronize(self):
        '''
        Wait for all commands in this stream to execute. This will commit any
        pending memory transfers.
        '''
        driver.cuStreamSynchronize(self.handle)

    @contextlib.contextmanager
    def auto_synchronize(self):
        '''
        A context manager that waits for all commands in this stream to execute
        and commits any pending memory transfers upon exiting the context.
        '''
        yield self
        self.synchronize()

    def add_callback(self, callback, arg):
        """
        Add a callback to a compute stream.
        The user provided function is called from a driver thread once all
        preceding stream operations are complete.

        Callback functions are called from a CUDA driver thread, not from
        the thread that invoked `add_callback`. No CUDA API functions may
        be called from within the callback function.

        The duration of a callback function should be kept short, as the
        callback will block later work in the stream and may block other
        callbacks from being executed.

<<<<<<< HEAD
        Note: This driver function underlying this method is marked for
=======
        Note: The driver function underlying this method is marked for
>>>>>>> 647dff54
        eventual deprecation and may be replaced in a future CUDA release.

        :param callback: Callback function with arguments (stream, status, arg).
        :param arg: User data to be passed to the callback function.
        """
        data = (self, callback, arg)
        _py_incref(data)
        driver.cuStreamAddCallback(self.handle, self._stream_callback, data, 0)

    @staticmethod
    @cu_stream_callback_pyobj
    def _stream_callback(handle, status, data):
        try:
            stream, callback, arg = data
            callback(stream, status, arg)
        except Exception as e:
            warnings.warn(f"Exception in stream callback: {e}")
        finally:
            _py_decref(data)

    def async_done(self) -> asyncio.futures.Future:
        """
        Return an awaitable that resolves once all preceding stream operations
        are complete.
        """
        loop = asyncio.get_running_loop() if utils.PYVERSION >= (3, 7) \
            else asyncio.get_event_loop()
        future = loop.create_future()

        def resolver(future, status):
            if future.done():
                return
            elif status == 0:
                future.set_result(None)
            else:
                future.set_exception(Exception(f"Stream error {status}"))

        def callback(stream, status, future):
            loop.call_soon_threadsafe(resolver, future, status)

        self.add_callback(callback, future)
        return future


class Event(object):
    def __init__(self, context, handle, finalizer=None):
        self.context = context
        self.handle = handle
        if finalizer is not None:
            weakref.finalize(self, finalizer)

    def query(self):
        """
        Returns True if all work before the most recent record has completed;
        otherwise, returns False.
        """
        try:
            driver.cuEventQuery(self.handle)
        except CudaAPIError as e:
            if e.code == enums.CUDA_ERROR_NOT_READY:
                return False
            else:
                raise
        else:
            return True

    def record(self, stream=0):
        """
        Set the record point of the event to the current point in the given
        stream.

        The event will be considered to have occurred when all work that was
        queued in the stream at the time of the call to ``record()`` has been
        completed.
        """
        hstream = stream.handle if stream else 0
        driver.cuEventRecord(self.handle, hstream)

    def synchronize(self):
        """
        Synchronize the host thread for the completion of the event.
        """
        driver.cuEventSynchronize(self.handle)

    def wait(self, stream=0):
        """
        All future works submitted to stream will wait util the event completes.
        """
        hstream = stream.handle if stream else 0
        flags = 0
        driver.cuStreamWaitEvent(hstream, self.handle, flags)

    def elapsed_time(self, evtend):
        return event_elapsed_time(self, evtend)


def event_elapsed_time(evtstart, evtend):
    '''
    Compute the elapsed time between two events in milliseconds.
    '''
    msec = c_float()
    driver.cuEventElapsedTime(byref(msec), evtstart.handle, evtend.handle)
    return msec.value


class Module(object):
    def __init__(self, context, handle, info_log, finalizer=None):
        self.context = context
        self.handle = handle
        self.info_log = info_log
        if finalizer is not None:
            self._finalizer = weakref.finalize(self, finalizer)

    def unload(self):
        self.context.unload_module(self)

    def get_function(self, name):
        handle = drvapi.cu_function()
        driver.cuModuleGetFunction(byref(handle), self.handle,
                                   name.encode('utf8'))
        return Function(weakref.proxy(self), handle, name)

    def get_global_symbol(self, name):
        ptr = drvapi.cu_device_ptr()
        size = drvapi.c_size_t()
        driver.cuModuleGetGlobal(byref(ptr), byref(size), self.handle,
                                 name.encode('utf8'))
        return MemoryPointer(self.context, ptr, size), size.value


FuncAttr = namedtuple("FuncAttr", ["regs", "shared", "local", "const",
                                   "maxthreads"])


class Function(object):
    griddim = 1, 1, 1
    blockdim = 1, 1, 1
    stream = 0
    sharedmem = 0

    def __init__(self, module, handle, name):
        self.module = module
        self.handle = handle
        self.name = name
        self.attrs = self._read_func_attr_all()

    def __repr__(self):
        return "<CUDA function %s>" % self.name

    def cache_config(self, prefer_equal=False, prefer_cache=False,
                     prefer_shared=False):
        prefer_equal = prefer_equal or (prefer_cache and prefer_shared)
        if prefer_equal:
            flag = enums.CU_FUNC_CACHE_PREFER_EQUAL
        elif prefer_cache:
            flag = enums.CU_FUNC_CACHE_PREFER_L1
        elif prefer_shared:
            flag = enums.CU_FUNC_CACHE_PREFER_SHARED
        else:
            flag = enums.CU_FUNC_CACHE_PREFER_NONE
        driver.cuFuncSetCacheConfig(self.handle, flag)

    @property
    def device(self):
        return self.module.context.device

    def _read_func_attr(self, attrid):
        """
        Read CUfunction attributes
        """
        retval = c_int()
        driver.cuFuncGetAttribute(byref(retval), attrid, self.handle)
        return retval.value

    def _read_func_attr_all(self):
        nregs = self._read_func_attr(enums.CU_FUNC_ATTRIBUTE_NUM_REGS)
        cmem = self._read_func_attr(enums.CU_FUNC_ATTRIBUTE_CONST_SIZE_BYTES)
        lmem = self._read_func_attr(enums.CU_FUNC_ATTRIBUTE_LOCAL_SIZE_BYTES)
        smem = self._read_func_attr(enums.CU_FUNC_ATTRIBUTE_SHARED_SIZE_BYTES)
        maxtpb = self._read_func_attr(
            enums.CU_FUNC_ATTRIBUTE_MAX_THREADS_PER_BLOCK)
        return FuncAttr(regs=nregs, const=cmem, local=lmem, shared=smem,
                        maxthreads=maxtpb)


def launch_kernel(cufunc_handle,
                  gx, gy, gz,
                  bx, by, bz,
                  sharedmem,
                  hstream,
                  args,
                  cooperative=False):

    param_vals = []
    for arg in args:
        if is_device_memory(arg):
            param_vals.append(addressof(device_ctypes_pointer(arg)))
        else:
            param_vals.append(addressof(arg))

    params = (c_void_p * len(param_vals))(*param_vals)

    if cooperative:
        driver.cuLaunchCooperativeKernel(cufunc_handle,
                                         gx, gy, gz,
                                         bx, by, bz,
                                         sharedmem,
                                         hstream,
                                         params)
    else:
        driver.cuLaunchKernel(cufunc_handle,
                              gx, gy, gz,
                              bx, by, bz,
                              sharedmem,
                              hstream,
                              params,
                              None)


FILE_EXTENSION_MAP = {
    'o': enums.CU_JIT_INPUT_OBJECT,
    'ptx': enums.CU_JIT_INPUT_PTX,
    'a': enums.CU_JIT_INPUT_LIBRARY,
    'lib': enums.CU_JIT_INPUT_LIBRARY,
    'cubin': enums.CU_JIT_INPUT_CUBIN,
    'fatbin': enums.CU_JIT_INPUT_FATBINAR,
}


class Linker(object):
    def __init__(self, max_registers=0):
        logsz = int(get_numba_envvar('CUDA_LOG_SIZE', 1024))
        linkerinfo = (c_char * logsz)()
        linkererrors = (c_char * logsz)()

        options = {
            enums.CU_JIT_INFO_LOG_BUFFER: addressof(linkerinfo),
            enums.CU_JIT_INFO_LOG_BUFFER_SIZE_BYTES: c_void_p(logsz),
            enums.CU_JIT_ERROR_LOG_BUFFER: addressof(linkererrors),
            enums.CU_JIT_ERROR_LOG_BUFFER_SIZE_BYTES: c_void_p(logsz),
            enums.CU_JIT_LOG_VERBOSE: c_void_p(1),
        }
        if max_registers:
            options[enums.CU_JIT_MAX_REGISTERS] = c_void_p(max_registers)

        raw_keys = list(options.keys()) + [enums.CU_JIT_TARGET_FROM_CUCONTEXT]
        raw_values = list(options.values())
        del options

        option_keys = (drvapi.cu_jit_option * len(raw_keys))(*raw_keys)
        option_vals = (c_void_p * len(raw_values))(*raw_values)

        self.handle = handle = drvapi.cu_link_state()
        driver.cuLinkCreate(len(raw_keys), option_keys, option_vals,
                            byref(self.handle))

        weakref.finalize(self, driver.cuLinkDestroy, handle)

        self.linker_info_buf = linkerinfo
        self.linker_errors_buf = linkererrors

        self._keep_alive = [linkerinfo, linkererrors, option_keys, option_vals]

    @property
    def info_log(self):
        return self.linker_info_buf.value.decode('utf8')

    @property
    def error_log(self):
        return self.linker_errors_buf.value.decode('utf8')

    def add_ptx(self, ptx, name='<cudapy-ptx>'):
        ptxbuf = c_char_p(ptx)
        namebuf = c_char_p(name.encode('utf8'))
        self._keep_alive += [ptxbuf, namebuf]
        try:
            driver.cuLinkAddData(self.handle, enums.CU_JIT_INPUT_PTX,
                                 ptxbuf, len(ptx), namebuf, 0, None, None)
        except CudaAPIError as e:
            raise LinkerError("%s\n%s" % (e, self.error_log))

    def add_file(self, path, kind):
        pathbuf = c_char_p(path.encode("utf8"))
        self._keep_alive.append(pathbuf)

        try:
            driver.cuLinkAddFile(self.handle, kind, pathbuf, 0, None, None)
        except CudaAPIError as e:
            if e.code == enums.CUDA_ERROR_FILE_NOT_FOUND:
                msg = f'{path} not found'
            else:
                msg = "%s\n%s" % (e, self.error_log)
            raise LinkerError(msg)

    def add_file_guess_ext(self, path):
        ext = path.rsplit('.', 1)[1]
        kind = FILE_EXTENSION_MAP[ext]
        self.add_file(path, kind)

    def complete(self):
        '''
        Returns (cubin, size)
            cubin is a pointer to a internal buffer of cubin owned
            by the linker; thus, it should be loaded before the linker
            is destroyed.
        '''
        cubin = c_void_p(0)
        size = c_size_t(0)

        try:
            driver.cuLinkComplete(self.handle, byref(cubin), byref(size))
        except CudaAPIError as e:
            raise LinkerError("%s\n%s" % (e, self.error_log))

        size = size.value
        assert size > 0, 'linker returned a zero sized cubin'
        del self._keep_alive[:]
        return cubin, size


# -----------------------------------------------------------------------------


def _device_pointer_attr(devmem, attr, odata):
    """Query attribute on the device pointer
    """
    error = driver.cuPointerGetAttribute(byref(odata), attr,
                                         device_ctypes_pointer(devmem))
    driver.check_error(error, "Failed to query pointer attribute")


def device_pointer_type(devmem):
    """Query the device pointer type: host, device, array, unified?
    """
    ptrtype = c_int(0)
    _device_pointer_attr(devmem, enums.CU_POINTER_ATTRIBUTE_MEMORY_TYPE,
                         ptrtype)
    map = {
        enums.CU_MEMORYTYPE_HOST: 'host',
        enums.CU_MEMORYTYPE_DEVICE: 'device',
        enums.CU_MEMORYTYPE_ARRAY: 'array',
        enums.CU_MEMORYTYPE_UNIFIED: 'unified',
    }
    return map[ptrtype.value]


def get_devptr_for_active_ctx(ptr):
    """Query the device pointer usable in the current context from an arbitrary
    pointer.
    """
    devptr = drvapi.cu_device_ptr()
    if ptr != 0:
        attr = enums.CU_POINTER_ATTRIBUTE_DEVICE_POINTER
        driver.cuPointerGetAttribute(byref(devptr), attr, ptr)
    return devptr


def device_extents(devmem):
    """Find the extents (half open begin and end pointer) of the underlying
    device memory allocation.

    NOTE: it always returns the extents of the allocation but the extents
    of the device memory view that can be a subsection of the entire allocation.
    """
    s = drvapi.cu_device_ptr()
    n = c_size_t()
    devptr = device_ctypes_pointer(devmem)
    driver.cuMemGetAddressRange(byref(s), byref(n), devptr)
    s, n = s.value, n.value
    return s, s + n


def device_memory_size(devmem):
    """Check the memory size of the device memory.
    The result is cached in the device memory object.
    It may query the driver for the memory size of the device memory allocation.
    """
    sz = getattr(devmem, '_cuda_memsize_', None)
    if sz is None:
        s, e = device_extents(devmem)
        sz = e - s
        devmem._cuda_memsize_ = sz
    assert sz >= 0, "{} length array".format(sz)
    return sz


def _is_datetime_dtype(obj):
    """Returns True if the obj.dtype is datetime64 or timedelta64
    """
    dtype = getattr(obj, 'dtype', None)
    return dtype is not None and dtype.char in 'Mm'


def _workaround_for_datetime(obj):
    """Workaround for numpy#4983: buffer protocol doesn't support
    datetime64 or timedelta64.
    """
    if _is_datetime_dtype(obj):
        obj = obj.view(np.int64)
    return obj


def host_pointer(obj, readonly=False):
    """Get host pointer from an obj.

    If `readonly` is False, the buffer must be writable.

    NOTE: The underlying data pointer from the host data buffer is used and
    it should not be changed until the operation which can be asynchronous
    completes.
    """
    if isinstance(obj, int):
        return obj

    forcewritable = False
    if not readonly:
        forcewritable = isinstance(obj, np.void) or _is_datetime_dtype(obj)

    obj = _workaround_for_datetime(obj)
    return mviewbuf.memoryview_get_buffer(obj, forcewritable, readonly)


def host_memory_extents(obj):
    "Returns (start, end) the start and end pointer of the array (half open)."
    obj = _workaround_for_datetime(obj)
    return mviewbuf.memoryview_get_extents(obj)


def memory_size_from_info(shape, strides, itemsize):
    """Get the byte size of a contiguous memory buffer given the shape, strides
    and itemsize.
    """
    assert len(shape) == len(strides), "# dim mismatch"
    ndim = len(shape)
    s, e = mviewbuf.memoryview_get_extents_info(shape, strides, ndim, itemsize)
    return e - s


def host_memory_size(obj):
    "Get the size of the memory"
    s, e = host_memory_extents(obj)
    assert e >= s, "memory extend of negative size"
    return e - s


def device_pointer(obj):
    "Get the device pointer as an integer"
    return device_ctypes_pointer(obj).value


def device_ctypes_pointer(obj):
    "Get the ctypes object for the device pointer"
    if obj is None:
        return c_void_p(0)
    require_device_memory(obj)
    return obj.device_ctypes_pointer


def is_device_memory(obj):
    """All CUDA memory object is recognized as an instance with the attribute
    "__cuda_memory__" defined and its value evaluated to True.

    All CUDA memory object should also define an attribute named
    "device_pointer" which value is an int object carrying the pointer
    value of the device memory address.  This is not tested in this method.
    """
    return getattr(obj, '__cuda_memory__', False)


def require_device_memory(obj):
    """A sentry for methods that accept CUDA memory object.
    """
    if not is_device_memory(obj):
        raise Exception("Not a CUDA memory object.")


def device_memory_depends(devmem, *objs):
    """Add dependencies to the device memory.

    Mainly used for creating structures that points to other device memory,
    so that the referees are not GC and released.
    """
    depset = getattr(devmem, "_depends_", [])
    depset.extend(objs)


def host_to_device(dst, src, size, stream=0):
    """
    NOTE: The underlying data pointer from the host data buffer is used and
    it should not be changed until the operation which can be asynchronous
    completes.
    """
    varargs = []

    if stream:
        assert isinstance(stream, Stream)
        fn = driver.cuMemcpyHtoDAsync
        varargs.append(stream.handle)
    else:
        fn = driver.cuMemcpyHtoD

    fn(device_pointer(dst), host_pointer(src, readonly=True), size, *varargs)


def device_to_host(dst, src, size, stream=0):
    """
    NOTE: The underlying data pointer from the host data buffer is used and
    it should not be changed until the operation which can be asynchronous
    completes.
    """
    varargs = []

    if stream:
        assert isinstance(stream, Stream)
        fn = driver.cuMemcpyDtoHAsync
        varargs.append(stream.handle)
    else:
        fn = driver.cuMemcpyDtoH

    fn(host_pointer(dst), device_pointer(src), size, *varargs)


def device_to_device(dst, src, size, stream=0):
    """
    NOTE: The underlying data pointer from the host data buffer is used and
    it should not be changed until the operation which can be asynchronous
    completes.
    """
    varargs = []

    if stream:
        assert isinstance(stream, Stream)
        fn = driver.cuMemcpyDtoDAsync
        varargs.append(stream.handle)
    else:
        fn = driver.cuMemcpyDtoD

    fn(device_pointer(dst), device_pointer(src), size, *varargs)


def device_memset(dst, val, size, stream=0):
    """Memset on the device.
    If stream is not zero, asynchronous mode is used.

    dst: device memory
    val: byte value to be written
    size: number of byte to be written
    stream: a CUDA stream
    """
    varargs = []

    if stream:
        assert isinstance(stream, Stream)
        fn = driver.cuMemsetD8Async
        varargs.append(stream.handle)
    else:
        fn = driver.cuMemsetD8

    fn(device_pointer(dst), val, size, *varargs)


def profile_start():
    '''
    Enable profile collection in the current context.
    '''
    driver.cuProfilerStart()


def profile_stop():
    '''
    Disable profile collection in the current context.
    '''
    driver.cuProfilerStop()


@contextlib.contextmanager
def profiling():
    """
    Context manager that enables profiling on entry and disables profiling on
    exit.
    """
    profile_start()
    yield
    profile_stop()<|MERGE_RESOLUTION|>--- conflicted
+++ resolved
@@ -1880,11 +1880,7 @@
         callback will block later work in the stream and may block other
         callbacks from being executed.
 
-<<<<<<< HEAD
-        Note: This driver function underlying this method is marked for
-=======
         Note: The driver function underlying this method is marked for
->>>>>>> 647dff54
         eventual deprecation and may be replaced in a future CUDA release.
 
         :param callback: Callback function with arguments (stream, status, arg).
