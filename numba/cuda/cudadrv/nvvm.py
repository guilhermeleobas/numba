"""
This is a direct translation of nvvm.h
"""
import logging
import re
import sys
import warnings
from ctypes import (c_void_p, c_int, POINTER, c_char_p, c_size_t, byref,
                    c_char)

import threading

from llvmlite import ir

from .error import NvvmError, NvvmSupportError
from .libs import get_libdevice, open_libdevice, open_cudalib
from numba.core import config


logger = logging.getLogger(__name__)

ADDRSPACE_GENERIC = 0
ADDRSPACE_GLOBAL = 1
ADDRSPACE_SHARED = 3
ADDRSPACE_CONSTANT = 4
ADDRSPACE_LOCAL = 5

# Opaque handle for compilation unit
nvvm_program = c_void_p

# Result code
nvvm_result = c_int

RESULT_CODE_NAMES = '''
NVVM_SUCCESS
NVVM_ERROR_OUT_OF_MEMORY
NVVM_ERROR_PROGRAM_CREATION_FAILURE
NVVM_ERROR_IR_VERSION_MISMATCH
NVVM_ERROR_INVALID_INPUT
NVVM_ERROR_INVALID_PROGRAM
NVVM_ERROR_INVALID_IR
NVVM_ERROR_INVALID_OPTION
NVVM_ERROR_NO_MODULE_IN_PROGRAM
NVVM_ERROR_COMPILATION
'''.split()

for i, k in enumerate(RESULT_CODE_NAMES):
    setattr(sys.modules[__name__], k, i)


def is_available():
    """
    Return if libNVVM is available
    """
    try:
        NVVM()
    except NvvmSupportError:
        return False
    else:
        return True


_nvvm_lock = threading.Lock()


class NVVM(object):
    '''Process-wide singleton.
    '''
    _PROTOTYPES = {

        # nvvmResult nvvmVersion(int *major, int *minor)
        'nvvmVersion': (nvvm_result, POINTER(c_int), POINTER(c_int)),

        # nvvmResult nvvmCreateProgram(nvvmProgram *cu)
        'nvvmCreateProgram': (nvvm_result, POINTER(nvvm_program)),

        # nvvmResult nvvmDestroyProgram(nvvmProgram *cu)
        'nvvmDestroyProgram': (nvvm_result, POINTER(nvvm_program)),

        # nvvmResult nvvmAddModuleToProgram(nvvmProgram cu, const char *buffer,
        #                                   size_t size, const char *name)
        'nvvmAddModuleToProgram': (
            nvvm_result, nvvm_program, c_char_p, c_size_t, c_char_p),

        # nvvmResult nvvmLazyAddModuleToProgram(nvvmProgram cu,
        #                                       const char* buffer,
        #                                       size_t size,
        #                                       const char *name)
        'nvvmLazyAddModuleToProgram': (
            nvvm_result, nvvm_program, c_char_p, c_size_t, c_char_p),

        # nvvmResult nvvmCompileProgram(nvvmProgram cu, int numOptions,
        #                          const char **options)
        'nvvmCompileProgram': (
            nvvm_result, nvvm_program, c_int, POINTER(c_char_p)),

        # nvvmResult nvvmGetCompiledResultSize(nvvmProgram cu,
        #                                      size_t *bufferSizeRet)
        'nvvmGetCompiledResultSize': (
            nvvm_result, nvvm_program, POINTER(c_size_t)),

        # nvvmResult nvvmGetCompiledResult(nvvmProgram cu, char *buffer)
        'nvvmGetCompiledResult': (nvvm_result, nvvm_program, c_char_p),

        # nvvmResult nvvmGetProgramLogSize(nvvmProgram cu,
        #                                      size_t *bufferSizeRet)
        'nvvmGetProgramLogSize': (nvvm_result, nvvm_program, POINTER(c_size_t)),

        # nvvmResult nvvmGetProgramLog(nvvmProgram cu, char *buffer)
        'nvvmGetProgramLog': (nvvm_result, nvvm_program, c_char_p),

        # nvvmResult nvvmIRVersion (int* majorIR, int* minorIR, int* majorDbg,
        #                           int* minorDbg )
        'nvvmIRVersion': (nvvm_result, POINTER(c_int), POINTER(c_int),
                          POINTER(c_int), POINTER(c_int)),
    }

    # Singleton reference
    __INSTANCE = None

    def __new__(cls):
        with _nvvm_lock:
            if cls.__INSTANCE is None:
                cls.__INSTANCE = inst = object.__new__(cls)
                try:
                    inst.driver = open_cudalib('nvvm')
                except OSError as e:
                    cls.__INSTANCE = None
                    errmsg = ("libNVVM cannot be found. Do `conda install "
                              "cudatoolkit`:\n%s")
                    raise NvvmSupportError(errmsg % e)

                # Find & populate functions
                for name, proto in inst._PROTOTYPES.items():
                    func = getattr(inst.driver, name)
                    func.restype = proto[0]
                    func.argtypes = proto[1:]
                    setattr(inst, name, func)

        return cls.__INSTANCE

    def __init__(self):
        ir_versions = self.get_ir_version()
        self._majorIR = ir_versions[0]
        self._minorIR = ir_versions[1]
        self._majorDbg = ir_versions[2]
        self._minorDbg = ir_versions[3]

    @property
    def is_nvvm70(self):
        # NVVM70 uses NVVM IR version 1.6. See the documentation for
        # nvvmAddModuleToProgram in
        # https://docs.nvidia.com/cuda/libnvvm-api/group__compilation.html
        return (self._majorIR, self._minorIR) >= (1, 6)

    def get_version(self):
        major = c_int()
        minor = c_int()
        err = self.nvvmVersion(byref(major), byref(minor))
        self.check_error(err, 'Failed to get version.')
        return major.value, minor.value

    def get_ir_version(self):
        majorIR = c_int()
        minorIR = c_int()
        majorDbg = c_int()
        minorDbg = c_int()
        err = self.nvvmIRVersion(byref(majorIR), byref(minorIR),
                                 byref(majorDbg), byref(minorDbg))
        self.check_error(err, 'Failed to get IR version.')
        return majorIR.value, minorIR.value, majorDbg.value, minorDbg.value

    def check_error(self, error, msg, exit=False):
        if error:
            exc = NvvmError(msg, RESULT_CODE_NAMES[error])
            if exit:
                print(exc)
                sys.exit(1)
            else:
                raise exc


class CompilationUnit(object):
    def __init__(self):
        self.driver = NVVM()
        self._handle = nvvm_program()
        err = self.driver.nvvmCreateProgram(byref(self._handle))
        self.driver.check_error(err, 'Failed to create CU')

    def __del__(self):
        driver = NVVM()
        err = driver.nvvmDestroyProgram(byref(self._handle))
        driver.check_error(err, 'Failed to destroy CU', exit=True)

    def add_module(self, buffer):
        """
         Add a module level NVVM IR to a compilation unit.
         - The buffer should contain an NVVM module IR either in the bitcode
           representation (LLVM3.0) or in the text representation.
        """
        err = self.driver.nvvmAddModuleToProgram(self._handle, buffer,
                                                 len(buffer), None)
        self.driver.check_error(err, 'Failed to add module')

    def lazy_add_module(self, buffer):
        """
        Lazily add an NVVM IR module to a compilation unit.
        The buffer should contain NVVM module IR either in the bitcode
        representation or in the text representation.
        """
        err = self.driver.nvvmLazyAddModuleToProgram(self._handle, buffer,
                                                     len(buffer), None)
        self.driver.check_error(err, 'Failed to add module')

    def compile(self, **options):
        """Perform Compilation

        The valid compiler options are

         *   - -g (enable generation of debugging information)
         *   - -opt=
         *     - 0 (disable optimizations)
         *     - 3 (default, enable optimizations)
         *   - -arch=
         *     - compute_20 (default)
         *     - compute_30
         *     - compute_35
         *   - -ftz=
         *     - 0 (default, preserve denormal values, when performing
         *          single-precision floating-point operations)
         *     - 1 (flush denormal values to zero, when performing
         *          single-precision floating-point operations)
         *   - -prec-sqrt=
         *     - 0 (use a faster approximation for single-precision
         *          floating-point square root)
         *     - 1 (default, use IEEE round-to-nearest mode for
         *          single-precision floating-point square root)
         *   - -prec-div=
         *     - 0 (use a faster approximation for single-precision
         *          floating-point division and reciprocals)
         *     - 1 (default, use IEEE round-to-nearest mode for
         *          single-precision floating-point division and reciprocals)
         *   - -fma=
         *     - 0 (disable FMA contraction)
         *     - 1 (default, enable FMA contraction)
         *
         """

        # stringify options
        opts = []
        if 'debug' in options:
            if options.pop('debug'):
                opts.append('-g')

        if 'opt' in options:
            opts.append('-opt=%d' % options.pop('opt'))

        if options.get('arch'):
            opts.append('-arch=%s' % options.pop('arch'))

        other_options = (
            'ftz',
            'prec_sqrt',
            'prec_div',
            'fma',
        )

        for k in other_options:
            if k in options:
                v = int(bool(options.pop(k)))
                opts.append('-%s=%d' % (k.replace('_', '-'), v))

        # If there are any option left
        if options:
            optstr = ', '.join(map(repr, options.keys()))
            raise NvvmError("unsupported option {0}".format(optstr))

        # compile
        c_opts = (c_char_p * len(opts))(*[c_char_p(x.encode('utf8'))
                                          for x in opts])
        err = self.driver.nvvmCompileProgram(self._handle, len(opts), c_opts)
        self._try_error(err, 'Failed to compile\n')

        # get result
        reslen = c_size_t()
        err = self.driver.nvvmGetCompiledResultSize(self._handle, byref(reslen))

        self._try_error(err, 'Failed to get size of compiled result.')

        ptxbuf = (c_char * reslen.value)()
        err = self.driver.nvvmGetCompiledResult(self._handle, ptxbuf)
        self._try_error(err, 'Failed to get compiled result.')

        # get log
        self.log = self.get_log()

        return ptxbuf[:]

    def _try_error(self, err, msg):
        self.driver.check_error(err, "%s\n%s" % (msg, self.get_log()))

    def get_log(self):
        reslen = c_size_t()
        err = self.driver.nvvmGetProgramLogSize(self._handle, byref(reslen))
        self.driver.check_error(err, 'Failed to get compilation log size.')

        if reslen.value > 1:
            logbuf = (c_char * reslen.value)()
            err = self.driver.nvvmGetProgramLog(self._handle, logbuf)
            self.driver.check_error(err, 'Failed to get compilation log.')

            return logbuf.value.decode('utf8')  # populate log attribute

        return ''


data_layout = {
    32: ('e-p:32:32:32-i1:8:8-i8:8:8-i16:16:16-i32:32:32-i64:64:64-f32:32:32-'
         'f64:64:64-v16:16:16-v32:32:32-v64:64:64-v128:128:128-n16:32:64'),
    64: ('e-p:64:64:64-i1:8:8-i8:8:8-i16:16:16-i32:32:32-i64:64:64-f32:32:32-'
         'f64:64:64-v16:16:16-v32:32:32-v64:64:64-v128:128:128-n16:32:64')}

default_data_layout = data_layout[tuple.__itemsize__ * 8]

_supported_cc = None


def get_supported_ccs():
    global _supported_cc

    if _supported_cc:
        return _supported_cc

    try:
        from numba.cuda.cudadrv.runtime import runtime
        cudart_version_major, cudart_version_minor = runtime.get_version()
    except: # noqa: E722
        # The CUDA Runtime may not be present
        cudart_version_major = 0

    ctk_ver = f"{cudart_version_major}.{cudart_version_minor}"
    unsupported_ver = f"CUDA Toolkit {ctk_ver} is unsupported by Numba - " \
                      + "9.2 is the minimum required version."

    # List of supported compute capability in sorted order
    if cudart_version_major == 0:
        _supported_cc = ()
    elif cudart_version_major < 9:
        _supported_cc = ()
        warnings.warn(unsupported_ver)
    elif cudart_version_major == 9:
        if cudart_version_minor != 2:
            _supported_cc = ()
            warnings.warn(unsupported_ver)
        else:
            # CUDA 9.2
            _supported_cc = (3, 0), (3, 5), (5, 0), (5, 2), (5, 3), (6, 0), (6, 1), (6, 2), (7, 0) # noqa: E501
    elif cudart_version_major == 10:
        # CUDA 10.x
        _supported_cc = (3, 0), (3, 5), (5, 0), (5, 2), (5, 3), (6, 0), (6, 1), (6, 2), (7, 0), (7, 2), (7, 5) # noqa: E501
    else:
        # CUDA 11.0 and later
        _supported_cc = (3, 5), (5, 0), (5, 2), (5, 3), (6, 0), (6, 1), (6, 2), (7, 0), (7, 2), (7, 5), (8, 0) # noqa: E501

    return _supported_cc


def find_closest_arch(mycc):
    """
    Given a compute capability, return the closest compute capability supported
    by the CUDA toolkit.

    :param mycc: Compute capability as a tuple ``(MAJOR, MINOR)``
    :return: Closest supported CC as a tuple ``(MAJOR, MINOR)``
    """
    supported_cc = get_supported_ccs()

    if not supported_cc:
        msg = "No supported GPU compute capabilities found. " \
              "Please check your cudatoolkit version matches your CUDA version."
        raise NvvmSupportError(msg)

    for i, cc in enumerate(supported_cc):
        if cc == mycc:
            # Matches
            return cc
        elif cc > mycc:
            # Exceeded
            if i == 0:
                # CC lower than supported
                msg = "GPU compute capability %d.%d is not supported" \
                      "(requires >=%d.%d)" % (mycc + cc)
                raise NvvmSupportError(msg)
            else:
                # return the previous CC
                return supported_cc[i - 1]

    # CC higher than supported
    return supported_cc[-1]  # Choose the highest


def get_arch_option(major, minor):
    """Matches with the closest architecture option
    """
    if config.FORCE_CUDA_CC:
        arch = config.FORCE_CUDA_CC
    else:
        arch = find_closest_arch((major, minor))
    return 'compute_%d%d' % arch


MISSING_LIBDEVICE_FILE_MSG = '''Missing libdevice file for {arch}.
Please ensure you have package cudatoolkit >= 9.
Install package by:

    conda install cudatoolkit
'''


class LibDevice(object):
    _cache_ = {}
    _known_arch = [
        "compute_20",
        "compute_30",
        "compute_35",
        "compute_50",
    ]

    def __init__(self, arch):
        """
        arch --- must be result from get_arch_option()
        """
        if arch not in self._cache_:
            arch = self._get_closest_arch(arch)
            if get_libdevice(arch) is None:
                raise RuntimeError(MISSING_LIBDEVICE_FILE_MSG.format(arch=arch))
            self._cache_[arch] = open_libdevice(arch)

        self.arch = arch
        self.bc = self._cache_[arch]

    def _get_closest_arch(self, arch):
        res = self._known_arch[0]
        for potential in self._known_arch:
            if arch >= potential:
                res = potential
        return res

    def get(self):
        return self.bc


ir_numba_cas_hack = """
define internal {T} @___numba_atomic_{T}_cas_hack({T}* %ptr, {T} %cmp, {T} %val) alwaysinline {{
    %out = cmpxchg volatile {T}* %ptr, {T} %cmp, {T} %val monotonic
    ret {T} %out
}}
""" # noqa: E501

cas_nvvm70 = """
    %cas_success = cmpxchg volatile {Ti}* %iptr, {Ti} %old, {Ti} %new monotonic monotonic
    %cas = extractvalue {{ {Ti}, i1 }} %cas_success, 0
""" # noqa: E501


cas_nvvm34 = """
    %cas = cmpxchg volatile {Ti}* %iptr, {Ti} %old, {Ti} %new monotonic
""" # noqa: E501


# Translation of code from CUDA Programming Guide v6.5, section B.12
ir_numba_atomic_binary_template = """
define internal {T} @___numba_atomic_{T}_{FUNC}({T}* %ptr, {T} %val) alwaysinline {{
entry:
    %iptr = bitcast {T}* %ptr to {Ti}*
    %old2 = load volatile {Ti}, {Ti}* %iptr
    br label %attempt

attempt:
    %old = phi {Ti} [ %old2, %entry ], [ %cas, %attempt ]
    %dold = bitcast {Ti} %old to {T}
    %dnew = {OP} {T} %dold, %val
    %new = bitcast {T} %dnew to {Ti}
    {CAS}
    %repeat = icmp ne {Ti} %cas, %old
    br i1 %repeat, label %attempt, label %done

done:
    %result = bitcast {Ti} %old to {T}
    ret {T} %result
}}
""" # noqa: E501

ir_numba_atomic_inc_template = """
define internal {T} @___numba_atomic_{Tu}_inc({T}* %iptr, {T} %val) alwaysinline {{
entry:
    %old2 = load volatile {T}, {T}* %iptr
    br label %attempt

attempt:
    %old = phi {T} [ %old2, %entry ], [ %cas, %attempt ]
    %bndchk = icmp ult {T} %old, %val
    %inc = add {T} %old, 1
    %new = select i1 %bndchk, {T} %inc, {T} 0
    {CAS}
    %repeat = icmp ne {T} %cas, %old
    br i1 %repeat, label %attempt, label %done

done:
    ret {T} %old
}}
""" # noqa: E501

ir_numba_atomic_dec_template = """
define internal {T} @___numba_atomic_{Tu}_dec({T}* %iptr, {T} %val) alwaysinline {{
entry:
    %old2 = load volatile {T}, {T}* %iptr
    br label %attempt

attempt:
    %old = phi {T} [ %old2, %entry ], [ %cas, %attempt ]
    %dec = add {T} %old, -1
    %bndchk = icmp ult {T} %dec, %val
    %new = select i1 %bndchk, {T} %dec, {T} %val
    {CAS}
    %repeat = icmp ne {T} %cas, %old
    br i1 %repeat, label %attempt, label %done

done:
    ret {T} %old
}}
""" # noqa: E501

ir_numba_atomic_minmax_template = """
define internal {T} @___numba_atomic_{T}_{NAN}{FUNC}({T}* %ptr, {T} %val) alwaysinline {{
entry:
    %ptrval = load volatile {T}, {T}* %ptr
    ; Return early when:
    ; - For nanmin / nanmax when val is a NaN
    ; - For min / max when val or ptr is a NaN
    %early_return = fcmp uno {T} %val, %{PTR_OR_VAL}val
    br i1 %early_return, label %done, label %lt_check

lt_check:
    %dold = phi {T} [ %ptrval, %entry ], [ %dcas, %attempt ]
    ; Continue attempts if dold less or greater than val (depending on whether min or max)
    ; or if dold is NaN (for nanmin / nanmax)
    %cmp = fcmp {OP} {T} %dold, %val
    br i1 %cmp, label %attempt, label %done

attempt:
    ; Attempt to swap in the value
    %old = bitcast {T} %dold to {Ti}
    %iptr = bitcast {T}* %ptr to {Ti}*
    %new = bitcast {T} %val to {Ti}
    {CAS}
    %dcas = bitcast {Ti} %cas to {T}
    br label %lt_check

done:
    ret {T} %ptrval
}}
""" # noqa: E501


def ir_cas(Ti):
    if NVVM().is_nvvm70:
        return cas_nvvm70.format(Ti=Ti)
    else:
        return cas_nvvm34.format(Ti=Ti)


def ir_numba_atomic_binary(T, Ti, OP, FUNC):
    params = dict(T=T, Ti=Ti, OP=OP, FUNC=FUNC, CAS=ir_cas(Ti))
    return ir_numba_atomic_binary_template.format(**params)


def ir_numba_atomic_minmax(T, Ti, NAN, OP, PTR_OR_VAL, FUNC):
    params = dict(T=T, Ti=Ti, NAN=NAN, OP=OP, PTR_OR_VAL=PTR_OR_VAL,
                  FUNC=FUNC, CAS=ir_cas(Ti))

    return ir_numba_atomic_minmax_template.format(**params)


def ir_numba_atomic_inc(T, Tu):
    return ir_numba_atomic_inc_template.format(T=T, Tu=Tu, CAS=ir_cas(T))


def ir_numba_atomic_dec(T, Tu):
    return ir_numba_atomic_dec_template.format(T=T, Tu=Tu, CAS=ir_cas(T))


def _replace_datalayout(llvmir):
    """
    Find the line containing the datalayout and replace it
    """
    lines = llvmir.splitlines()
    for i, ln in enumerate(lines):
        if ln.startswith("target datalayout"):
            tmp = 'target datalayout = "{0}"'
            lines[i] = tmp.format(default_data_layout)
            break
    return '\n'.join(lines)


def llvm_replace(llvmir):
    replacements = [
        ('declare double @"___numba_atomic_double_add"(double* %".1", double %".2")',     # noqa: E501
         ir_numba_atomic_binary(T='double', Ti='i64', OP='fadd', FUNC='add')),
        ('declare float @"___numba_atomic_float_sub"(float* %".1", float %".2")',         # noqa: E501
         ir_numba_atomic_binary(T='float', Ti='i32', OP='fsub', FUNC='sub')),
        ('declare double @"___numba_atomic_double_sub"(double* %".1", double %".2")',     # noqa: E501
         ir_numba_atomic_binary(T='double', Ti='i64', OP='fsub', FUNC='sub')),
        ('declare i64 @"___numba_atomic_u64_inc"(i64* %".1", i64 %".2")',
         ir_numba_atomic_inc(T='i64', Tu='u64')),
        ('declare i64 @"___numba_atomic_u64_dec"(i64* %".1", i64 %".2")',
         ir_numba_atomic_dec(T='i64', Tu='u64')),
        ('declare float @"___numba_atomic_float_max"(float* %".1", float %".2")',         # noqa: E501
         ir_numba_atomic_minmax(T='float', Ti='i32', NAN='', OP='nnan olt',
                                PTR_OR_VAL='ptr', FUNC='max')),
        ('declare double @"___numba_atomic_double_max"(double* %".1", double %".2")',     # noqa: E501
         ir_numba_atomic_minmax(T='double', Ti='i64', NAN='', OP='nnan olt',
                                PTR_OR_VAL='ptr', FUNC='max')),
        ('declare float @"___numba_atomic_float_min"(float* %".1", float %".2")',         # noqa: E501
         ir_numba_atomic_minmax(T='float', Ti='i32', NAN='', OP='nnan ogt',
                                PTR_OR_VAL='ptr', FUNC='min')),
        ('declare double @"___numba_atomic_double_min"(double* %".1", double %".2")',     # noqa: E501
         ir_numba_atomic_minmax(T='double', Ti='i64', NAN='', OP='nnan ogt',
                                PTR_OR_VAL='ptr', FUNC='min')),
        ('declare float @"___numba_atomic_float_nanmax"(float* %".1", float %".2")',      # noqa: E501
         ir_numba_atomic_minmax(T='float', Ti='i32', NAN='nan', OP='ult',
                                PTR_OR_VAL='', FUNC='max')),
        ('declare double @"___numba_atomic_double_nanmax"(double* %".1", double %".2")',  # noqa: E501
         ir_numba_atomic_minmax(T='double', Ti='i64', NAN='nan', OP='ult',
                                PTR_OR_VAL='', FUNC='max')),
        ('declare float @"___numba_atomic_float_nanmin"(float* %".1", float %".2")',      # noqa: E501
         ir_numba_atomic_minmax(T='float', Ti='i32', NAN='nan', OP='ugt',
                                PTR_OR_VAL='', FUNC='min')),
        ('declare double @"___numba_atomic_double_nanmin"(double* %".1", double %".2")',  # noqa: E501
         ir_numba_atomic_minmax(T='double', Ti='i64', NAN='nan', OP='ugt',
                                PTR_OR_VAL='', FUNC='min')),
        ('immarg', '')
    ]

    if not NVVM().is_nvvm70:
        # Replace with our cmpxchg implementation because LLVM 3.5 has a new
        # semantic for cmpxchg.
        replacements += [
            ('declare i32 @"___numba_atomic_i32_cas_hack"(i32* %".1", i32 %".2", i32 %".3")',  # noqa: E501
             ir_numba_cas_hack.format(T='i32')),
            ('declare i64 @"___numba_atomic_i64_cas_hack"(i64* %".1", i64 %".2", i64 %".3")',  # noqa: E501
             ir_numba_cas_hack.format(T='i64'))
        ]
        # Newer LLVMs generate a shorthand for datalayout that NVVM34 does not
        # know
        llvmir = _replace_datalayout(llvmir)

    for decl, fn in replacements:
        llvmir = llvmir.replace(decl, fn)

    # llvm.numba_nvvm.atomic is used to prevent LLVM 9 onwards auto-upgrading
    # these intrinsics into atomicrmw instructions, which are not recognized by
    # NVVM. We can now replace them with the real intrinsic names, ready to
    # pass to NVVM.
    llvmir = llvmir.replace('llvm.numba_nvvm.atomic', 'llvm.nvvm.atomic')

    if NVVM().is_nvvm70:
        llvmir = llvm100_to_70_ir(llvmir)
    else:
        llvmir = llvm100_to_34_ir(llvmir)

    return llvmir


def llvm_to_ptx(llvmir, **opts):
    if isinstance(llvmir, str):
        llvmir = [llvmir]

    if opts.pop('fastmath', False):
        opts.update({
            'ftz': True,
            'fma': True,
            'prec_div': False,
            'prec_sqrt': False,
        })

    cu = CompilationUnit()
    libdevice = LibDevice(arch=opts.get('arch', 'compute_20'))

<<<<<<< HEAD
    llvmir = llvm_replace(llvmir)
    cu.add_module(llvmir.encode('utf8'))
    cu.lazy_add_module(libdevice.get())
=======
    for mod in llvmir:
        mod = llvm_replace(mod)
        cu.add_module(mod.encode('utf8'))
    cu.add_module(libdevice.get())
>>>>>>> b1258c82

    ptx = cu.compile(**opts)
    # XXX remove debug_pubnames seems to be necessary sometimes
    return patch_ptx_debug_pubnames(ptx)


def patch_ptx_debug_pubnames(ptx):
    """
    Patch PTX to workaround .debug_pubnames NVVM error::

        ptxas fatal   : Internal error: overlapping non-identical data

    """
    while True:
        # Repeatedly remove debug_pubnames sections
        start = ptx.find(b'.section .debug_pubnames')
        if start < 0:
            break
        stop = ptx.find(b'}', start)
        if stop < 0:
            raise ValueError('missing "}"')
        ptx = ptx[:start] + ptx[stop + 1:]
    return ptx


re_metadata_def = re.compile(r"\!\d+\s*=")
re_metadata_correct_usage = re.compile(r"metadata\s*\![{'\"0-9]")
re_metadata_ref = re.compile(r"\!\d+")

debuginfo_pattern = r"\!{i32 \d, \!\"Debug Info Version\", i32 \d}"
re_metadata_debuginfo = re.compile(debuginfo_pattern.replace(' ', r'\s+'))

re_attributes_def = re.compile(r"^attributes #\d+ = \{ ([\w\s]+)\ }")
supported_attributes = {'alwaysinline', 'cold', 'inlinehint', 'minsize',
                        'noduplicate', 'noinline', 'noreturn', 'nounwind',
                        'optnone', 'optisze', 'readnone', 'readonly'}

re_getelementptr = re.compile(r"\bgetelementptr\s(?:inbounds )?\(?")

re_load = re.compile(r"=\s*\bload\s(?:\bvolatile\s)?")

re_call = re.compile(r"(call\s[^@]+\))(\s@)")
re_range = re.compile(r"\s*!range\s+!\d+")

re_type_tok = re.compile(r"[,{}()[\]]")

re_annotations = re.compile(r"\bnonnull\b")

re_unsupported_keywords = re.compile(r"\b(local_unnamed_addr|writeonly)\b")

re_parenthesized_list = re.compile(r"\((.*)\)")

re_spflags = re.compile(r"spFlags: (.*),")

spflagmap = {
    'DISPFlagDefinition': 'isDefinition',
    'DISPFlagOptimized': 'isOptimized',
}


def llvm100_to_70_ir(ir):
    """
    Convert LLVM 10.0 IR for LLVM 7.0.
    """
    buf = []
    for line in ir.splitlines():
        if line.startswith('attributes #'):
            # Remove function attributes unsupported by LLVM 7.0
            m = re_attributes_def.match(line)
            attrs = m.group(1).split()
            attrs = ' '.join(a for a in attrs if a != 'willreturn')
            line = line.replace(m.group(1), attrs)

        buf.append(line)

    return '\n'.join(buf)


def llvm100_to_34_ir(ir):
    """
    Convert LLVM 10.0 IR for LLVM 3.4.
    """
    def parse_out_leading_type(s):
        par_level = 0
        pos = 0
        # Parse out the first <ty> (which may be an aggregate type)
        while True:
            m = re_type_tok.search(s, pos)
            if m is None:
                # End of line
                raise RuntimeError("failed parsing leading type: %s" % (s,))
                break
            pos = m.end()
            tok = m.group(0)
            if tok == ',':
                if par_level == 0:
                    # End of operand
                    break
            elif tok in '{[(':
                par_level += 1
            elif tok in ')]}':
                par_level -= 1
        return s[pos:].lstrip()

    buf = []
    for line in ir.splitlines():

        # Fix llvm.dbg.cu
        if line.startswith('!numba.llvm.dbg.cu'):
            line = line.replace('!numba.llvm.dbg.cu', '!llvm.dbg.cu')

        # We insert a dummy inlineasm to put debuginfo
        if (line.lstrip().startswith('tail call void asm sideeffect "// dbg')
                and '!numba.dbg' in line):
            # Fix the metadata
            line = line.replace('!numba.dbg', '!dbg')
        if re_metadata_def.match(line):
            # Rewrite metadata since LLVM 3.7 dropped the "metadata" type prefix
            if None is re_metadata_correct_usage.search(line):
                # Reintroduce the "metadata" prefix
                line = line.replace('!{', 'metadata !{')
                line = line.replace('!"', 'metadata !"')

                assigpos = line.find('=')
                lhs, rhs = line[:assigpos + 1], line[assigpos + 1:]

                # Fix metadata reference
                def fix_metadata_ref(m):
                    return 'metadata ' + m.group(0)
                line = ' '.join((lhs,
                                 re_metadata_ref.sub(fix_metadata_ref, rhs)))
        if line.startswith('source_filename ='):
            continue    # skip line
        if re_unsupported_keywords.search(line) is not None:
            line = re_unsupported_keywords.sub(lambda m: '', line)

        if line.startswith('attributes #'):
            # Remove function attributes unsupported pre-3.8
            m = re_attributes_def.match(line)
            attrs = m.group(1).split()
            attrs = ' '.join(a for a in attrs if a in supported_attributes)
            line = line.replace(m.group(1), attrs)
        if 'getelementptr ' in line:
            # Rewrite "getelementptr ty, ty* ptr, ..."
            # to "getelementptr ty *ptr, ..."
            m = re_getelementptr.search(line)
            if m is None:
                raise RuntimeError("failed parsing getelementptr: %s" % (line,))
            pos = m.end()
            line = line[:pos] + parse_out_leading_type(line[pos:])
        if 'load ' in line:
            # Rewrite "load ty, ty* ptr"
            # to "load ty *ptr"
            m = re_load.search(line)
            if m:
                pos = m.end()
                line = line[:pos] + parse_out_leading_type(line[pos:])
        if 'call ' in line:
            # Rewrite "call ty (...) @foo"
            # to "call ty (...)* @foo"
            line = re_call.sub(r"\1*\2", line)

            # no !range metadata on calls
            line = re_range.sub('', line).rstrip(',')

            if '@llvm.memset' in line:
                line = re_parenthesized_list.sub(
                    _replace_llvm_memset_usage,
                    line,
                )
        if 'declare' in line:
            if '@llvm.memset' in line:
                line = re_parenthesized_list.sub(
                    _replace_llvm_memset_declaration,
                    line,
                )

        # Remove unknown annotations
        line = re_annotations.sub('', line)

        buf.append(line)

    return '\n'.join(buf)


def _replace_llvm_memset_usage(m):
    """Replace `llvm.memset` usage for llvm7+.

    Used as functor for `re.sub.
    """
    params = list(m.group(1).split(','))
    align_attr = re.search(r'align (\d+)', params[0])
    if not align_attr:
        raise ValueError("No alignment attribute found on memset dest")
    else:
        align = align_attr.group(1)
    params.insert(-1, 'i32 {}'.format(align))
    out = ', '.join(params)
    return '({})'.format(out)


def _replace_llvm_memset_declaration(m):
    """Replace `llvm.memset` declaration for llvm7+.

    Used as functor for `re.sub.
    """
    params = list(m.group(1).split(','))
    params.insert(-1, 'i32')
    out = ', '.join(params)
    return '({})'.format(out)


def set_cuda_kernel(lfunc):
    from llvmlite.llvmpy.core import MetaData, MetaDataString, Constant, Type

    mod = lfunc.module

    ops = lfunc, MetaDataString.get(mod, "kernel"), Constant.int(Type.int(), 1)
    md = MetaData.get(mod, ops)

    nmd = mod.get_or_insert_named_metadata('nvvm.annotations')
    nmd.add(md)


def add_ir_version(mod):
    """Add NVVM IR version to module"""
    i32 = ir.IntType(32)
    if NVVM().is_nvvm70:
        # NVVM IR 1.6, DWARF 3.0
        ir_versions = [i32(1), i32(6), i32(3), i32(0)]
    else:
        # NVVM IR 1.1, DWARF 2.0
        ir_versions = [i32(1), i32(2), i32(2), i32(0)]

    md_ver = mod.add_metadata(ir_versions)
    mod.add_named_metadata('nvvmir.version', md_ver)


def fix_data_layout(module):
    module.data_layout = default_data_layout<|MERGE_RESOLUTION|>--- conflicted
+++ resolved
@@ -687,16 +687,10 @@
     cu = CompilationUnit()
     libdevice = LibDevice(arch=opts.get('arch', 'compute_20'))
 
-<<<<<<< HEAD
-    llvmir = llvm_replace(llvmir)
-    cu.add_module(llvmir.encode('utf8'))
-    cu.lazy_add_module(libdevice.get())
-=======
     for mod in llvmir:
         mod = llvm_replace(mod)
         cu.add_module(mod.encode('utf8'))
-    cu.add_module(libdevice.get())
->>>>>>> b1258c82
+    cu.lazy_add_module(libdevice.get())
 
     ptx = cu.compile(**opts)
     # XXX remove debug_pubnames seems to be necessary sometimes
