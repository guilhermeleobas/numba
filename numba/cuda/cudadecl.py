--- conflicted
+++ resolved
@@ -4,11 +4,8 @@
                                        register_number_classes,
                                        register_numpy_ufunc,
                                        trigonometric_functions,
-<<<<<<< HEAD
-                                       comparison_functions)
-=======
+                                       comparison_functions,
                                        bit_twiddling_functions)
->>>>>>> 249c8ff3
 from numba.core.typing.templates import (AttributeTemplate, ConcreteTemplate,
                                          AbstractTemplate, CallableTemplate,
                                          signature, Registry)
@@ -826,9 +823,8 @@
 for func in trigonometric_functions:
     register_numpy_ufunc(func, register_global)
 
-<<<<<<< HEAD
 for func in comparison_functions:
-=======
+    register_numpy_ufunc(func, register_global)
+
 for func in bit_twiddling_functions:
->>>>>>> 249c8ff3
     register_numpy_ufunc(func, register_global)