--- conflicted
+++ resolved
@@ -2,17 +2,9 @@
 from numba.core.typing.npydecl import (parse_dtype, parse_shape,
                                        register_number_classes)
 from numba.core.typing.templates import (AttributeTemplate, ConcreteTemplate,
-<<<<<<< HEAD
-                                         AbstractTemplate,
-                                         CallableTemplate,
-                                         signature, Registry)
-from numba.core.extending import (typeof_impl, register_model, models,
-                                  overload_attribute)
-=======
                                          AbstractTemplate, CallableTemplate,
                                          signature, Registry)
 from numba.cuda.types import dim3
->>>>>>> 015dbf83
 from numba import cuda
 
 
@@ -37,52 +29,16 @@
             return signature(restype, types.int32)
         return typer
 
-<<<<<<< HEAD
-
-@intrinsic
+
+@register
 class Cuda_grid(GridFunction):
     key = cuda.grid
-=======
->>>>>>> 015dbf83
-
-@register
-class Cuda_grid(GridFunction):
-    key = cuda.grid
-
-<<<<<<< HEAD
-@intrinsic
+
+
+@register
 class Cuda_gridsize(GridFunction):
     key = cuda.gridsize
-=======
->>>>>>> 015dbf83
-
-@register
-class Cuda_gridsize(GridFunction):
-    key = cuda.gridsize
-
-<<<<<<< HEAD
-def _parse_shape(shape):
-    ndim = None
-    if isinstance(shape, types.Integer):
-        ndim = 1
-    elif isinstance(shape, (types.Tuple, types.UniTuple)):
-        if all(isinstance(s, types.Integer) for s in shape):
-            ndim = len(shape)
-    return ndim
-
-def _parse_dtype(dtype):
-    if isinstance(dtype, types.DTypeSpec):
-        return dtype.dtype
-    elif isinstance(dtype, types.TypeRef):
-        return dtype.instance_type
-
-
-class Cuda_array_decl(CallableTemplate):
-    def generic(self):
-        def typer(shape, dtype):
-            ndim = _parse_shape(shape)
-            nb_dtype = _parse_dtype(dtype)
-=======
+
 
 class Cuda_array_decl(CallableTemplate):
     def generic(self):
@@ -101,36 +57,23 @@
 
             ndim = parse_shape(shape)
             nb_dtype = parse_dtype(dtype)
->>>>>>> 015dbf83
             if nb_dtype is not None and ndim is not None:
                 return types.Array(dtype=nb_dtype, ndim=ndim, layout='C')
 
         return typer
 
 
-<<<<<<< HEAD
-@intrinsic
-=======
-@register
->>>>>>> 015dbf83
+@register
 class Cuda_shared_array(Cuda_array_decl):
     key = cuda.shared.array
 
 
-<<<<<<< HEAD
-@intrinsic
-=======
-@register
->>>>>>> 015dbf83
+@register
 class Cuda_local_array(Cuda_array_decl):
     key = cuda.local.array
 
 
-<<<<<<< HEAD
-@intrinsic
-=======
-@register
->>>>>>> 015dbf83
+@register
 class Cuda_const_array_like(CallableTemplate):
     key = cuda.const.array_like
 
@@ -138,10 +81,6 @@
         def typer(ndarray):
             return ndarray
         return typer
-<<<<<<< HEAD
-
-=======
->>>>>>> 015dbf83
 
 
 @register
@@ -387,36 +326,9 @@
             return signature(dty, ary, dty, dty)
 
 
-<<<<<<< HEAD
-class Dim3Type(types.Type):
-    def __init__(self):
-        super().__init__(name='Dim3')
-
-dim3_type = Dim3Type()
-
-@typeof_impl.register(cuda.Dim3)
-def typeof_dim3(val, c):
-    return dim3_type
-
-
-@register_model(Dim3Type)
-class Dim3Model(models.StructModel):
-    def __init__(self, dmm, fe_type):
-        members = [
-            ('x', types.int32),
-            ('y', types.int32),
-            ('z', types.int32)
-        ]
-        super().__init__(dmm, fe_type, members)
-
-@intrinsic_attr
-class Dim3_attrs(AttributeTemplate):
-    key = dim3_type
-=======
 @register_attr
 class Dim3_attrs(AttributeTemplate):
     key = dim3
->>>>>>> 015dbf83
 
     def resolve_x(self, mod):
         return types.int32
@@ -480,18 +392,6 @@
         return types.Function(Cuda_gridsize)
 
     def resolve_threadIdx(self, mod):
-<<<<<<< HEAD
-        return dim3_type
-
-    def resolve_blockIdx(self, mod):
-        return dim3_type
-
-    def resolve_blockDim(self, mod):
-        return dim3_type
-
-    def resolve_gridDim(self, mod):
-        return dim3_type
-=======
         return dim3
 
     def resolve_blockIdx(self, mod):
@@ -502,7 +402,6 @@
 
     def resolve_gridDim(self, mod):
         return dim3
->>>>>>> 015dbf83
 
     def resolve_warpsize(self, mod):
         return types.int32
@@ -577,8 +476,4 @@
         return types.Module(cuda.local)
 
 
-<<<<<<< HEAD
-intrinsic_global(cuda, types.Module(cuda))
-=======
-register_global(cuda, types.Module(cuda))
->>>>>>> 015dbf83
+register_global(cuda, types.Module(cuda))