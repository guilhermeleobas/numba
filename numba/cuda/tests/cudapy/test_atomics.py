--- conflicted
+++ resolved
@@ -216,8 +216,29 @@
     atomic_binary_2dim_global(ary, op2, cuda.atomic.and_,
                               atomic_cast_none)
 
-
-<<<<<<< HEAD
+def atomic_or(ary, op2):
+    atomic_binary_1dim_shared(ary, ary, op2, uint32, 32,
+                              cuda.atomic.or_, atomic_cast_none, 0)
+
+
+def atomic_or2(ary, op2):
+    atomic_binary_2dim_shared(ary, op2, uint32, (4, 8),
+                              cuda.atomic.or_, atomic_cast_none)
+
+
+def atomic_or3(ary, op2):
+    atomic_binary_2dim_shared(ary, op2, uint32, (4, 8),
+                              cuda.atomic.or_, atomic_cast_to_uint64)
+
+
+def atomic_or_global(idx, ary, op2):
+    atomic_binary_1dim_global(ary, idx, 32, op2, cuda.atomic.or_)
+
+
+def atomic_or_global_2(ary, op2):
+    atomic_binary_2dim_global(ary, op2, cuda.atomic.or_,
+                              atomic_cast_none)
+                              
 def atomic_xor(ary, op2):
     atomic_binary_1dim_shared(ary, ary, op2, uint32, 32,
                               cuda.atomic.xor, atomic_cast_none, 0)
@@ -239,31 +260,7 @@
 
 def atomic_xor_global_2(ary, op2):
     atomic_binary_2dim_global(ary, op2, cuda.atomic.xor,
-=======
-def atomic_or(ary, op2):
-    atomic_binary_1dim_shared(ary, ary, op2, uint32, 32,
-                              cuda.atomic.or_, atomic_cast_none, 0)
-
-
-def atomic_or2(ary, op2):
-    atomic_binary_2dim_shared(ary, op2, uint32, (4, 8),
-                              cuda.atomic.or_, atomic_cast_none)
-
-
-def atomic_or3(ary, op2):
-    atomic_binary_2dim_shared(ary, op2, uint32, (4, 8),
-                              cuda.atomic.or_, atomic_cast_to_uint64)
-
-
-def atomic_or_global(idx, ary, op2):
-    atomic_binary_1dim_global(ary, idx, 32, op2, cuda.atomic.or_)
-
-
-def atomic_or_global_2(ary, op2):
-    atomic_binary_2dim_global(ary, op2, cuda.atomic.or_,
->>>>>>> ebd434fb
                               atomic_cast_none)
-
 
 def gen_atomic_extreme_funcs(func):
 
@@ -613,24 +610,66 @@
         cuda_func[1, (4, 8)](ary, rand_const)
         np.testing.assert_equal(ary, orig & rand_const)
 
-<<<<<<< HEAD
-    def test_atomic_xor(self):
+    def test_atomic_or(self):
         rand_const = np.random.randint(500)
         ary = np.random.randint(0, 32, size=32).astype(np.uint32)
         orig = ary.copy()
-        cuda_func = cuda.jit('void(uint32[:], uint32)')(atomic_xor)
-=======
-    def test_atomic_or(self):
-        rand_const = np.random.randint(500)
-        ary = np.random.randint(0, 32, size=32).astype(np.uint32)
-        orig = ary.copy()
         cuda_func = cuda.jit('void(uint32[:], uint32)')(atomic_or)
->>>>>>> ebd434fb
         cuda_func[1, 32](ary, rand_const)
 
         gold = np.zeros(32, dtype=np.uint32)
         for i in range(orig.size):
-<<<<<<< HEAD
+            gold[orig[i]] |= rand_const
+
+        self.assertTrue(np.all(ary == gold))
+
+    def test_atomic_or2(self):
+        rand_const = np.random.randint(500)
+        ary = np.random.randint(0, 32, size=32).astype(np.uint32).reshape(4, 8)
+        orig = ary.copy()
+        cuda_atomic_and2 = cuda.jit('void(uint32[:,:], uint32)')(atomic_or2)
+        cuda_atomic_and2[1, (4, 8)](ary, rand_const)
+        self.assertTrue(np.all(ary == orig | rand_const))
+
+    def test_atomic_or3(self):
+        rand_const = np.random.randint(500)
+        ary = np.random.randint(0, 32, size=32).astype(np.uint32).reshape(4, 8)
+        orig = ary.copy()
+        cuda_atomic_and3 = cuda.jit('void(uint32[:,:], uint32)')(atomic_or3)
+        cuda_atomic_and3[1, (4, 8)](ary, rand_const)
+        self.assertTrue(np.all(ary == orig | rand_const))
+
+    def test_atomic_or_global(self):
+        rand_const = np.random.randint(500)
+        idx = np.random.randint(0, 32, size=32, dtype=np.int32)
+        ary = np.random.randint(0, 32, size=32, dtype=np.int32)
+        sig = 'void(int32[:], int32[:], int32)'
+        cuda_func = cuda.jit(sig)(atomic_or_global)
+        cuda_func[1, 32](idx, ary, rand_const)
+
+        gold = ary.copy()
+        for i in range(idx.size):
+            gold[idx[i]] |= rand_const
+
+        np.testing.assert_equal(ary, gold)
+
+    def test_atomic_or_global_2(self):
+        rand_const = np.random.randint(500)
+        ary = np.random.randint(0, 32, size=32).astype(np.uint32).reshape(4, 8)
+        orig = ary.copy()
+        cuda_func = cuda.jit('void(uint32[:,:], uint32)')(atomic_or_global_2)
+        cuda_func[1, (4, 8)](ary, rand_const)
+        np.testing.assert_equal(ary, orig | rand_const)
+
+    def test_atomic_xor(self):
+        rand_const = np.random.randint(500)
+        ary = np.random.randint(0, 32, size=32).astype(np.uint32)
+        orig = ary.copy()
+        cuda_func = cuda.jit('void(uint32[:], uint32)')(atomic_xor)
+        cuda_func[1, 32](ary, rand_const)
+
+        gold = np.zeros(32, dtype=np.uint32)
+        for i in range(orig.size):
             gold[orig[i]] ^= rand_const
 
         self.assertTrue(np.all(ary == gold))
@@ -672,49 +711,6 @@
         cuda_func = cuda.jit('void(uint32[:,:], uint32)')(atomic_xor_global_2)
         cuda_func[1, (4, 8)](ary, rand_const)
         np.testing.assert_equal(ary, orig ^ rand_const)
-=======
-            gold[orig[i]] |= rand_const
-
-        self.assertTrue(np.all(ary == gold))
-
-    def test_atomic_or2(self):
-        rand_const = np.random.randint(500)
-        ary = np.random.randint(0, 32, size=32).astype(np.uint32).reshape(4, 8)
-        orig = ary.copy()
-        cuda_atomic_and2 = cuda.jit('void(uint32[:,:], uint32)')(atomic_or2)
-        cuda_atomic_and2[1, (4, 8)](ary, rand_const)
-        self.assertTrue(np.all(ary == orig | rand_const))
-
-    def test_atomic_or3(self):
-        rand_const = np.random.randint(500)
-        ary = np.random.randint(0, 32, size=32).astype(np.uint32).reshape(4, 8)
-        orig = ary.copy()
-        cuda_atomic_and3 = cuda.jit('void(uint32[:,:], uint32)')(atomic_or3)
-        cuda_atomic_and3[1, (4, 8)](ary, rand_const)
-        self.assertTrue(np.all(ary == orig | rand_const))
-
-    def test_atomic_or_global(self):
-        rand_const = np.random.randint(500)
-        idx = np.random.randint(0, 32, size=32, dtype=np.int32)
-        ary = np.random.randint(0, 32, size=32, dtype=np.int32)
-        sig = 'void(int32[:], int32[:], int32)'
-        cuda_func = cuda.jit(sig)(atomic_or_global)
-        cuda_func[1, 32](idx, ary, rand_const)
-
-        gold = ary.copy()
-        for i in range(idx.size):
-            gold[idx[i]] |= rand_const
-
-        np.testing.assert_equal(ary, gold)
-
-    def test_atomic_or_global_2(self):
-        rand_const = np.random.randint(500)
-        ary = np.random.randint(0, 32, size=32).astype(np.uint32).reshape(4, 8)
-        orig = ary.copy()
-        cuda_func = cuda.jit('void(uint32[:,:], uint32)')(atomic_or_global_2)
-        cuda_func[1, (4, 8)](ary, rand_const)
-        np.testing.assert_equal(ary, orig | rand_const)
->>>>>>> ebd434fb
 
     def check_atomic_max(self, dtype, lo, hi):
         vals = np.random.randint(lo, hi, size=(32, 32)).astype(dtype)
