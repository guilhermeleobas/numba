from __future__ import print_function, division, absolute_import

import collections
import functools
import sys

from numba import utils
from numba.ir import Loc
from numba.errors import UnsupportedError

# List of bytecodes creating a new block in the control flow graph
# (in addition to explicit jump labels).
NEW_BLOCKERS = frozenset(['SETUP_LOOP', 'FOR_ITER', 'SETUP_WITH'])


class CFBlock(object):

    def __init__(self, offset):
        self.offset = offset
        self.body = []
        # A map of jumps to outgoing blocks (successors):
        #   { offset of outgoing block -> number of stack pops }
        self.outgoing_jumps = {}
        # A map of jumps to incoming blocks (predecessors):
        #   { offset of incoming block -> number of stack pops }
        self.incoming_jumps = {}
        self.terminating = False

    def __repr__(self):
        args = (self.offset,
                sorted(self.outgoing_jumps),
                sorted(self.incoming_jumps))
        return "block(offset:%d, outgoing: %s, incoming: %s)" % args

    def __iter__(self):
        return iter(self.body)


class Loop(collections.namedtuple("Loop",
                                  ("entries", "exits", "header", "body"))):
    """
    A control flow loop, as detected by a CFGraph object.
    """

    __slots__ = ()

    # The loop header is enough to detect that two loops are really
    # the same, assuming they belong to the same graph.
    # (note: in practice, only one loop instance is created per graph
    #  loop, so identity would be fine)

    def __eq__(self, other):
        return isinstance(other, Loop) and other.header == self.header

    def __hash__(self):
        return hash(self.header)


class CFGraph(object):
    """
    Generic (almost) implementation of a Control Flow Graph.
    """

    def __init__(self):
        self._nodes = set()
        self._preds = collections.defaultdict(set)
        self._succs = collections.defaultdict(set)
        self._edge_data = {}
        self._entry_point = None

    def add_node(self, node):
        """
        Add *node* to the graph.  This is necessary before adding any
        edges from/to the node.  *node* can be any hashable object.
        """
        self._nodes.add(node)

    def add_edge(self, src, dest, data=None):
        """
        Add an edge from node *src* to node *dest*, with optional
        per-edge *data*.
        If such an edge already exists, it is replaced (duplicate edges
        are not possible).
        """
<<<<<<< HEAD
        assert src in self._nodes
        assert dest in self._nodes, (dest, self._nodes)
=======
        if src not in self._nodes:
            raise ValueError("Cannot add edge as src node %s not in nodes %s" %
                             (src, self._nodes))
        if dest not in self._nodes:
            raise ValueError("Cannot add edge as dest node %s not in nodes %s" %
                             (dest, self._nodes))
>>>>>>> 71ebcc9f
        self._add_edge(src, dest, data)

    def successors(self, src):
        """
        Yield (node, data) pairs representing the successors of node *src*.
        (*data* will be None if no data was specified when adding the edge)
        """
        for dest in self._succs[src]:
            yield dest, self._edge_data[src, dest]

    def predecessors(self, dest):
        """
        Yield (node, data) pairs representing the predecessors of node *dest*.
        (*data* will be None if no data was specified when adding the edge)
        """
        for src in self._preds[dest]:
            yield src, self._edge_data[src, dest]

    def set_entry_point(self, node):
        """
        Set the entry point of the graph to *node*.
        """
        assert node in self._nodes
        self._entry_point = node

    def process(self):
        """
        Compute various properties of the control flow graph.  The graph
        must have been fully populated, and its entry point specified.
        """
        if self._entry_point is None:
            raise RuntimeError("no entry point defined!")
        self._eliminate_dead_blocks()
        self._find_exit_points()
        self._find_dominators()
        self._find_back_edges()
        self._find_topo_order()
        self._find_descendents()
        self._find_loops()
        self._find_post_dominators()
        self._find_immediate_dominators()
        self._find_dominance_frontier()
        self._find_dominator_tree()

    def dominators(self):
        """
        Return a dictionary of {node -> set(nodes)} mapping each node to
        the nodes dominating it.

        A node D dominates a node N when any path leading to N must go through D
        """
        return self._doms

    def post_dominators(self):
        """
        Return a dictionary of {node -> set(nodes)} mapping each node to
        the nodes post-dominating it.

        A node P post-dominates a node N when any path starting from N must go
        through P.
        """
        return self._post_doms

    def immediate_dominators(self):
        """
        Return a dictionary of {node -> node} mapping each node to its
        immediate dominator (idom).

        The idom(B) is the closest strict dominator of V
        """
        return self._idom

    def dominance_frontier(self):
        """
        Return a dictionary of {node -> set(nodes)} mapping each node to
        the nodes in its dominance frontier.

        The dominance frontier _df(N) is the set of all nodes that are
        immediate successors to blocks dominanted by N but which aren't
        stricly dominanted by N
        """
        return self._df

    def dominator_tree(self):
        """
        return a dictionary of {node -> set(nodes)} mapping each node to
        the set of nodes it immediately dominates

        The domtree(B) is the closest strict set of nodes that B dominates
        """
        return self._domtree

    def descendents(self, node):
        """
        Return the set of descendents of the given *node*, in topological
        order (ignoring back edges).
        """
        return self._descs[node]

    def entry_point(self):
        """
        Return the entry point node.
        """
        assert self._entry_point is not None
        return self._entry_point

    def exit_points(self):
        """
        Return the computed set of exit nodes (may be empty).
        """
        return self._exit_points

    def backbone(self):
        """
        Return the set of nodes constituting the graph's backbone.
        (i.e. the nodes that every path starting from the entry point
         must go through).  By construction, it is non-empty: it contains
         at least the entry point.
        """
        return self._post_doms[self._entry_point]

    def loops(self):
        """
        Return a dictionary of {node -> loop} mapping each loop header
        to the loop (a Loop instance) starting with it.
        """
        return self._loops

    def in_loops(self, node):
        """
        Return the list of Loop objects the *node* belongs to,
        from innermost to outermost.
        """
        return [self._loops[x] for x in self._in_loops.get(node, ())]

    def dead_nodes(self):
        """
        Return the set of dead nodes (eliminated from the graph).
        """
        return self._dead_nodes

    def nodes(self):
        """
        Return the set of live nodes.
        """
        return self._nodes

    def topo_order(self):
        """
        Return the sequence of nodes in topological order (ignoring back
        edges).
        """
        return self._topo_order

    def topo_sort(self, nodes, reverse=False):
        """
        Iterate over the *nodes* in topological order (ignoring back edges).
        The sort isn't guaranteed to be stable.
        """
        nodes = set(nodes)
        it = self._topo_order
        if reverse:
            it = reversed(it)
        for n in it:
            if n in nodes:
                yield n

    def dump(self, file=None):
        """
        Dump extensive debug information.
        """
        import pprint
        file = file or sys.stdout
        if 1:
            print("CFG adjacency lists:", file=file)
            self._dump_adj_lists(file)
        print("CFG dominators:", file=file)
        pprint.pprint(self._doms, stream=file)
        print("CFG post-dominators:", file=file)
        pprint.pprint(self._post_doms, stream=file)
        print("CFG back edges:", sorted(self._back_edges), file=file)
        print("CFG loops:", file=file)
        pprint.pprint(self._loops, stream=file)
        print("CFG node-to-loops:", file=file)
        pprint.pprint(self._in_loops, stream=file)
        print("CFG backbone:", file=file)
        pprint.pprint(self.backbone(), stream=file)

    def render_dot(self, filename="numba_cfg.dot"):
        """Render the controlflow graph with GraphViz DOT via the
        ``graphviz`` python binding.

        Returns
        -------
        g : graphviz.Digraph
            Use `g.view()` to open the graph in the default PDF application.
        """

        try:
            import graphviz as gv
        except ImportError:
            raise ImportError(
                "The feature requires `graphviz` but it is not available. "
                "Please install with `pip install graphviz`"
            )
        g = gv.Digraph(filename=filename)
        # Populate the nodes
        for n in self._nodes:
            g.node(str(n))
        # Populate the edges
        for n in self._nodes:
            for edge in self._succs[n]:
                g.edge(str(n), str(edge))
        return g

    # Internal APIs

    def _add_edge(self, from_, to, data=None):
        # This internal version allows adding edges to/from unregistered
        # (ghost) nodes.
        self._preds[to].add(from_)
        self._succs[from_].add(to)
        self._edge_data[from_, to] = data

    def _remove_node_edges(self, node):
        for succ in self._succs.pop(node, ()):
            self._preds[succ].remove(node)
            del self._edge_data[node, succ]
        for pred in self._preds.pop(node, ()):
            self._succs[pred].remove(node)
            del self._edge_data[pred, node]

    def _dfs(self, entries=None):
        if entries is None:
            entries = (self._entry_point,)
        seen = set()
        stack = list(entries)
        while stack:
            node = stack.pop()
            if node not in seen:
                yield node
                seen.add(node)
                for succ in self._succs[node]:
                    stack.append(succ)

    def _eliminate_dead_blocks(self):
        """
        Eliminate all blocks not reachable from the entry point, and
        stash them into self._dead_nodes.
        """
        live = set()
        for node in self._dfs():
            live.add(node)
        self._dead_nodes = self._nodes - live
        self._nodes = live
        # Remove all edges leading from dead nodes
        for dead in self._dead_nodes:
            self._remove_node_edges(dead)

    def _find_exit_points(self):
        """
        Compute the graph's exit points.
        """
        exit_points = set()
        for n in self._nodes:
            if not self._succs.get(n):
                exit_points.add(n)
        self._exit_points = exit_points

    def _find_postorder(self):
        succs = self._succs
        back_edges = self._back_edges
        post_order = []
        seen = set()

        def _dfs_rec(node):
            if node not in seen:
                seen.add(node)
                for dest in succs[node]:
                    if (node, dest) not in back_edges:
                        _dfs_rec(dest)
                post_order.append(node)

        _dfs_rec(self._entry_point)
        return post_order

    def _find_immediate_dominators(self):
        # The algorithm implemented computes the immediate dominator
        # for each node in the CFG which is equivalent to build a dominator tree
        # Based on the implementation from NetworkX
        # library - nx.immediate_dominators
        # https://github.com/networkx/networkx/blob/858e7cb183541a78969fed0cbcd02346f5866c02/networkx/algorithms/dominance.py    # noqa: E501
        # References:
        #   Keith D. Cooper, Timothy J. Harvey, and Ken Kennedy
        #   A Simple, Fast Dominance Algorithm
        #   https://www.cs.rice.edu/~keith/EMBED/dom.pdf
        def intersect(u, v):
            while u != v:
                while idx[u] < idx[v]:
                    u = idom[u]
                while idx[u] > idx[v]:
                    v = idom[v]
            return u

        entry = self._entry_point
        preds_table = self._preds

        order = self._find_postorder()
        idx = {e: i for i, e in enumerate(order)} # index of each node
        idom = {entry : entry}
        order.pop()
        order.reverse()

        changed = True
        while changed:
            changed = False
            for u in order:
                new_idom = functools.reduce(intersect,
                                            (v for v in preds_table[u]
                                             if v in idom))
                if u not in idom or idom[u] != new_idom:
                    idom[u] = new_idom
                    changed = True

        self._idom = idom

    def _find_dominator_tree(self):
        idom = self._idom
        domtree = collections.defaultdict(set)

        for u, v in idom.items():
            # v dominates u
            if u not in domtree:
                domtree[u] = set()
            if u != v:
                domtree[v].add(u)

        self._domtree = domtree

    def _find_dominance_frontier(self):
        idom = self._idom
        preds_table = self._preds
        df = {u: set() for u in idom}

        for u in idom:
            if len(preds_table[u]) < 2:
                continue
            for v in preds_table[u]:
                while v != idom[u]:
                    df[v].add(u)
                    v = idom[v]

        self._df = df

    def _find_dominators_internal(self, post=False):
        # See theoretical description in
        # http://en.wikipedia.org/wiki/Dominator_%28graph_theory%29
        # The algorithm implemented here uses a todo-list as described
        # in http://pages.cs.wisc.edu/~fischer/cs701.f08/finding.loops.html
        if post:
            entries = set(self._exit_points)
            preds_table = self._succs
            succs_table = self._preds
        else:
            entries = set([self._entry_point])
            preds_table = self._preds
            succs_table = self._succs

        if not entries:
            raise RuntimeError("no entry points: dominator algorithm "
                               "cannot be seeded")

        doms = {}
        for e in entries:
            doms[e] = set([e])

        todo = []
        for n in self._nodes:
            if n not in entries:
                doms[n] = set(self._nodes)
                todo.append(n)

        while todo:
            n = todo.pop()
            if n in entries:
                continue
            new_doms = set([n])
            preds = preds_table[n]
            if preds:
                new_doms |= functools.reduce(set.intersection,
                                             [doms[p] for p in preds])
            if new_doms != doms[n]:
                assert len(new_doms) < len(doms[n])
                doms[n] = new_doms
                todo.extend(succs_table[n])
        return doms

    def _find_dominators(self):
        self._doms = self._find_dominators_internal(post=False)

    def _find_post_dominators(self):
        # To handle infinite loops correctly, we need to add a dummy
        # exit point, and link members of infinite loops to it.
        dummy_exit = object()
        self._exit_points.add(dummy_exit)
        for loop in self._loops.values():
            if not loop.exits:
                for b in loop.body:
                    self._add_edge(b, dummy_exit)
        self._post_doms = self._find_dominators_internal(post=True)
        # Fix the _post_doms table to make no reference to the dummy exit
        del self._post_doms[dummy_exit]
        for doms in self._post_doms.values():
            doms.discard(dummy_exit)
        self._remove_node_edges(dummy_exit)
        self._exit_points.remove(dummy_exit)

    # Finding loops and back edges: see
    # http://pages.cs.wisc.edu/~fischer/cs701.f08/finding.loops.html

    def _find_back_edges(self):
        """
        Find back edges.  An edge (src, dest) is a back edge if and
        only if *dest* dominates *src*.
        """
        back_edges = set()
        for src, succs in self._succs.items():
            back = self._doms[src] & succs
            # In CPython bytecode, at most one back edge can flow from a
            # given block.
            assert len(back) <= 1
            back_edges.update((src, dest) for dest in back)
        self._back_edges = back_edges

    def _find_topo_order(self):
        succs = self._succs
        back_edges = self._back_edges
        post_order = []
        seen = set()

        def _dfs_rec(node):
            if node not in seen:
                seen.add(node)
                for dest in succs[node]:
                    if (node, dest) not in back_edges:
                        _dfs_rec(dest)
                post_order.append(node)

        _dfs_rec(self._entry_point)
        post_order.reverse()
        self._topo_order = post_order

    def _find_descendents(self):
        descs = {}
        for node in reversed(self._topo_order):
            descs[node] = node_descs = set()
            for succ in self._succs[node]:
                if (node, succ) not in self._back_edges:
                    node_descs.add(succ)
                    node_descs.update(descs[succ])
        self._descs = descs

    def _find_loops(self):
        """
        Find the loops defined by the graph's back edges.
        """
        bodies = {}
        for src, dest in self._back_edges:
            # The destination of the back edge is the loop header
            header = dest
            # Build up the loop body from the back edge's source node,
            # up to the source header.
            body = set([header])
            queue = [src]
            while queue:
                n = queue.pop()
                if n not in body:
                    body.add(n)
                    queue.extend(self._preds[n])
            # There can be several back edges to a given loop header;
            # if so, merge the resulting body fragments.
            if header in bodies:
                bodies[header].update(body)
            else:
                bodies[header] = body

        # Create a Loop object for each header.
        loops = {}
        for header, body in bodies.items():
            entries = set()
            exits = set()
            for n in body:
                entries.update(self._preds[n] - body)
                exits.update(self._succs[n] - body)
            loop = Loop(header=header, body=body, entries=entries, exits=exits)
            loops[header] = loop
        self._loops = loops

        # Compute the loops to which each node belongs.
        in_loops = dict((n, []) for n in self._nodes)
        # Sort loops from longest to shortest
        # This ensures that outer loops will come before inner loops
        for loop in sorted(loops.values(), key=lambda loop: len(loop.body)):
            for n in loop.body:
                in_loops[n].append(loop.header)
        self._in_loops = in_loops

    def _dump_adj_lists(self, file):
        adj_lists = dict((src, sorted(list(dests)))
                         for src, dests in self._succs.items())
        import pprint
        pprint.pprint(adj_lists, stream=file)

    def __eq__(self, other):
        if not isinstance(other, CFGraph):
            raise NotImplementedError

        # A few derived items are checked to makes sure process() has been
        # invoked equally.
        for x in ['_nodes', '_edge_data', '_entry_point', '_preds', '_succs',
                  '_doms', '_back_edges']:
            this = getattr(self, x, None)
            that = getattr(other, x, None)
            if this != that:
                return False
        return True

    def __ne__(self, other):
        return not self.__eq__(other)


class ControlFlowAnalysis(object):
    """
    Attributes
    ----------
    - bytecode

    - blocks

    - blockseq

    - doms: dict of set
        Dominators

    - backbone: set of block offsets
        The set of block that is common to all possible code path.

    """
    def __init__(self, bytecode):
        self.bytecode = bytecode
        self.blocks = {}
        self.liveblocks = {}
        self.blockseq = []
        self.doms = None
        self.backbone = None
        # Internal temp states
        self._force_new_block = True
        self._curblock = None
        self._blockstack = []
        self._loops = []
        self._withs = []

    def iterblocks(self):
        """
        Return all blocks in sequence of occurrence
        """
        for i in self.blockseq:
            yield self.blocks[i]

    def iterliveblocks(self):
        """
        Return all live blocks in sequence of occurrence
        """
        for i in self.blockseq:
            if i in self.liveblocks:
                yield self.blocks[i]

    def incoming_blocks(self, block):
        """
        Yield (incoming block, number of stack pops) pairs for *block*.
        """
        for i, pops in block.incoming_jumps.items():
            if i in self.liveblocks:
                yield self.blocks[i], pops

    def dump(self, file=None):
        self.graph.dump(file=None)

    def run(self):
        for inst in self._iter_inst():
            fname = "op_%s" % inst.opname
            fn = getattr(self, fname, None)
            if fn is not None:
                fn(inst)
            elif inst.is_jump:
                # this catches e.g. try... except
                l = Loc(self.bytecode.func_id.filename, inst.lineno)
                if inst.opname in {"SETUP_EXCEPT", "SETUP_FINALLY"}:
                    msg = "'try' block not supported until python3.7 or later"
                else:
                    msg = "Use of unsupported opcode (%s) found" % inst.opname
                raise UnsupportedError(msg, loc=l)
            else:
                # Non-jump instructions are ignored
                pass  # intentionally

        # Close all blocks
        for cur, nxt in zip(self.blockseq, self.blockseq[1:]):
            blk = self.blocks[cur]
            if not blk.outgoing_jumps and not blk.terminating:
                blk.outgoing_jumps[nxt] = 0

        graph = CFGraph()
        for b in self.blocks:
            graph.add_node(b)
        for b in self.blocks.values():
            for out, pops in b.outgoing_jumps.items():
                graph.add_edge(b.offset, out, pops)
        graph.set_entry_point(min(self.blocks))
        graph.process()
        self.graph = graph

        # Fill incoming
        for b in utils.itervalues(self.blocks):
            for out, pops in b.outgoing_jumps.items():
                self.blocks[out].incoming_jumps[b.offset] = pops

        # Find liveblocks
        self.liveblocks = dict((i, self.blocks[i])
                               for i in self.graph.nodes())

        for lastblk in reversed(self.blockseq):
            if lastblk in self.liveblocks:
                break
        else:
            raise AssertionError("No live block that exits!?")

        # Find backbone
        backbone = self.graph.backbone()
        # Filter out in loop blocks (Assuming no other cyclic control blocks)
        # This is to unavoid variable defined in loops to be considered as
        # function scope.
        inloopblocks = set()

        for b in self.blocks.keys():
            if self.graph.in_loops(b):
                inloopblocks.add(b)

        self.backbone = backbone - inloopblocks

    def jump(self, target, pops=0):
        """
        Register a jump (conditional or not) to *target* offset.
        *pops* is the number of stack pops implied by the jump (default 0).
        """
        self._curblock.outgoing_jumps[target] = pops

    def _iter_inst(self):
        for inst in self.bytecode:
            if self._use_new_block(inst):
                self._start_new_block(inst)
            self._curblock.body.append(inst.offset)
            yield inst

    def _use_new_block(self, inst):
        if inst.offset in self.bytecode.labels:
            res = True
        elif inst.opname in NEW_BLOCKERS:
            res = True
        else:
            res = self._force_new_block

        self._force_new_block = False
        return res

    def _start_new_block(self, inst):
        self._curblock = CFBlock(inst.offset)
        self.blocks[inst.offset] = self._curblock
        self.blockseq.append(inst.offset)

    def op_SETUP_LOOP(self, inst):
        end = inst.get_jump_target()
        self._blockstack.append(end)
        self._loops.append((inst.offset, end))
        # TODO: Looplifting requires the loop entry be its own block.
        #       Forcing a new block here is the simplest solution for now.
        #       But, we should consider other less ad-hoc ways.
        self.jump(inst.next)
        self._force_new_block = True

    def op_SETUP_WITH(self, inst):
        end = inst.get_jump_target()
        self._blockstack.append(end)
        self._withs.append((inst.offset, end))
        # TODO: WithLifting requires the loop entry be its own block.
        #       Forcing a new block here is the simplest solution for now.
        #       But, we should consider other less ad-hoc ways.
        self.jump(inst.next)
        self._force_new_block = True

    def op_POP_BLOCK(self, inst):
        self._blockstack.pop()

    def op_FOR_ITER(self, inst):
        self.jump(inst.get_jump_target())
        self.jump(inst.next)
        self._force_new_block = True

    def _op_ABSOLUTE_JUMP_IF(self, inst):
        self.jump(inst.get_jump_target())
        self.jump(inst.next)
        self._force_new_block = True

    op_POP_JUMP_IF_FALSE = _op_ABSOLUTE_JUMP_IF
    op_POP_JUMP_IF_TRUE = _op_ABSOLUTE_JUMP_IF
    op_JUMP_IF_FALSE = _op_ABSOLUTE_JUMP_IF
    op_JUMP_IF_TRUE = _op_ABSOLUTE_JUMP_IF

    def _op_ABSOLUTE_JUMP_OR_POP(self, inst):
        self.jump(inst.get_jump_target())
        self.jump(inst.next, pops=1)
        self._force_new_block = True

    op_JUMP_IF_FALSE_OR_POP = _op_ABSOLUTE_JUMP_OR_POP
    op_JUMP_IF_TRUE_OR_POP = _op_ABSOLUTE_JUMP_OR_POP

    def op_JUMP_ABSOLUTE(self, inst):
        self.jump(inst.get_jump_target())
        self._force_new_block = True

    def op_JUMP_FORWARD(self, inst):
        self.jump(inst.get_jump_target())
        self._force_new_block = True

    def op_RETURN_VALUE(self, inst):
        self._curblock.terminating = True
        self._force_new_block = True

    def op_RAISE_VARARGS(self, inst):
        self._curblock.terminating = True
        self._force_new_block = True

    def op_BREAK_LOOP(self, inst):
        self.jump(self._blockstack[-1])
        self._force_new_block = True<|MERGE_RESOLUTION|>--- conflicted
+++ resolved
@@ -82,17 +82,12 @@
         If such an edge already exists, it is replaced (duplicate edges
         are not possible).
         """
-<<<<<<< HEAD
-        assert src in self._nodes
-        assert dest in self._nodes, (dest, self._nodes)
-=======
         if src not in self._nodes:
             raise ValueError("Cannot add edge as src node %s not in nodes %s" %
                              (src, self._nodes))
         if dest not in self._nodes:
             raise ValueError("Cannot add edge as dest node %s not in nodes %s" %
                              (dest, self._nodes))
->>>>>>> 71ebcc9f
         self._add_edge(src, dest, data)
 
     def successors(self, src):
