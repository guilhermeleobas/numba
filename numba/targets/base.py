--- conflicted
+++ resolved
@@ -202,10 +202,10 @@
         return func.args[1:]
 
     def get_argument_type(self, ty):
-        if ty is types.boolean:
+        if ty == types.boolean:
             return self.get_data_type(ty)
         elif self.is_struct_type(ty):
-            return Type.pointer(self.get_data_type(ty))
+            return Type.pointer(self.get_value_type(ty))
         else:
             return self.get_value_type(ty)
 
@@ -273,22 +273,17 @@
         if ty == types.boolean:
             return Type.int(1)
         dataty = self.get_data_type(ty)
-<<<<<<< HEAD
+
         if isinstance(ty, types.Record):
             # Record data are passed by refrence
-            datatype = self.get_data_type(ty)
-            memory = datatype.elements[0]
-            return Type.pointer(Type.struct([Type.pointer(memory)]))
-        elif cgutils.is_struct(dataty):
-            return Type.pointer(dataty)
-=======
->>>>>>> 7707b975
+            memory = dataty.elements[0]
+            return Type.struct([Type.pointer(memory)])
+
         return dataty
 
     def pack_value(self, builder, ty, value, ptr):
         """Pack data for array storage
         """
-<<<<<<< HEAD
         if isinstance(ty, types.Record):
             pdata = cgutils.get_record_data(builder, value)
             databuf = builder.load(pdata)
@@ -296,41 +291,22 @@
             builder.store(databuf, casted)
             return
 
-        if self.is_struct_type(ty):
-            # Structures are handed around as pointer to structures
-            value = builder.load(value)
-=======
->>>>>>> 7707b975
         assert value.type == ptr.type.pointee
         builder.store(value, ptr)
 
     def unpack_value(self, builder, ty, ptr):
         """Unpack data from array storage
         """
-<<<<<<< HEAD
+
         if isinstance(ty, types.Record):
             vt = self.get_value_type(ty)
-            tmp = cgutils.alloca_once(builder, vt.pointee)
+            tmp = cgutils.alloca_once(builder, vt)
             dataptr = cgutils.inbound_gep(builder, ptr, 0, 0)
             builder.store(dataptr, cgutils.inbound_gep(builder, tmp, 0, 0))
-            return tmp
-        elif self.is_struct_type(ty):
-            # Regular structures
-            # Copy the structure into the stack
-            lty = self.get_value_type(ty).pointee
-            tmp = cgutils.alloca_once(builder, lty)
-            val = builder.load(ptr)
-            assert val.type == tmp.type.pointee, \
-                    "storing %s into %s" % (val.type, tmp.type)
-            builder.store(val, tmp)
-            return tmp
-        else:
-            # Others, almost scalars
-            return builder.load(ptr)
-=======
+            return builder.load(tmp)
+
         assert cgutils.is_pointer(ptr.type)
         return builder.load(ptr)
->>>>>>> 7707b975
 
     def is_struct_type(self, ty):
         return cgutils.is_struct(self.get_data_type(ty))
