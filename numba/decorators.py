__all__ = ['autojit', 'jit', 'export', 'exportmany']

import types
import functools
import logging
import inspect

from numba import *
from numba import typesystem, numbawrapper
<<<<<<< HEAD
from . import utils, functions, ast_translate as translate
=======
from . import utils, functions, codegen as translate
from numba import translate as bytecode_translate
>>>>>>> a818355a
from numba import  pipeline, extension_type_inference
from .minivect import minitypes
from numba.utils import debugout, process_signature
from numba.intrinsic import default_intrinsic_library
from numba.external import default_external_library
from numba.external.utility import default_utility_library
from numba import double, int_
from numba import environment
import llvm.core as _lc

_FIXME_ctx = utils.get_minivect_context()
_FIXME_ctx.llvm_context = translate.LLVMContextManager()
_FIXME_ctx.numba_pipeline = pipeline.Pipeline
function_cache = _FIXME_ctx.function_cache = functions.FunctionCache(_FIXME_ctx)
_FIXME_ctx.intrinsic_library = default_intrinsic_library(_FIXME_ctx)
_FIXME_ctx.external_library = default_external_library(_FIXME_ctx)
_FIXME_ctx.utility_library = default_utility_library(_FIXME_ctx)

def _internal_export(env, function_signature, backend='ast', **kws):
    def _iexport(func):
        if backend == 'bytecode':
            raise NotImplementedError(
               'Bytecode translation has been removed for exported functions.')
        else:
            name = function_signature.name
            llvm_module = _lc.Module.new('export_%s' % name)
            if not hasattr(func, 'live_objects'):
                func.live_objects = []
            func._is_numba_func = True
            func_ast = functions._get_ast(func)
            # FIXME: Hacked "mangled_name" into the translation
            # environment.  Should do something else.  See comment in
<<<<<<< HEAD
            # ast_translate.LLVMCodeGenerator.__init__().
            with environment.TranslationContext(
                    env, func, func_ast, function_signature,
                    name=name, llvm_module=llvm_module,
                    mangled_name=name) as func_env:
                pipeline = env.get_pipeline()
                func_ast.pipeline = pipeline
                pipeline(func_ast, env)
                exports_env = env.exports
                exports_env.function_signature_map[name] = function_signature
                exports_env.function_module_map[name] = llvm_module
                if not exports_env.wrap_exports:
                    exports_env.function_wrapper_map[name] = None
                else:
                    wrapper_tup = func_env.translator.build_wrapper_module()
                    exports_env.function_wrapper_map[name] = wrapper_tup
        return func
=======
            # codegen.translate.LLVMCodeGenerator.__init__().
            pipeline_env.crnt.init_func(func, func_ast, function_signature,
                                        name=name, llvm_module=llvm_module,
                                        mangled_name=name)
            pipeline_env.pipeline(func_ast, pipeline_env)
            func_env = pipeline_env.crnt
            exports_env = pipeline_env.exports
            exports_env.function_signature_map[name] = function_signature
            exports_env.function_module_map[name] = llvm_module
            if not exports_env.wrap:
                exports_env.function_wrapper_map[name] = None
            else:
                wrapper_tup = func_env.translator.build_wrapper_module()
                exports_env.function_wrapper_map[name] = wrapper_tup
>>>>>>> a818355a
    return _iexport

def export(signature, **kws):
    """
    Construct a decorator that takes a function and exports one

    A signature is a string with

    name ret_type(arg_type, argtype, ...)
    """
    env = environment.NumbaEnvironment.get_environment(kws.pop('env', None))
    return _internal_export(env, process_signature(signature), **kws)

def exportmany(signatures, **kws):
    """
    A Decorator that exports many signatures for a single function
    """
    env = environment.NumbaEnvironment.get_environment(kws.pop('env', None))
    def _export(func):
        for signature in signatures:
            tocall = _internal_export(env, process_signature(signature), **kws)
            tocall(func)
        return func
    return _export

logger = logging.getLogger(__name__)

def jit_extension_class(py_class, translator_kwargs):
    env = environment.NumbaEnvironment.get_environment(
        translator_kwargs.get('env', None))
    llvm_module = translator_kwargs.get('llvm_module', None)
    if llvm_module is None:
        llvm_module = _lc.Module.new('tmp.extension_class.%X' % id(py_class))
        translator_kwargs['llvm_module'] = llvm_module
    return extension_type_inference.create_extension(
        env, py_class, translator_kwargs)

def resolve_argtypes(numba_func, template_signature,
                     args, kwargs, translator_kwargs):
    """
    Given an autojitting numba function, return the argument types.
    These need to be resolved in order for the function cache to work.

    TODO: have a single entry point that resolved the argument types!
    """
    assert not kwargs, "Keyword arguments are not supported yet"

    locals_dict = translator_kwargs.get("locals", None)

    return_type = None
    argnames = inspect.getargspec(numba_func.py_func).args
    env = environment.NumbaEnvironment.get_environment(
        translator_kwargs.get('env', None))
    argtypes = map(env.context.typemapper.from_python, args)

    if template_signature is not None:
        template_context, signature = typesystem.resolve_templates(
                locals_dict, template_signature, argnames, argtypes)
        return_type = signature.return_type
        argtypes = list(signature.args)

    if locals_dict is not None:
        for i, argname in enumerate(argnames):
            if argname in locals_dict:
                new_type = locals_dict[argname]
                argtypes[i] = new_type

    return minitypes.FunctionType(return_type, tuple(argtypes))

def _autojit(template_signature, target, nopython, **translator_kwargs):
    def _autojit_decorator(f):
        """
        Defines a numba function, that, when called, specializes on the input
        types. Uses the AST translator backend. For the bytecode translator,
        use @autojit.
        """
        def compile_function(args, kwargs):
            "Compile the function given its positional and keyword arguments"
            signature = resolve_argtypes(numba_func, template_signature,
                                         args, kwargs, translator_kwargs)
            dec = _jit(restype=signature.return_type,
                       argtypes=signature.args,
                       target=target, nopython=nopython,
                       **translator_kwargs)

            compiled_function = dec(f)
            return compiled_function

        function_cache.register(f)
        cache = function_cache.get_autojit_cache(f)

        wrapper = autojit_wrappers[(target, 'ast')]
        numba_func = wrapper(f, compile_function, cache)
        return numba_func

    return _autojit_decorator

def autojit(template_signature=None, backend='ast', target='cpu',
            nopython=False, locals=None, **kwargs):
    """
    Creates a function that dispatches to type-specialized LLVM
    functions based on the input argument types.  If no specialized
    function exists for a set of input argument types, the dispatcher
    creates and caches a new specialized function at call time.
    """
    if template_signature and not isinstance(template_signature, minitypes.Type):
        if callable(template_signature):
            func = template_signature
            return autojit(backend='ast', target=target,
                           nopython=nopython, locals=locals, **kwargs)(func)
        else:
            raise Exception("The autojit decorator should be called: "
                            "@autojit(backend='ast')")

    if backend == 'bytecode':
        return _not_implemented
    else:
        return _autojit(template_signature, target, nopython,
                        locals=locals, **kwargs)

def _jit(restype=None, argtypes=None, nopython=False,
         _llvm_module=None, **kwargs):
    def _jit_decorator(func):
        argtys = argtypes
        if func.func_code.co_argcount == 0 and argtys is None:
            argtys = []

        assert argtys is not None
        function_cache.register(func)

        assert kwargs.get('llvm_module') is None # TODO link to user module
        assert kwargs.get('llvm_ee') is None, "Engine should never be provided"
        result = function_cache.compile_function(func, argtys,
                                                 restype=restype,
                                                 nopython=nopython,
                                                 ctypes=False,
                                                 **kwargs)
        signature, lfunc, wrapper_func = result
        return numbawrapper.NumbaCompiledWrapper(func, wrapper_func,
                                                 signature, lfunc)

    return _jit_decorator

def _not_implemented(*args, **kws):
    raise NotImplementedError('Bytecode backend is no longer supported.')

jit_targets = {
    ('cpu', 'bytecode') : _not_implemented,
    ('cpu', 'ast') : _jit,
}

autojit_wrappers = {
    ('cpu', 'bytecode') : _not_implemented,
    ('cpu', 'ast')      : numbawrapper.NumbaSpecializingWrapper,
}

def jit(restype=None, argtypes=None, backend='ast', target='cpu', nopython=False,
        **kws):
    """
    Compile a function given the input and return types.

    There are multiple ways to specify the type signature:

    * Using the restype and argtypes arguments, passing Numba types.

    * By constructing a Numba function type and passing that as the
      first argument to the decorator.  You can create a function type
      by calling an exisiting Numba type, which is the return type,
      and the arguments to that call define the argument types.  For
      example, ``f8(f8)`` would create a Numba function type that
      takes a single double-precision floating point value argument,
      and returns a double-precision floating point value.

    * As above, but using a string instead of a constructed function
      type.  Example: ``jit("f8(f8)")``.

    If backend='bytecode' the bytecode translator is used, if
    backend='ast' the AST translator is used.  By default, the AST
    translator is used.  *Note that the bytecode translator is
    deprecated as of the 0.3 release.*
    """
    kws.update(nopython=nopython, backend=backend)
    if isinstance(restype, (type, types.ClassType)):
        cls = restype
        return jit_extension_class(cls, kws)

    # Called with f8(f8) syntax which returns a dictionary of argtypes and restype
    if isinstance(restype, minitypes.FunctionType):
        if argtypes is not None:
            raise TypeError, "Cannot use both calling syntax and argtypes keyword"
        argtypes = restype.args
        restype = restype.return_type
    # Called with a string like 'f8(f8)'
    elif isinstance(restype, str) and argtypes is None:
        signature = process_signature(restype, kws.get('name', None))
        name, restype, argtypes = (signature.name, signature.return_type,
                                   signature.args)
        if name is not None:
            kws['func_name'] = name
    if restype is not None:
        kws['restype'] = restype
    if argtypes is not None:
        kws['argtypes'] = argtypes

    return jit_targets[target, backend](**kws)<|MERGE_RESOLUTION|>--- conflicted
+++ resolved
@@ -7,12 +7,7 @@
 
 from numba import *
 from numba import typesystem, numbawrapper
-<<<<<<< HEAD
-from . import utils, functions, ast_translate as translate
-=======
 from . import utils, functions, codegen as translate
-from numba import translate as bytecode_translate
->>>>>>> a818355a
 from numba import  pipeline, extension_type_inference
 from .minivect import minitypes
 from numba.utils import debugout, process_signature
@@ -45,8 +40,7 @@
             func_ast = functions._get_ast(func)
             # FIXME: Hacked "mangled_name" into the translation
             # environment.  Should do something else.  See comment in
-<<<<<<< HEAD
-            # ast_translate.LLVMCodeGenerator.__init__().
+            # codegen.translate.LLVMCodeGenerator.__init__().
             with environment.TranslationContext(
                     env, func, func_ast, function_signature,
                     name=name, llvm_module=llvm_module,
@@ -63,22 +57,6 @@
                     wrapper_tup = func_env.translator.build_wrapper_module()
                     exports_env.function_wrapper_map[name] = wrapper_tup
         return func
-=======
-            # codegen.translate.LLVMCodeGenerator.__init__().
-            pipeline_env.crnt.init_func(func, func_ast, function_signature,
-                                        name=name, llvm_module=llvm_module,
-                                        mangled_name=name)
-            pipeline_env.pipeline(func_ast, pipeline_env)
-            func_env = pipeline_env.crnt
-            exports_env = pipeline_env.exports
-            exports_env.function_signature_map[name] = function_signature
-            exports_env.function_module_map[name] = llvm_module
-            if not exports_env.wrap:
-                exports_env.function_wrapper_map[name] = None
-            else:
-                wrapper_tup = func_env.translator.build_wrapper_module()
-                exports_env.function_wrapper_map[name] = wrapper_tup
->>>>>>> a818355a
     return _iexport
 
 def export(signature, **kws):
