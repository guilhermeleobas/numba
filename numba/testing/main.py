--- conflicted
+++ resolved
@@ -106,10 +106,7 @@
     profile = False
     multiprocess = False
     list = False
-<<<<<<< HEAD
-=======
     tags = None
->>>>>>> c5ba8bd2
     random_select = None
     random_seed = 42
 
@@ -171,13 +168,10 @@
             self.testNames = (self.defaultTest,)
             self.createTests()
 
-<<<<<<< HEAD
-=======
         if self.tags:
             tags = [s.strip() for s in self.tags.split(',')]
             self.test = _choose_tagged_tests(self.test, tags)
 
->>>>>>> c5ba8bd2
         if self.random_select:
             self.test = _choose_random_tests(self.test, self.random_select,
                                              self.random_seed)
