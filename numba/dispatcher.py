from __future__ import print_function, division, absolute_import
from collections import namedtuple
import contextlib
import functools
import inspect
import sys

import numpy

from numba.config import PYVERSION
from numba import _dispatcher, compiler, utils
from numba.typeconv.rules import default_type_manager
from numba import typing
from numba.typing.templates import resolve_overload
from numba import types, sigutils
from numba import numpy_support
from numba.bytecode import get_code_object


class _OverloadedBase(_dispatcher.Dispatcher):
    """
    Common base class for dispatcher Implementations.
    """

    __numba__ = "py_func"

    def __init__(self, arg_count, py_func):
        self.tm = default_type_manager
        _dispatcher.Dispatcher.__init__(self, self.tm.get_pointer(), arg_count)

        # A mapping of signatures to entry points
        self.overloads = {}
        # A mapping of signatures to types.Function objects
        self._function_types = {}
        # A mapping of signatures to compile results
        self._compileinfos = {}

        self.py_func = py_func
        # other parts of Numba assume the old Python 2 name for code object
        self.func_code = get_code_object(py_func)
        # but newer python uses a different name
        self.__code__ = self.func_code

        self.doc = py_func.__doc__
        self._compiling = False

        utils.finalize(self, self._make_finalizer())

    def _make_finalizer(self):
        """
        Return a finalizer function that will release references to
        related compiled functions.
        """
        overloads = self.overloads
        targetctx = self.targetctx
        # Early-bind utils.shutting_down() into the function's local namespace
        # (see issue #689)
        def finalizer(shutting_down=utils.shutting_down):
            # The finalizer may crash at shutdown, skip it (resources
            # will be cleared by the process exiting, anyway).
            if shutting_down():
                return
            # This function must *not* hold any reference to self:
            # we take care to bind the necessary objects in the closure.
            for func in overloads.values():
                try:
                    targetctx.remove_user_function(func)
                    targetctx.remove_native_function(func)
                except KeyError:
                    # Not a native function (object mode presumably)
                    pass
        return finalizer

    @property
    def signatures(self):
        """
        Returns a list of compiled function signatures.
        """
        return list(self.overloads)

    def disable_compile(self, val=True):
        """Disable the compilation of new signatures at call time.
        """
        self._disable_compile(int(val))

    def add_overload(self, cres):
        args = tuple(cres.signature.args)
        sig = [a._code for a in args]
        self._insert(sig, cres.entry_point, cres.objectmode)
        self.overloads[args] = cres.entry_point
        self._compileinfos[args] = cres

        # Add native function for correct typing the code generation
        target = cres.target_context
        cfunc = cres.entry_point
        if cfunc in target.native_funcs:
            target.dynamic_map_function(cfunc)
            # Create function type for typing
            func_name = cres.fndesc.mangled_name
            name = "CallTemplate(%s)" % cres.fndesc.mangled_name
            # The `key` isn't really used except for diagnosis here,
            # so avoid keeping a reference to `cfunc`.
            call_template = typing.make_concrete_template(
                name, key=func_name, signatures=[cres.signature])
            self._function_types[args] = call_template

    def get_call_template(self, args, kws):
        """
        Get a typing.ConcreteTemplate for this dispatcher and the given *args*
        and *kws*.  This allows to resolve the return type.
        """
        if kws:
            raise TypeError("kwargs not supported")
        # Ensure an overload is available, but avoid compiler re-entrance
        if not self.is_compiling:
            self.compile(tuple(args))
        return self._function_types[args]

    def get_overload(self, sig):
        args, return_type = sigutils.normalize_signature(sig)
        return self.overloads[tuple(args)]

    @contextlib.contextmanager
    def _compile_lock(self):
        if self._compiling:
            raise RuntimeError("Compiler re-entrant")
        self._compiling = True
        try:
            yield
        finally:
            self._compiling = False

    @property
    def is_compiling(self):
        return self._compiling

    def jit(self, sig, **kws):
        """Alias of compile(sig, **kws)
        """
        return self.compile(sig, **kws)

    def _compile_for_args(self, *args, **kws):
        """
        For internal use.  Compile a specialized version of the function
        for the given *args* and *kws*, and return the resulting callable.
        """
        assert not kws
        sig = tuple([self.typeof_pyval(a) for a in args])
        return self.jit(sig)

<<<<<<< HEAD
    def inspect_types(self):
        for ver, res in utils.iteritems(self._compileinfos):
            print("%s %s" % (self.py_func.__name__, ver))
            print('-' * 80)
            print(res.type_annotation)
            print('=' * 80)
=======
    def inspect_types(self, file=sys.stdout):
        for ver, res in utils.dict_iteritems(self._compileinfos):
            print("%s %s" % (self.py_func.__name__, ver), file=file)
            print('-' * 80, file=file)
            print(res.type_annotation, file=file)
            print('=' * 80, file=file)
>>>>>>> d6ea8ac2

    def _explain_ambiguous(self, *args, **kws):
        assert not kws, "kwargs not handled"
        args = tuple([self.typeof_pyval(a) for a in args])
        resolve_overload(self.typingctx, self.py_func,
                         tuple(self.overloads.keys()), args, kws)

    def __repr__(self):
        return "%s(%s)" % (type(self).__name__, self.py_func)

    def typeof_pyval(self, val):
        """
        Resolve the Numba type of Python value *val*.
        This is called from numba._dispatcher as a fallback if the native code
        cannot decide the type.
        """
        if isinstance(val, utils.INT_TYPES):
            # Ensure no autoscaling of integer type, to match the
            # typecode() function in _dispatcher.c.
            return types.int64
        tp = self.typingctx.resolve_data_type(val)
        if tp is None:
            tp = types.pyobject
        return tp


class Overloaded(_OverloadedBase):
    """
    Implementation of user-facing dispatcher objects (i.e. created using
    the @jit decorator).
    This is an abstract base class. Subclasses should define the targetdescr
    class attribute.
    """

    def __init__(self, py_func, locals={}, targetoptions={}):
        """
        Parameters
        ----------
        py_func: function object to be compiled
        locals: dict, optional
            Mapping of local variable names to Numba types.  Used to override
            the types deduced by the type inference engine.
        targetoptions: dict, optional
            Target-specific config options.
        """
        self.typingctx = self.targetdescr.typing_context
        self.targetctx = self.targetdescr.target_context

        argspec = inspect.getargspec(py_func)
        argct = len(argspec.args)

        _OverloadedBase.__init__(self, argct, py_func)

        functools.update_wrapper(self, py_func)

        self.targetoptions = targetoptions
        self.locals = locals

        self.typingctx.insert_overloaded(self)

    def compile(self, sig, locals={}, **targetoptions):
        with self._compile_lock():
            locs = self.locals.copy()
            locs.update(locals)

            topt = self.targetoptions.copy()
            topt.update(targetoptions)

            flags = compiler.Flags()
            self.targetdescr.options.parse_as_flags(flags, topt)

            args, return_type = sigutils.normalize_signature(sig)

            # Don't recompile if signature already exist.
            existing = self.overloads.get(tuple(args))
            if existing is not None:
                return existing

            cres = compiler.compile_extra(self.typingctx, self.targetctx,
                                          self.py_func,
                                          args=args, return_type=return_type,
                                          flags=flags, locals=locs)

            # Check typing error if object mode is used
            if cres.typing_error is not None and not flags.enable_pyobject:
                raise cres.typing_error

            self.add_overload(cres)
            return cres.entry_point


class LiftedLoop(_OverloadedBase):
    """
    Implementation of the hidden dispatcher objects used for lifted loop
    (a lifted loop is really compiled as a separate function).
    """

    def __init__(self, bytecode, typingctx, targetctx, locals, flags):
        self.typingctx = typingctx
        self.targetctx = targetctx

        argspec = bytecode.argspec
        argct = len(argspec.args)

        _OverloadedBase.__init__(self, argct, bytecode.func)

        self.locals = locals
        self.flags = flags
        self.bytecode = bytecode

    def compile(self, sig):
        with self._compile_lock():
            # FIXME this is mostly duplicated from Overloaded
            flags = self.flags
            args, return_type = sigutils.normalize_signature(sig)

            # Don't recompile if signature already exist.
            existing = self.overloads.get(tuple(args))
            if existing is not None:
                return existing.entry_point

            assert not flags.enable_looplift, "Enable looplift flags is on"
            cres = compiler.compile_bytecode(typingctx=self.typingctx,
                                             targetctx=self.targetctx,
                                             bc=self.bytecode,
                                             args=args,
                                             return_type=return_type,
                                             flags=flags,
                                             locals=self.locals)

            # Check typing error if object mode is used
            if cres.typing_error is not None and not flags.enable_pyobject:
                raise cres.typing_error

            self.add_overload(cres)
            return cres.entry_point


# Initialize dispatcher
_dispatcher.init_types(dict((str(t), t._code) for t in types.number_domain))<|MERGE_RESOLUTION|>--- conflicted
+++ resolved
@@ -148,21 +148,12 @@
         sig = tuple([self.typeof_pyval(a) for a in args])
         return self.jit(sig)
 
-<<<<<<< HEAD
-    def inspect_types(self):
+    def inspect_types(self, file=sys.stdout):
         for ver, res in utils.iteritems(self._compileinfos):
-            print("%s %s" % (self.py_func.__name__, ver))
-            print('-' * 80)
-            print(res.type_annotation)
-            print('=' * 80)
-=======
-    def inspect_types(self, file=sys.stdout):
-        for ver, res in utils.dict_iteritems(self._compileinfos):
             print("%s %s" % (self.py_func.__name__, ver), file=file)
             print('-' * 80, file=file)
             print(res.type_annotation, file=file)
             print('=' * 80, file=file)
->>>>>>> d6ea8ac2
 
     def _explain_ambiguous(self, *args, **kws):
         assert not kws, "kwargs not handled"
