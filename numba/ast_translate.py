import ast
import ctypes

import llvm
import llvm.core as lc
import llvm.passes as lp
import llvm.ee as le

from .llvm_types import _int1, _int32, _intp, _LLVMCaster
from .multiarray_api import MultiarrayAPI # not used
from .symtab import Variable
from . import _numba_types as _types
from ._numba_types import BuiltinType

from numba import *
from . import visitors, nodes, llvm_types, utils
from .minivect import minitypes, llvm_codegen
from numba import ndarray_helpers, translate, error, extension_types
from numba._numba_types import is_obj, promote_closest
from numba.utils import dump

import logging
logger = logging.getLogger(__name__)
debug_conversion = False

#logger.setLevel(logging.DEBUG)
#debug_conversion = True

_int32_zero = lc.Constant.int(_int32, 0)

def map_to_function(func, typs, mod):
    typs = [str_to_llvmtype(x) if isinstance(x, str) else x for x in typs]
    INTR = getattr(lc, 'INTR_%s' % func.__name__.upper())
    return lc.Function.intrinsic(mod, INTR, typs)

class DelayedObj(object):
    def __init__(self, base, args):
        self.base = base
        self.args = args

    def get_start(self):
        if len(self.args) > 1:
            ret_val = self.args[0]
        else:
            # FIXME: Need to infer case where this might be over floats.
            ret_val = Variable(_types.int32, lvalue=lc.Constant.int(_int32, 0))
        return ret_val

    def get_inc(self):
        if len(self.args) > 2:
            ret_val = self.args[2]
        else:
            # FIXME: Need to infer case where this might be over floats.
            ret_val = Variable(type=_types.int32, lvalue=lc.Constant.int(_int32, 1))
        return ret_val

    def get_stop(self):
        return self.args[0 if (len(self.args) == 1) else 1]

def _create_methoddef(py_func, func_pointer):
    # struct PyMethodDef {
    #     const char  *ml_name;   /* The name of the built-in function/method */
    #     PyCFunction  ml_meth;   /* The C function that implements it */
    #     int      ml_flags;      /* Combination of METH_xxx flags, which mostly
    #                                describe the args expected by the C func */
    #     const char  *ml_doc;    /* The __doc__ attribute, or NULL */
    # };
    PyMethodDef = struct([('name', c_string_type),
                          ('method', void.pointer()),
                          ('flags', int_),
                          ('doc', c_string_type)])
    c_PyMethodDef = PyMethodDef.to_ctypes()

    PyCFunction_NewEx = ctypes.pythonapi.PyCFunction_NewEx
    PyCFunction_NewEx.argtypes = [ctypes.POINTER(c_PyMethodDef),
                                  ctypes.py_object,
                                  ctypes.c_void_p]
    PyCFunction_NewEx.restype = ctypes.py_object

    # It is paramount to put these into variables first, since every
    # access may return a new string object!
    name = py_func.__name__
    doc = py_func.__doc__
    py_func.live_objects.extend((name, doc))

    methoddef = c_PyMethodDef()
    methoddef.name = name
    methoddef.doc = doc
    methoddef.method = ctypes.c_void_p(func_pointer)
    methoddef.flags = 1 # METH_VARARGS

    return methoddef

def numbafunction_new(py_func, func_pointer, wrapped_lfunc_pointer,
                      wrapped_signature):
    methoddef = _create_methoddef(py_func, func_pointer)

    # Create PyCFunctionObject, pass in the methoddef struct as the m_self
    # attribute
    #methoddef_p = ctypes.byref(methoddef)
    #NULL = ctypes.c_void_p()
    #result = PyCFunction_NewEx(methoddef_p, methoddef, NULL)
    #return result
    wrapper = extension_types.create_function(
            methoddef, py_func, wrapped_lfunc_pointer, wrapped_signature)
    return methoddef, wrapper

class MethodReference(object):
    def __init__(self, object_var, py_method):
        self.object_var = object_var
        self.py_method = py_method


_compare_mapping_float = {'>':lc.FCMP_OGT,
                           '<':lc.FCMP_OLT,
                           '==':lc.FCMP_OEQ,
                           '>=':lc.FCMP_OGE,
                           '<=':lc.FCMP_OLE,
                           '!=':lc.FCMP_ONE}

_compare_mapping_sint = {'>':lc.ICMP_SGT,
                          '<':lc.ICMP_SLT,
                          '==':lc.ICMP_EQ,
                          '>=':lc.ICMP_SGE,
                          '<=':lc.ICMP_SLE,
                          '!=':lc.ICMP_NE}

_compare_mapping_uint = {'>':lc.ICMP_UGT,
                          '<':lc.ICMP_ULT,
                          '==':lc.ICMP_EQ,
                          '>=':lc.ICMP_UGE,
                          '<=':lc.ICMP_ULE,
                          '!=':lc.ICMP_NE}


class LLVMContextManager(object):

    __singleton = None
    
    def __new__(cls, opt=3, cg=3, inline=1000):
        '''
        opt --- Optimization level for LLVM optimization pass [0 - 3].
        cg  --- Optimization level for code generator [0 - 3].
        Use `3` for SSE support on Intel.
        inline --- Inliner threshold.
        '''
        inst = cls.__singleton
        if not inst:
            inst = object.__new__(cls)
            inst.__initialize(opt, cg, inline)
            cls.__singleton = inst
        return inst

    def __initialize(self, opt, cg, inline):
        assert self.__singleton is None
        m = self.__module = lc.Module.new("numba_executable_module")
        self.__engine = le.EngineBuilder.new(m).opt(cg).create()
        self.__pm = lp.PassManager.new()
        # populate pass manager
        pmb = lp.PassManagerBuilder.new()
        pmb.use_inliner_with_threshold(inline)
        pmb.opt_level = opt
        pmb.populate(self.__pm)

    @property
    def module(self):
        return self.__module

    @property
    def execution_engine(self):
        return self.__engine

    @property
    def pass_manager(self):
        return self.__pm

    def link(self, lfunc):
        if lfunc.module is not self.module:
            self.pass_manager.run(lfunc.module)
            # link module
            func_name = lfunc.name
#
#            print 'lfunc.module'.center(80, '-')
#            print lfunc.module
#
#            print 'self.module'.center(80, '-')
#            print self.module

            # XXX: Better safe than sorry.
            #      Check duplicated function definitions and remove them.
            #      This problem should not exists.
            registered = set(f.name for f in self.module.functions)
            for func in lfunc.module.functions:
                if not func.is_declaration and func.name in registered:
                    import warnings
                    warnings.warn("Duplicated funciton definition: %s "\
                                  "when compiling %s" % (func.name, lfunc.name))
                    func.delete()
        
            self.module.link_in(lfunc.module, preserve=False)
#
#            print 'linked'.center(80, '=')
#            print self.module

            lfunc = self.module.get_function_named(func_name)

        assert lfunc.module is self.module
        self.verify(lfunc)
#        print lfunc
        return lfunc

    def get_pointer_to_function(self, lfunc):
        return self.execution_engine.get_pointer_to_function(lfunc)

    def verify(self, lfunc):
        lfunc.module.verify()
        # XXX: remove the following extra checking before release
        for bb in lfunc.basic_blocks:
            for instr in bb.instructions:
                if isinstance(instr, lc.CallOrInvokeInstruction):
                    callee = instr.called_function
                    if callee is not None:
                        assert callee.module is lfunc.module, \
                            "Inter module call for call to %s" % callee.name

class ComplexSupportMixin(object):
    "Support for complex numbers"

    def _generate_complex_op(self, op, arg1, arg2):
        (r1, i1), (r2, i2) = self._extract(arg1), self._extract(arg2)
        real, imag = op(r1, i1, r2, i2)
        return self._create_complex(real, imag)

    def _extract(self, value):
        "Extract the real and imaginary parts of the complex value"
        return (self.builder.extract_value(value, 0),
                self.builder.extract_value(value, 1))

    def _create_complex(self, real, imag):
        assert real.type == imag.type, (str(real.type), str(imag.type))
        complex = lc.Constant.undef(llvm.core.Type.struct([real.type, real.type]))
        complex = self.builder.insert_value(complex, real, 0)
        complex = self.builder.insert_value(complex, imag, 1)
        return complex

    def _promote_complex(self, src_type, dst_type, value):
        "Promote a complex value to value with a larger or smaller complex type"
        real, imag = self._extract(value)

        if dst_type.is_complex:
            dst_type = dst_type.base_type
        dst_ltype = dst_type.to_llvm(self.context)

        real = self.caster.cast(real, dst_ltype)
        imag = self.caster.cast(imag, dst_ltype)
        return self._create_complex(real, imag)

    def _complex_add(self, arg1r, arg1i, arg2r, arg2i):
        return (self.builder.fadd(arg1r, arg2r),
                self.builder.fadd(arg1i, arg2i))

    def _complex_sub(self, arg1r, arg1i, arg2r, arg2i):
        return (self.builder.fsub(arg1r, arg2r),
                self.builder.fsub(arg1i, arg2i))

    def _complex_mul(self, arg1r, arg1i, arg2r, arg2i):
        return (self.builder.fsub(self.builder.fmul(arg1r, arg2r),
                                  self.builder.fmul(arg1i, arg2i)),
                self.builder.fadd(self.builder.fmul(arg1i, arg2r),
                                  self.builder.fmul(arg1r, arg2i)))

    def _complex_div(self, arg1r, arg1i, arg2r, arg2i):
        divisor = self.builder.fadd(self.builder.fmul(arg2r, arg2r),
                                    self.builder.fmul(arg2i, arg2i))
        return (self.builder.fdiv(
                        self.builder.fadd(self.builder.fmul(arg1r, arg2r),
                                          self.builder.fmul(arg1i, arg2i)),
                        divisor),
                self.builder.fdiv(
                        self.builder.fsub(self.builder.fmul(arg1i, arg2r),
                                          self.builder.fmul(arg1r, arg2i)),
                        divisor))

    def _complex_floordiv(self, arg1r, arg1i, arg2r, arg2i):
        real, imag = self._complex_div(arg1r, arg1i, arg2r, arg2i)
        long_type = long_.to_llvm(self.context)
        real = self.caster.cast(real, long_type)
        imag = self.caster.cast(imag, long_type)
        real = self.caster.cast(real, arg1r.type)
        imag = self.caster.cast(imag, arg1r.type)
        return real, imag


class RefcountingMixin(object):

    def decref(self, value, func='Py_DecRef'):
        "Py_DECREF a value"
        assert not self.nopython
        object_ltype = object_.to_llvm(self.context)
        b = self.builder
        mod = b.basic_block.function.module
        sig, py_decref = self.function_cache.external_function_by_name(func, mod)
        return b.call(py_decref, [b.bitcast(value, object_ltype)])

    def incref(self, value):
        "Py_INCREF a value"
        assert not self.nopython
        return self.decref(value, func='Py_IncRef')

    # TODO: generate efficient refcounting code, distinguish between dec/xdec
    xdecref = decref
    xincref = incref

    def xdecref_temp(self, temp, decref=None):
        "Py_XDECREF a temporary"
        assert not self.nopython
        decref = decref or self.decref
        decref(self.builder.load(temp))

    def xincref_temp(self, temp):
        "Py_XINCREF a temporary"
        assert not self.nopython
        return self.xdecref_temp(temp, decref=self.incref)

    def xdecref_temp_cleanup(self, temp):
        "Cleanup a temp at the end of the function"
        
        assert not self.nopython
        bb = self.builder.basic_block

        self.builder.position_at_end(self.current_cleanup_bb)
        self.xdecref_temp(temp)
        self.current_cleanup_bb = self.builder.basic_block

        self.builder.position_at_end(bb)


class LLVMCodeGenerator(visitors.NumbaVisitor, ComplexSupportMixin,
                        RefcountingMixin, visitors.NoPythonContextMixin):
    """
    Translate a Python AST to LLVM. Each visit_* method should directly
    return an LLVM value.
    """

    multiarray_api = MultiarrayAPI()

    def __init__(self, context, func, ast, func_signature, symtab,
                 optimize=True, nopython=False,
                 llvm_module=None, refcount_args=True, **kwds):

        super(LLVMCodeGenerator, self).__init__(
                    context, func, ast, func_signature=func_signature,
<<<<<<< HEAD
                    nopython=nopython, symtab=symtab,
                    llvm_module=llvm_module)
=======
                    nopython=nopython, symtab=symtab, **kwds)
>>>>>>> 7759a7e2

        self.func_name = kwds.get('func_name', None)
        self.func_signature = func_signature
        self.blocks = {} # stores id => basic-block

        self.refcount_args = refcount_args

        # self.ma_obj = None # What is this?
        self.optimize = optimize
        self.flags = kwds

        # internal states
        self._nodes = []  # for tracking parent nodes

    # ________________________ visitors __________________________

    @property
    def current_node(self):
        return self._nodes[-1]

    def visit(self, node):
        # logger.debug('visiting %s', ast.dump(node))
        try:
            fn = getattr(self, 'visit_%s' % type(node).__name__)
        except AttributeError as e:
            # logger.exception(e)
            logger.error('Unhandled visit to %s', ast.dump(node))
            raise
            #raise compiler_errors.InternalError(node, 'Not yet implemented.')
        else:
            try:
                self._nodes.append(node) # push current node
                return fn(node)
            except Exception as e:
                # logger.exception(e)
                raise
            finally:
                self._nodes.pop() # pop current node

    # __________________________________________________________________________

    def _load_arg(self, argtype, larg):
        if (minitypes.pass_by_ref(argtype) and
            self.func_signature.struct_by_reference):
            larg = self.builder.load(larg)

        return larg

#    def _init_args(self):
#        for larg, argname, argtype in zip(self.lfunc.args, self.argnames,
#                                          self.func_signature.args):
#            larg.name = argname
#            variable = self.symtab[argname]
#
#            if not variable.need_arg_copy:
#                assert not is_obj(argtype)
#                variable.lvalue = larg
#                continue
#
#            # Store away arguments in locals
#            stackspace = self._allocate_arg_local(argname, argtype, larg)
#            variable.lvalue = stackspace
#
#            # TODO: incref objects in structs
#            if not (self.nopython or argtype.is_closure_scope):
#                if is_obj(variable.type) and self.refcount_args:
#                    self.incref(self.builder.load(stackspace))
#
#    def _allocate_locals(self):
#        for name, var in self.symtab.items():
#            if var.deleted:
#                self.symtab.pop(name)
#                continue
#
#            # FIXME: 'None' should be handled as a special case (probably).
#            if name not in self.argnames and var.is_local:
#                # Not argument and not builtin type.
#                # Allocate storage for all variables.
#                name = 'var_%s' % var.name
#                if is_obj(var.type):
#                    stackspace = self._null_obj_temp(name, type=var.ltype)
#                else:
#                    stackspace = self.builder.alloca(var.ltype, name=name)
#
#                if var.type.is_struct:
#                    # TODO: memset struct to 0
#                    pass
#                elif var.type.is_carray:
#                    ltype = var.type.base_type.pointer().to_llvm(self.context)
#                    pointer = self.builder.alloca(ltype, name=name + "_p")
#                    p = self.builder.gep(stackspace, [llvm_types.constant_int(0),
#                                                      llvm_types.constant_int(0)])
#                    self.builder.store(p, pointer)
#                    stackspace = pointer
#
#                var.lvalue = stackspace

    def _allocate_arg_local(self, name, argtype, larg):
        """
        Allocate a local variable on the stack.
        """
        stackspace = self.alloca(argtype)
        stackspace.name = name
        self.builder.store(larg, stackspace)
        return stackspace

    def _init_args(self):
        for larg, argname, argtype in zip(self.lfunc.args, self.argnames,
                                          self.func_signature.args):
            larg.name = argname

            variable = self.symtab.get(argname, None)
            if self.have_cfg and (not variable or variable.renameable):
                # Set value on first definition of the variable
                if argtype.is_closure_scope:
                    variable = self.symtab[argname]
                else:
                    variable = self.symtab.lookup_renamed(argname, 0)
                larg = self._load_arg(argtype, larg)
                variable.lvalue = larg
            else:
                # Allocate on stack
                variable = self.symtab[argname]
                variable.lvalue = self._allocate_arg_local(argname, argtype, larg)

            # TODO: incref objects in structs
            if not (self.nopython or argtype.is_closure_scope):
                if is_obj(variable.type) and self.refcount_args:
                    self.incref(larg)

    def _allocate_locals(self):
        for name, var in self.symtab.items():
            # FIXME: 'None' should be handled as a special case (probably).
            if var.type.is_uninitialized and var.cf_references:
                assert var.uninitialized_value, var
                var.lvalue = self.visit(var.uninitialized_value)
            elif name in self.locals and name not in self.argnames:
                name = 'var_%s' % var.name
                if is_obj(var.type):
                    stackspace = self._null_obj_temp(name, type=var.ltype)
                else:
                    stackspace = self.builder.alloca(var.ltype, name=name)

                if var.type.is_struct:
                    # TODO: memset struct to 0
                    pass
                elif var.type.is_carray:
                    ltype = var.type.base_type.pointer().to_llvm(self.context)
                    pointer = self.builder.alloca(ltype, name=name + "_p")
                    p = self.builder.gep(stackspace, [llvm_types.constant_int(0),
                                                      llvm_types.constant_int(0)])
                    self.builder.store(p, pointer)
                    stackspace = pointer

                var.lvalue = stackspace


    def setup_func(self):
        have_return = getattr(self.ast, 'have_return', None)
        if have_return is not None:
            if not have_return and not self.func_signature.return_type.is_void:
                self.error(self.ast, "Function with non-void return does "
                                     "not return a value")

        self.lfunc_type = self.to_llvm(self.func_signature)

        self.lfunc = self.llvm_module.add_function(self.lfunc_type, self.func_name)
        assert self.func_name == self.lfunc.name, \
               "Redefinition of function %s" % self.func_name

        entry = self.append_basic_block('entry')

        self.builder = lc.Builder.new(entry)
        self.caster = _LLVMCaster(self.builder)
        self.object_coercer = ObjectCoercer(self)
        self.multiarray_api.set_PyArray_API(self.llvm_module)

        self._init_args()
        self._allocate_locals()

        # TODO: Put current function into symbol table for recursive call
        self.setup_return()

        if self.have_cfg:
            block0 = self.ast.flow.blocks[0]
            block0.entry_block = entry
            self.visitlist(block0.body)
            block0.exit_block = self.builder.basic_block
            self.flow_block = None
            # self.visitlist(block0.body) # uninitialize constants for variables
            self.flow_block = self.ast.flow.blocks[1]
        else:
            self.flow_block = None

        self.in_loop = 0
        self.loop_beginnings = []
        self.loop_exits = []

        # Control FLow
        # Not needed for now.
        #    self.cfg = None
        #    self.blocks_locals = {}
        #    self.pending_phis = {}
        #    self.pending_blocks = {}
        #    self.stack = []
        #    self.loop_stack = []

    def to_llvm(self, type):
        return type.to_llvm(self.context)

    def translate(self):
<<<<<<< HEAD
=======
        # Try to find the function of the specified name in the current module.
        # If it is found, we can return immediately.
        # Otherwise, continue to translate.
        self.local_scopes = [self.symtab]
>>>>>>> 7759a7e2
        self.lfunc = None
        try:
            self.setup_func()
            if isinstance(self.ast, ast.FunctionDef):
                # Handle the doc string for the function
                # FIXME: Ignoring it for now
                if (isinstance(self.ast.body[0], ast.Expr) and
                    isinstance(self.ast.body[0].value, ast.Str)):
                    # Python doc string
                    logger.info('Ignoring python doc string.')
                    statements = self.ast.body[1:]
                else:
                    statements = self.ast.body

                for node in statements: # do codegen for each statement
                    self.visit(node)
            else:
                self.visit(self.ast)

            if not self.is_block_terminated():
                # self.builder.ret_void()
                self.builder.branch(self.cleanup_label)

            self.handle_phis()
            self.terminate_cleanup_blocks()

            # Done code generation
            del self.builder  # release the builder to make GC happy

            logger.debug("ast translated function: %s" % self.lfunc)
            # Verify code generation
            self.llvm_module.verify()  # only Module level verification checks everything.

            # Reove reference to self.llvm_module
            # This may be destroyed later due to linkage
            del self.llvm_module

        except:
            # Delete the function to prevent an invalid function from living in the module
            if self.lfunc is not None:
                self.lfunc.delete()
            raise

<<<<<<< HEAD
    def link(self):
        '''Link the lfunc into the execution context
        '''
        self.lfunc = LLVMContextManager().link(self.lfunc)
=======
#    def _handle_promotions(self, node):
#        "Handle promotions at the end of a basic block"
#        if node and node.promotions:
#            for (var, type), promotion_node in node.promotions.iteritems():
#                bb = promotion_node.variable.block.exit_block
#                self.builder.position_before(bb.instructions[-1])
#                lvalue = self.visit(promotion_node)
#                promotion_node.variable.lvalue = lvalue
#
#            node.promotions = {}

    def handle_phis(self):
        """
        Update all our phi nodes after translation is done and all Variables
        have their llvm values set.
        """
        if not self.have_cfg:
            return

        for block in self.ast.flow.blocks:
            for phi_node in block.phi_nodes:
                phi = phi_node.variable.lvalue
                ltype = phi_node.variable.type.to_llvm(self.context)
                for parent_block in block.parents:
                    assert parent_block.exit_block, parent_block
                    name = phi_node.variable.name
                    incoming_var = parent_block.symtab.lookup_most_recent(name)
                    if incoming_var.type.is_uninitialized:
                        if incoming_var.lvalue is None:
                            lval = self.visit(incoming_var.uninitialized_value)
                            incoming_var.lvalue = lval
                    elif not incoming_var.type == phi_node.type:
                        promotion = parent_block.symtab.lookup_promotion(
                                        phi_node.variable.name, phi_node.type)
                        incoming_var = promotion.variable

                    #msg = (incoming_var, phi_node.variable)
                    assert incoming_var.lvalue, incoming_var
                    # assert incoming_var.type == phi_node.type, msg
                    phi.add_incoming(incoming_var.lvalue,
                                     parent_block.exit_block)

#                for incoming_var in phi_node.incoming:
#                    if incoming_var.lvalue is None and incoming_var.type.is_uninitialized:
#                        incoming_var.lvalue = self.visit(incoming_var.uninitialized_value)
#
#                    assert incoming_var.lvalue, incoming_var
#                    phi.add_incoming(incoming_var.lvalue,
#                                     incoming_var.block.exit_block)
>>>>>>> 7759a7e2

    def get_ctypes_func(self, llvm=True):
        import ctypes
        sig = self.func_signature
        restype = _types.convert_to_ctypes(sig.return_type)

        # FIXME: Switch to PYFUNCTYPE so it does not release the GIL.
        #
        #    prototype = ctypes.CFUNCTYPE(restype,
        #                                 *[_types.convert_to_ctypes(x)
        #                                       for x in sig.args])
        prototype = ctypes.PYFUNCTYPE(restype,
                                     *[_types.convert_to_ctypes(x)
                                           for x in sig.args])


        if hasattr(restype, 'make_ctypes_prototype_wrapper'):
            # See numba.utils.ComplexMixin for an example of
            # make_ctypes_prototype_wrapper().
            prototype = restype.make_ctypes_prototype_wrapper(prototype)

        if llvm:
            # July 10, 2012: PY_CALL_TO_LLVM_CALL_MAP is removed recent commit.
            #
            #    PY_CALL_TO_LLVM_CALL_MAP[self.func] = \
            #        self.build_call_to_translated_function
            return prototype(self.lfunc_pointer)
        else:
            return prototype(self.func)

    def _build_wrapper_function_ast(self, fake_pyfunc, llvm_module = None):
        if llvm_module is None:
            lfunc = self.lfunc
        else:
            lfunc = llvm_module.get_or_insert_function(
                self.func_signature.to_llvm(self.context), self.lfunc.name)
        wrapper = nodes.FunctionWrapperNode(lfunc,
                                            self.func_signature,
                                            self.func,
                                            fake_pyfunc)
        wrapper.pipeline = self.ast.pipeline
        wrapper.cellvars = []
        return wrapper

    def _build_wrapper_translation(self, llvm_module=None):
        # PyObject *(*)(PyObject *self, PyObject *args)
        def func(self, args):
            pass
        func.live_objects = self.func.live_objects

        if llvm_module:
            wrapper_module = llvm_module
        else:
            wrapper_module = LLVMContextManager().module

        # Create wrapper code generator and wrapper AST
        func.__name__ = '__numba_wrapper_%s' % self.func_name
        signature = minitypes.FunctionType(return_type=object_,
                                           args=[void.pointer(), object_])
        symtab = dict(self=Variable(object_, is_local=True),
                      args=Variable(object_, is_local=True))
        wrapper_call = self._build_wrapper_function_ast(
            func, llvm_module=wrapper_module)
        error_return = ast.Return(nodes.CoercionNode(nodes.NULL_obj,
                                                     object_))
        wrapper_call.error_return = error_return

        t = LLVMCodeGenerator(self.context, func, wrapper_call, signature,
                              symtab, llvm_module=wrapper_module,
                              refcount_args=False, func_name=func.__name__)
        t.translate()
        func.live_objects.append(t.lfunc)
        return t

    def build_wrapper_function(self, get_lfunc=False):
        '''
        Build a wrapper function for the currently translated function.

        By default, or if get_lfunc is false, return the
        interpreter-level wrapper function.

        If the optional get_lfunc argument is true, return the
        interpreter-level wrapper function, the LLVM wrapper function,
        and the method definition record.
        '''
        t = self._build_wrapper_translation()

        # Return a PyCFunctionObject holding the wrapper
        func_pointer = t.lfunc_pointer
        methoddef, wrapper = numbafunction_new(self.func, func_pointer,
                                   self.lfunc_pointer, self.func_signature)

        if get_lfunc:
            return wrapper, t.lfunc, methoddef

        return wrapper

    def build_wrapper_module(self):
        '''
        Build a wrapper function for the currently translated
        function, and return a tuple containing the separate LLVM
        module, and the LLVM wrapper function.
        '''
        llvm_module = lc.Module.new('%s_wrapper_module' % self.func_name)
        t = self._build_wrapper_translation(llvm_module=llvm_module)
        logger.debug('Wrapper module: %s' % llvm_module)
        return llvm_module, t.lfunc

    def insert_closure_scope_arg(self, args, node):
        """
        Retrieve the closure from the NumbaFunction passed in as m_self
        """
        closure_scope_type = node.signature.args[0]
        offset = extension_types.numbafunc_closure_field_offset
        closure = nodes.LLVMValueRefNode(void.pointer(), self.lfunc.args[0])
        closure = nodes.CoercionNode(closure, char.pointer())
        closure = nodes.pointer_add(closure, nodes.const(offset, size_t))
        closure = nodes.CoercionNode(closure, closure_scope_type.pointer())
        closure = nodes.DereferenceNode(closure)
        args.insert(0, closure)

    def visit_FunctionWrapperNode(self, node):
        from numba import ast_type_inference, pipeline

        args_tuple = self.lfunc.args[1]
        arg_types = [object_] * len(node.signature.args)

        if self.is_closure(node.signature):
            # Wrapper expects closure scope as first argument, which we
            # have as the m_self attribute
            arg_types.pop()

        # Unpack tuple into arguments
        types, lstr = self.object_coercer.lstr(arg_types)
        #if debug_conversion:
        #    self.puts("args tuple:")
        #    nodes.print_llvm(self, object_, args_tuple)

        largs = self.object_coercer.parse_tuple(lstr, args_tuple, arg_types)

        # Call wrapped function
        args = [nodes.LLVMValueRefNode(arg_type, larg)
                    for arg_type, larg in zip(arg_types, largs)]

        if self.is_closure(node.signature):
            # Insert m_self as scope argument type
            self.insert_closure_scope_arg(args, node)

        func_call = nodes.NativeCallNode(node.signature, args,
                                         node.wrapped_function)

        if not is_obj(node.signature.return_type):
            # Check for error using PyErr_Occurred()
            # TODO: make this an option in CheckErrorNode
            check_err = nodes.CheckErrorNode(
                    nodes.ptrtoint(self.function_cache.external_call(
                                            'PyErr_Occurred',
                                            llvm_module=self.llvm_module)),
                    goodval=nodes.ptrtoint(nodes.NULL))
            func_call = func_call.cloneable
            func_call = nodes.ExpressionNode(stmts=[func_call, check_err],
                                             expr=func_call.clone)

        # Coerce and return result
        if node.signature.return_type.is_void:
            node.body = func_call
            result_node = nodes.ObjectInjectNode(None)
        else:
            node.body = None
            result_node = func_call

        # self.puts("calling wrapped function %r" % node.orig_py_func.__name__)
        node.return_result = ast.Return(
                    value=nodes.CoercionNode(result_node, object_))

        # We need to specialize the return statement, since it may be a
        # non-trivial coercion (e.g. call a ctypes pointer type for pointer
        # return types, etc)
        pipeline_ = pipeline.Pipeline(self.context, node.fake_pyfunc,
                                      node, self.func_signature,
                                      order=['late_specializer'])
        sig, symtab, return_stmt_ast = pipeline_.run_pipeline()
        self.generic_visit(return_stmt_ast)

    @property
    def lfunc_pointer(self):
        return LLVMContextManager().get_pointer_to_function(self.lfunc)

    def _null_obj_temp(self, name, type=None):
        lhs = self.llvm_alloca(type or llvm_types._pyobject_head_struct_p,
                               name=name, change_bb=False)
        self.generate_assign(self.visit(nodes.NULL_obj), lhs)
        return lhs

    def puts(self, msg):
        const = nodes.ConstNode(msg, c_string_type)
        self.visit(self.function_cache.external_call('puts', const))

    def puts_llvm(self, llvm_string):
        const = nodes.LLVMValueRefNode(c_string_type, llvm_string)
        self.visit(self.function_cache.external_call('puts', const))

    def setup_return(self):
        # Assign to this value which will be returned
        self.is_void_return = \
                self.func_signature.actual_signature.return_type.is_void
        if self.func_signature.struct_by_reference:
            self.return_value = self.lfunc.args[-1]
        elif not self.is_void_return:
            llvm_ret_type = self.func_signature.return_type.to_llvm(self.context)
            self.return_value = self.builder.alloca(llvm_ret_type,
                                                    "return_value")

        # All non-NULL object emporaries are DECREFed here
        self.cleanup_label = self.append_basic_block('cleanup_label')
        self.current_cleanup_bb = self.cleanup_label

        bb = self.builder.basic_block
        # Jump here in case of an error
        self.error_label = self.append_basic_block("error_label")
        self.builder.position_at_end(self.error_label)
        # Set error return value and jump to cleanup
        self.visit(self.ast.error_return)
        self.builder.position_at_end(bb)

    def terminate_cleanup_blocks(self):
        self.builder.position_at_end(self.current_cleanup_bb)

        # Decref local variables
        if not self.nopython and False: # TODO: Re-enable refcounting !!
            for name, var in self.symtab.iteritems():
                if (var.is_local and is_obj(var.type) and not
                        var.type.is_closure_scope and var.renameable):
                    if self.refcount_args or not name in self.argnames:
                        self.xdecref(var.lvalue)

        if self.is_void_return:
            self.builder.ret_void()
        else:
            ret_type = self.func_signature.return_type
            self.builder.ret(self.builder.load(self.return_value))

    # __________________________________________________________________________

    def visit_Expr(self, node):
        return self.visit(node.value)

    def visit_Pass(self, node):
        pass

    def visit_ConstNode(self, node):
        return node.value(self)

    def visit_Attribute(self, node):
        result = self.visit(node.value)
        if node.value.type.is_complex:
            if node.attr == 'real':
                return self.builder.extract_value(result, 0)
            elif node.attr == 'imag':
                return self.builder.extract_value(result, 1)

        raise error.NumbaError("This node should have been replaced")

    def visit_StructAttribute(self, node):
        result = self.visit(node.value)
        if isinstance(node.ctx, ast.Load):
            result = self.builder.extract_value(result, node.field_idx)
        else:
            result = self.builder.gep(
                result, [llvm_types.constant_int(0),
                         llvm_types.constant_int(node.field_idx)])

        return result

    def visit_StructVariable(self, node):
        return self.visit(node.node)

    def visit_Assign(self, node):
        value = self.visit(node.value)

        target_node = node.targets[0]
        object = is_obj(target_node.type)
        if object:
            self.incref(value)

        if isinstance(target_node, ast.Name):
            # self.decref(target)
            # print "Assigning", target_node.variable, error.format_pos(node).rstrip(": ")
            if target_node.variable.renameable:
                # phi nodes are in place for the variable
                target_node.variable.lvalue = value
            else:
                # The variable is stack allocated
                self.builder.store(value, target_node.variable.lvalue)
        else:
            target = self.visit(target_node)
            if object:
                self.decref(target)
            self.generate_assign(value, target)

    def generate_assign(self, lvalue, ltarget, decref=False, incref=False):
        '''
        Generate assignment operation and automatically cast value to
        match the target type.
        '''
        if lvalue.type != ltarget.type.pointee:
            lvalue = self.caster.cast(lvalue, ltarget.type.pointee)

        if decref:
            # Py_XDECREF any previous object
            self.xdecref_temp(ltarget)

        self.builder.store(lvalue, ltarget)

    def visit_Num(self, node):
        if node.type.is_int:
            return self.generate_constant_int(node.n)
        elif node.type.is_float:
            return self.generate_constant_real(node.n)
        else:
            assert node.type.is_complex
            return self.generate_constant_complex(node.n)

    def visit_Name(self, node):
        var = node.variable
        if var.lvalue is None and self.symtab[node.id].is_cellvar:
            var = self.symtab[node.id]

        assert var.lvalue, var

        if not node.variable.is_local and not node.variable.is_constant:
            raise error.NumbaError(node, "global variables:", node.id)

        if getattr(node, 'check_unbound', None):
            # Path the LLVMValueRefNode, we don't want a Name since it would
            # check for unbound variables recursively
            int_type = Py_uintptr_t.to_llvm(self.context)
            value_p = self.builder.ptrtoint(var.lvalue, int_type)
            node.loaded_name.llvm_value = value_p
            self.visit(node.check_unbound)

        if not var.renameable and isinstance(node.ctx, ast.Load):
            # Not a renamed but an alloca'd variable
            return self.builder.load(var.lvalue)

        return var.lvalue

    def _handle_ctx(self, node, lptr, name=''):
        if isinstance(node.ctx, ast.Load):
            return self.builder.load(lptr, name=name and 'load_' + name)
        else:
            return lptr

    def _generate_test(self, llval):
        return self.builder.icmp(lc.ICMP_NE, llval,
                                 lc.Constant.null(llval.type))

    def visit_BoolOp(self, node):
        # NOTE: Can have >2 values
        assert len(node.values) >= 2
        assert isinstance(node.op, ast.And) or isinstance(node.op, ast.Or)

        count = len(node.values)

        if isinstance(node.op, ast.And):
            bb_true = self.append_basic_block('and.true')
            bb_false = self.append_basic_block('and.false')
            bb_next = [self.append_basic_block('and.rhs')
                       for i in range(count - 1)] + [bb_true]
            bb_done = self.append_basic_block('and.done')

            for i in range(count):
                value = self.visit(node.values[i])
                if value.type != _int1:
                    value = self._generate_test(value)
                self.builder.cbranch(value, bb_next[i], bb_false)
                self.builder.position_at_end(bb_next[i])

            assert self.builder.basic_block is bb_true
            self.builder.branch(bb_done)

            self.builder.position_at_end(bb_false)
            self.builder.branch(bb_done)

            self.builder.position_at_end(bb_done)
        elif isinstance(node.op, ast.Or):
            bb_true = self.append_basic_block('or.true')
            bb_false = self.append_basic_block('or.false')
            bb_next = [self.append_basic_block('or.rhs')
                       for i in range(count - 1)] + [bb_false]
            bb_done = self.append_basic_block('or.done')

            for i in range(count):
                value = self.visit(node.values[i])
                if value.type != _int1:
                    value = self._generate_test(value)
                self.builder.cbranch(value, bb_true, bb_next[i])
                self.builder.position_at_end(bb_next[i])

            assert self.builder.basic_block is bb_false
            self.builder.branch(bb_done)

            self.builder.position_at_end(bb_true)
            self.builder.branch(bb_done)

            self.builder.position_at_end(bb_done)
        else:
            raise Exception("internal erorr")

        booltype = _int1
        phi = self.builder.phi(booltype)
        phi.add_incoming(lc.Constant.int(booltype, 1), bb_true)
        phi.add_incoming(lc.Constant.int(booltype, 0), bb_false)

        return phi

    def visit_UnaryOp(self, node):
        operand_type = node.operand.type
        operand = self.visit(node.operand)
        operand_ltype = operand.type
        op = node.op
        if isinstance(op, ast.Not) and (operand_type.is_bool or
                                        operand_type.is_int_like):
            bb_false = self.builder.basic_block
            bb_true = self.append_basic_block('not.true')
            bb_done = self.append_basic_block('not.done')
            self.builder.cbranch(
                self.builder.icmp(lc.ICMP_NE, operand,
                                  lc.Constant.null(operand_ltype)),
                bb_true, bb_done)
            self.builder.position_at_end(bb_true)
            self.builder.branch(bb_done)
            self.builder.position_at_end(bb_done)
            phi = self.builder.phi(operand_ltype)
            phi.add_incoming(lc.Constant.int(operand_ltype, 1), bb_false)
            phi.add_incoming(lc.Constant.int(operand_ltype, 0), bb_true)
            return phi
        elif isinstance(op, ast.USub) and operand_type.is_numeric:
            if operand_type.is_float:
                return self.builder.fsub(lc.Constant.null(operand_ltype),
                                         operand)
            elif operand_type.is_int_like and operand_type.signed:
                return self.builder.sub(lc.Constant.null(operand_ltype),
                                        operand)
        elif isinstance(op, ast.UAdd) and operand_type.is_numeric:
            return operand
        elif isinstance(op, ast.Invert) and operand_type.is_int_like:
            return self.builder.xor(lc.Constant.int(operand_ltype, -1), operand)
        raise error.NumbaError(node, "Unary operator %s" % node.op)

    def visit_Compare(self, node):
        blocks_false = []

        end_block = self.append_basic_block('compare.end')
        cur_block = self.append_basic_block('compare.cmp')
        self.builder.branch(cur_block)
        next_block = None
        left = node.left
        for op, right in zip(node.ops, node.comparators):
            self.builder.position_at_end(cur_block)
            test = self._compare(op, left, right)
            cur_block = self.builder.basic_block
            blocks_false.append(cur_block)
            next_block = self.append_basic_block('compare.cmp')
            self.builder.cbranch(test, next_block, end_block)
            left = right
            cur_block = next_block

        self.builder.position_at_end(next_block)
        self.builder.branch(end_block)

        self.builder.position_at_end(end_block)
        booltype = _int1
        phi = self.builder.phi(booltype)
        phi.add_incoming(lc.Constant.int(booltype, 1), next_block)
        for b in blocks_false:
            phi.add_incoming(lc.Constant.int(booltype, 0), b)
        return phi


    def _compare(self, op, lhs, rhs):
        lhs_lvalue = self.visit(lhs)
        rhs_lvalue = self.visit(rhs)
        op_map = {
            ast.Gt    : '>',
            ast.Lt    : '<',
            ast.GtE   : '>=',
            ast.LtE   : '<=',
            ast.Eq    : '==',
            ast.NotEq : '!=',
        }
        op = op_map[type(op)]

        if lhs.type.is_float and rhs.type.is_float:
            lfunc = self.builder.fcmp
            lop = _compare_mapping_float[op]
            return self.builder.fcmp(lop, lhs_lvalue, rhs_lvalue)
        elif lhs.type.is_int_like and rhs.type.is_int_like:
            lfunc = self.builder.icmp
            # FIXME
            if not lhs.type.signed:
                error.NumbaError(
                        node, 'Unsigned comparison has not been implemented')
            lop = _compare_mapping_sint[op]
        else:
            raise TypeError(lhs.type)
        return lfunc(lop, lhs_lvalue, rhs_lvalue)

    def _init_phis(self, node):
        "Set basic block and initialize LLVM phis"
        for phi_node in node.phi_nodes:
            ltype = phi_node.variable.type.to_llvm(self.context)
            phi = self.builder.phi(ltype, phi_node.variable.unmangled_name)
            phi_node.variable.lvalue = phi

    def setblock(self, cfg_basic_block):
        if cfg_basic_block.is_fabricated:
            return

        old = self.flow_block
        if old and not old.exit_block:
            if old.id == 1:
                # Handle promotions from the entry block. This is somewhat
                # of a hack, and needed since the CFG isn't properly merged
                # in the AST
                self.visitlist(old.body)
            old.exit_block = self.builder.basic_block

        self.flow_block = cfg_basic_block

    def visit_PromotionNode(self, node):
        lvalue = self.visit(node.node)
        node.variable.lvalue = lvalue
        # Update basic block in case the promotion created a new block
        self.flow_block.exit_block = self.builder.basic_block

    def visit_ControlBlock(self, node):
        """
        Return a new basic block and handle phis and promotions. Promotions
        are needed at merge (phi) points to have a consistent type.
        """
        #
        ### Create entry basic block
        #
        if node is None:
            # Fabricated If statement
            label = 'fabricated_basic_block'
        else:
            label = node.label

        self.setblock(node)
        node.prev_block = self.builder.basic_block
        node.entry_block = node.create_block(self, label)
        if node.branch_here and not self.is_block_terminated():
            self.builder.branch(node.entry_block)

        self.builder.position_at_end(node.entry_block)
        self._init_phis(node)

        if len(node.body) == 1:
            lbody = self.visit(node.body[0])
        else:
            self.visitlist(node.body)
            lbody = None

        if not node.exit_block:
            node.exit_block = self.builder.basic_block

        return lbody

    def append_basic_block(self, name='unamed'):
        idx = len(self.blocks)
        #bb = self.lfunc.append_basic_block('%s_%d'%(name, idx))
        bb = self.lfunc.append_basic_block(name)
        self.blocks[idx] = bb
        return bb

    def visit_LowLevelBasicBlockNode(self, node):
        llvm_block = node.create_block(self)
        if not self.is_block_terminated():
            self.builder.branch(llvm_block)
        self.builder.position_at_end(llvm_block)
        return self.visit(node.body)

    def visit_If(self, node, is_while=False):
        if not hasattr(node, 'cond_block'):
            # We have a synthetic 'if' without a cfg, fabricate fake blocks
            node = nodes.build_if(**vars(node))

        # Visit condition
        test = self.visit(node.test)

        bb_cond = node.cond_block.entry_block
        # test = self.visit(node.test)
        if test.type != _int1:
            test = self._generate_test(test)

        # Create exit block
        self.visit_ControlBlock(node.exit_block)
        bb_endif = node.exit_block.entry_block
        if is_while:
            self.setup_loop(node.continue_block, bb_cond, bb_endif)

        # Visit if clauses
        self.visitlist(node.body)
        #if self.have_cfg:
        #    self.flow_block.exit_block = self.builder.basic_block

        bb_true = node.if_block.entry_block
        if is_while:
            if not self.is_block_terminated():
                self.builder.branch(bb_cond)
            self.teardown_loop()
        else:
            self.term_block(bb_endif)

        if node.orelse:
            self.visitlist(node.orelse)
            bb_false = node.else_block.entry_block
            self.term_block(bb_endif)
        else:
            bb_false = bb_endif

        # Branch to block from condition
        self.builder.position_at_end(node.cond_block.prev_block)
        self.builder.branch(bb_cond)

        self.builder.position_at_end(node.cond_block.exit_block)
        # assert not self.is_block_terminated()
        self.builder.cbranch(test, bb_true, bb_false)
        self.builder.position_at_end(node.exit_block.exit_block)
        self.setblock(node.exit_block)

    def visit_IfExp(self, node):
        test = self.visit(node.test)
        if test.type != _int1:
            test = self._generate_test(test)

        then_block = self.append_basic_block('ifexp.then')
        else_block = self.append_basic_block('ifexp.else')
        merge_block = self.append_basic_block('ifexp.merge')

        self.builder.cbranch(test, then_block, else_block)

        self.builder.position_at_end(then_block)
        then_value = self.visit(node.body)
        self.builder.branch(merge_block)

        self.builder.position_at_end(else_block)
        else_value = self.visit(node.orelse)
        self.builder.branch(merge_block)

        self.builder.position_at_end(merge_block)
        phi = self.builder.phi(then_value.type)
        phi.add_incoming(then_value, then_block)
        phi.add_incoming(else_value, else_block)
        return phi

    def visit_While(self, node):
        self.visit_If(node, is_while=True)

    def visit_ForRangeNode(self, node):
        """
        Implements simple for loops over range or xrange
        """
        start, stop, step = self.visitlist([node.start, node.stop, node.step])
        target = self.visit(node.target)

        # assert isinstance(target.ctx, ast.Store)
        self.visit(node.cond_block)
        bb_incr = self.visit(node.target_block)
        bb_body = self.visit(node.body)
        bb_exit = self.visit(node.orelse)

        self.setup_loop(bb_cond, bb_exit)
        self.visit(node.cond_block)

        # generate initializer
        self.generate_assign(start, target)
        self.builder.branch(bb_cond)

        # generate condition
        self.builder.position_at_end(bb_cond)
        index = self.visit(node.index)
        op = _compare_mapping_sint['<']
        cond = self.builder.icmp(op, index, stop)
        self.builder.cbranch(cond, bb_body, bb_exit)

        # generate increment
        self.builder.position_at_end(bb_incr)
        self.builder.store(self.builder.add(index, step), target)
        self.builder.branch(bb_cond)

        # generate body
        self.builder.position_at_end(bb_body)
        for stmt in node.body:
            self.visit(stmt)

        if not self.is_block_terminated():
            self.builder.branch(bb_incr)

        # move to exit block
        self.builder.position_at_end(bb_exit)
        self.teardown_loop()

    def visit_Continue(self, node):
        assert self.loop_beginnings # Python syntax should ensure this
        self.builder.branch(self.loop_beginnings[-1])

    def visit_Break(self, node):
        assert self.loop_exits # Python syntax should ensure this
        self.builder.branch(self.loop_exits[-1])

    def term_block(self, end_block):
        if not self.is_block_terminated():
            self.terminate_block(self.builder.basic_block, end_block)

    def append_basic_block(self, name='unamed'):
        idx = len(self.blocks)
        #bb = self.lfunc.append_basic_block('%s_%d'%(name, idx))
        bb = self.lfunc.append_basic_block(name)
        self.blocks[idx] = bb
        return bb

    @property
    def cur_bb(self):
        return self.builder.basic_block

    def is_block_terminated(self, basic_block=None):
        '''
        Check if the current basicblock is properly terminated.
        That means the basicblock is ended with a branch or return
        '''
        basic_block = basic_block or self.cur_bb
        instructions = basic_block.instructions
        return instructions and instructions[-1].is_terminator

    def terminate_block(self, block, end_block):
        if not self.is_block_terminated(block):
            bb = self.cur_bb
            self.builder.position_at_end(block)
            self.builder.branch(end_block)
            self.builder.position_at_end(bb)

    def setup_loop(self, continue_block, bb_cond, bb_exit):
        if continue_block:
            # Jump to target index increment block instead of while condition
            # block for 'for i in range(...):' loops
            bb_cond = continue_block.create_block(self)

        self.loop_beginnings.append(bb_cond)
        self.loop_exits.append(bb_exit)
        self.in_loop += 1

    def teardown_loop(self):
        self.loop_beginnings.pop()
        self.loop_exits.pop()
        self.in_loop -= 1

    def visit_For(self, node):
        raise error.NumbaError(node, "This node should have been replaced")

    def visit_Return(self, node):
        if node.value is not None:
            value_type = node.value.type
            rettype = self.func_signature.return_type

            retval = self.visit(node.value)
            if is_obj(rettype) or rettype.is_pointer:
                retval = self.builder.bitcast(retval,
                                              self.return_value.type.pointee)

            if not retval.type == self.return_value.type.pointee:
                dump(node)
                logger.debug('%s != %s (in node %s)' % (
                        self.return_value.type.pointee, retval.type,
                        utils.pformat_ast(node)))
                raise error.NumbaError(
                    node, 'Expected %s type in return, got %s!' %
                    (self.return_value.type.pointee, retval.type))

            self.builder.store(retval, self.return_value)

            ret_type = self.func_signature.return_type
            if is_obj(rettype):
                self.xincref_temp(self.return_value)

        if not self.is_block_terminated():
            self.builder.branch(self.cleanup_label)

        # if node.value is not None:
        #     self.builder.ret(self.visit(node.value))
        # else:
        #     self.builder.ret_void()

    def visit_Suite(self, node):
        self.visitlist(node.body)
        return None

    def generate_constant_int(self, val, ty=_types.int_):
        lconstant = lc.Constant.int(ty.to_llvm(self.context), val)
        return lconstant

    _binops = {
        ast.Add: ('fadd', ('add', 'add')),
        ast.Sub: ('fsub', ('sub', 'sub')),
        ast.Mult: ('fmul', ('mul', 'mul')),
        ast.Div: ('fdiv', ('udiv', 'sdiv')),
        # TODO: reuse previously implemented modulo
    }

    _opnames = {
        ast.Mult: 'mul',
    }

    def opname(self, op):
        if op in self._opnames:
            return self._opnames[op]
        else:
            return op.__name__.lower()

    def _handle_mod(self, node, lhs, rhs):
        _, func = self.function_cache.external_function_by_name(
            'PyModulo',
            self.llvm_module,
            arg_types = (node.type, node.type),
            return_type = node.type)
        return self.builder.call(func, (lhs, rhs))

    def visit_BinOp(self, node):
        lhs = self.visit(node.left)
        rhs = self.visit(node.right)
        op = type(node.op)

        if (node.type.is_int or node.type.is_float) and op in self._binops:
            llvm_method_name = self._binops[op][node.type.is_int]
            if node.type.is_int:
                llvm_method_name = llvm_method_name[node.type.signed]
            meth = getattr(self.builder, llvm_method_name)
            if not lhs.type == rhs.type:
                print ast.dump(node)
                print lhs.type, rhs.type
                assert False
            result = meth(lhs, rhs)
        elif (node.type.is_int or node.type.is_float) and op == ast.Mod:
            return self._handle_mod(node, lhs, rhs)
        elif node.type.is_complex:
            opname = self.opname(op)
            if opname in ('add', 'sub', 'mul', 'div', 'floordiv'):
                m = getattr(self, '_complex_' + opname)
                result = self._generate_complex_op(m, lhs, rhs)
            else:
                raise error.NumbaError("Unsupported binary operation "
                                       "for complex numbers: %s" % opname)
        else:
            logger.debug('Unrecognized node type "%s"' % node.type)
            logger.debug(ast.dump(node))
            raise error.NumbaError(
                    node, "Binary operations %s on values typed %s and %s "
                          "not (yet) supported" % (self.opname(op),
                                                   node.left.type,
                                                   node.right.type))

        return result

    def visit_CoercionNode(self, node, val=None):
        if val is None:
            val = self.visit(node.node)

        if node.type == node.node.type:
            return val

        # logger.debug('Coerce %s --> %s', node.node.type, node.dst_type)
        node_type = node.node.type
        dst_type = node.dst_type
        ldst_type = dst_type.to_llvm(self.context)
        if node_type.is_pointer and dst_type.is_int:
            val = self.builder.ptrtoint(val, ldst_type)
        elif node_type.is_int and dst_type.is_pointer:
            val = self.builder.inttoptr(val, ldst_type)
        elif dst_type.is_pointer and node_type.is_pointer:
            val = self.builder.bitcast(val, ldst_type)
        elif dst_type.is_complex and node_type.is_complex:
            val = self._promote_complex(node_type, dst_type, val)
        elif dst_type.is_complex and node_type.is_numeric:
            ldst_base_type = dst_type.base_type.to_llvm(self.context)
            real = val
            if node_type != dst_type.base_type:
                real = self.caster.cast(real, ldst_base_type)
            imag = llvm.core.Constant.real(ldst_base_type, 0.0)
            val = self._create_complex(real, imag)
        else:
            val = self.caster.cast(val, node.dst_type.to_llvm(self.context))

        if debug_conversion:
            self.puts("Coercing %s to %s" % (node_type, dst_type))

        return val

    def visit_CoerceToObject(self, node):
        from_type = node.node.type
        result = self.visit(node.node)
        if not is_obj(from_type):
            result = self.object_coercer.convert_single(from_type, result,
                                                        name=node.name)
        return result

    def visit_CoerceToNative(self, node):
        assert node.node.type.is_tuple
        val = self.visit(node.node)
        return self.object_coercer.to_native(node.dst_type, val,
                                             name=node.name)

    def visit_DereferenceNode(self, node):
        result = self.visit(node.pointer)
        return self.builder.load(result)

    def visit_PointerFromObject(self, node):
        return self.visit(node.node)

    def visit_ComplexNode(self, node):
        real = self.visit(node.real)
        imag = self.visit(node.imag)
        return self._create_complex(real, imag)

    def visit_Subscript(self, node):
        value_type = node.value.type
        if not (value_type.is_carray or value_type.is_c_string or
                    value_type.is_sized_pointer):
            raise error.InternalError(node, "Unsupported type:", node.value.type)

        value = self.visit(node.value)
        index = self.visit(node.slice)
        indices = [index]

        lptr = self.builder.gep(value, indices)
        if node.slice.type.is_int:
            lptr = self._handle_ctx(node, lptr)

        return lptr

    def visit_DataPointerNode(self, node):
        assert node.node.type.is_array
        lvalue = self.visit(node.node)
        lindices = self.visit(node.slice)
        lptr = node.subscript(self, lvalue, lindices)
        return self._handle_ctx(node, lptr)

    #def visit_Index(self, node):
    #    return self.visit(node.value)

    def visit_ExtSlice(self, node):
        return self.visitlist(node.dims)

    def visit_Call(self, node):
        raise error.InternalError(node, "This node should have been replaced")

    def visit_List(self, node):
        types = [n.type for n in node.elts]
        largs = self.visitlist(node.elts)
        return self.object_coercer.build_list(types, largs)

    def visit_Tuple(self, node):
        raise error.InternalError(node, "This node should have been replaced")

    def visit_Dict(self, node):
        key_types = [k.type for k in node.keys]
        value_types = [v.type for v in node.values]
        llvm_keys = self.visitlist(node.keys)
        llvm_values = self.visitlist(node.values)
        result = self.object_coercer.build_dict(key_types, value_types,
                                                llvm_keys, llvm_values)
        return result

    def visit_ObjectInjectNode(self, node):
        # FIXME: Currently uses the runtime address of the python function.
        #        Sounds like a hack.
        self.func.live_objects.append(node.object)
        addr = id(node.object)
        obj_addr_int = self.generate_constant_int(addr, _types.Py_ssize_t)
        obj = self.builder.inttoptr(obj_addr_int,
                                    _types.object_.to_llvm(self.context))
        return obj

    def visit_ObjectCallNode(self, node):
        args_tuple = self.visit(node.args_tuple)
        kwargs_dict = self.visit(node.kwargs_dict)

        if node.function is None:
            node.function = nodes.ObjectInjectNode(node.py_func)
        lfunc_addr = self.visit(node.function)

        # call PyObject_Call
        largs = [lfunc_addr, args_tuple, kwargs_dict]
        _, pyobject_call = self.function_cache.external_function_by_name('PyObject_Call',
                                                                self.llvm_module)

        res = self.builder.call(pyobject_call, largs, name=node.name)
        return self.caster.cast(res, node.variable.type.to_llvm(self.context))

    def visit_NoneNode(self, node):
        try:
            self.mod.add_global_variable(object_.to_llvm(self.context),
                                         "Py_None")
        except llvm.LLVMException:
            pass

        return self.mod.get_global_variable_named("Py_None")

    def visit_NativeCallNode(self, node, largs=None):
        if largs is None:
            largs = self.visitlist(node.args)

        return_value = llvm_codegen.handle_struct_passing(
                            self.builder, self.alloca, largs, node.signature)

        if hasattr(node.llvm_func, 'module') and node.llvm_func.module != self.llvm_module:
            lfunc = self.llvm_module.get_or_insert_function(node.llvm_func.type.pointee,
                                                    node.llvm_func.name)
        else:
            lfunc = node.llvm_func


        if node.signature.return_type.is_void or return_value is not None:
            kwargs = {}
        else:
            kwargs = dict(name=node.name + '_result')

        result = self.builder.call(lfunc, largs, **kwargs)

        if node.signature.struct_by_reference:
            if minitypes.pass_by_ref(node.signature.return_type):
                result = self.builder.load(return_value)

        return result

    def visit_NativeFunctionCallNode(self, node):
        lfunc = self.visit(node.function)
        node.llvm_func = lfunc
        return self.visit_NativeCallNode(node)

    def visit_LLMacroNode (self, node):
        return node.macro(self.function_cache, self.builder,
                          *self.visitlist(node.args))

    def visit_LLVMExternalFunctionNode(self, node):
        lfunc_type = node.signature.to_llvm(self.context)
        return self.mod.get_or_insert_function(lfunc_type, node.fname)

    def visit_LLVMIntrinsicNode(self, node):
        intr = getattr(llvm.core, 'INTR_' + node.func_name)
        largs = self.visitlist(node.args)
        if largs:
            ltypes = [largs[0].type]
        else:
            ltypes = []
        node.llvm_func = llvm.core.Function.intrinsic(self.llvm_module,
                                                      intr,
                                                      ltypes)
        return self.visit_NativeCallNode(node, largs=largs)

    def visit_MathCallNode(self, node):
        lfunc_type = node.signature.to_llvm(self.context)
        lfunc = self.llvm_module.get_or_insert_function(lfunc_type, node.name)

        node.llvm_func = lfunc
        return self.visit_NativeCallNode(node)

    def visit_CTypesCallNode(self, node):
        node.llvm_func = self.visit(node.function)
        return self.visit_NativeCallNode(node)

    def visit_ClosureCallNode(self, node):
        lfunc = node.closure_type.closure.lfunc
        assert lfunc is not None
        node.llvm_func = lfunc
        return self.visit_NativeCallNode(node)

    def visit_ComplexConjugateNode(self, node):
        lcomplex = self.visit(node.complex_node)

        elem_ltyp = node.type.base_type.to_llvm(self.context)
        zero = llvm.core.Constant.real(elem_ltyp, 0)
        imag = self.builder.extract_value(lcomplex, 1)
        new_imag_lval = self.builder.fsub(zero, imag)

        assert hasattr(self.builder, 'insert_value'), (
            "llvm-py support for LLVMBuildInsertValue() required to build "
            "code for complex conjugates.")

        return self.builder.insert_value(lcomplex, new_imag_lval, 1)

    def visit_MultiArrayAPINode(self, node):
        meth = getattr(self.multiarray_api, 'load_' + node.func_name)
        lfunc = meth(self.mod, self.builder)
        lsignature = node.signature.pointer().to_llvm(self.context)
        node.llvm_func = self.builder.bitcast(lfunc, lsignature)
        result = self.visit_NativeCallNode(node)
        return result

    def alloca(self, type, name='', change_bb=True):
        return self.llvm_alloca(self.to_llvm(type), name, change_bb)

    def llvm_alloca(self, ltype, name='', change_bb=True):
        return llvm_alloca(self.lfunc, self.builder, ltype, name, change_bb)

    def visit_TempNode(self, node):
        if node.llvm_temp is None:
            kwds = {}
            if node.name:
                kwds['name'] = node.name
            value = self.alloca(node.type, **kwds)
            node.llvm_temp = value

        return node.llvm_temp

    def visit_TempLoadNode(self, node):
        return self.builder.load(self.visit(node.temp))

    def visit_TempStoreNode(self, node):
        return self.visit(node.temp)

    def visit_ObjectTempNode(self, node):
        if isinstance(node.node, nodes.ObjectTempNode):
            return self.visit(node.node)

        bb = self.builder.basic_block
        # Initialize temp to NULL at beginning of function
        self.builder.position_at_beginning(self.lfunc.get_entry_basic_block())
        name = getattr(node.node, 'name', 'object') + '_temp'
        lhs = self._null_obj_temp(name)
        node.llvm_temp = lhs

        # Assign value
        self.builder.position_at_end(bb)
        rhs = self.visit(node.node)
        self.generate_assign(rhs, lhs, decref=self.in_loop)

        # goto error if NULL
        # self.puts("checking error... %s" % error.format_pos(node))
        self.object_coercer.check_err(rhs)
        # self.puts("all good at %s" % error.format_pos(node))

        if node.incref:
            self.incref(self.builder.load(lhs))

        # Generate Py_XDECREF(temp) at end-of-function cleanup path
        self.xdecref_temp_cleanup(lhs)
        result = self.builder.load(lhs, name=name + '_load')

        if not node.type == object_:
            dst_type = node.type.to_llvm(self.context)
            result = self.builder.bitcast(result, dst_type)

        return result

    def visit_PropagateNode(self, node):
        # self.puts("ERROR! %s" % error.format_pos(node))
        self.builder.branch(self.error_label)

    def visit_ObjectTempRefNode(self, node):
        return node.obj_temp_node.llvm_temp

    def visit_LLVMValueRefNode(self, node):
        return node.llvm_value

    def visit_BadValue(self, node):
        ltype = node.type.to_llvm(self.context)
        node.llvm_value = llvm.core.Constant.undef(ltype)
        return node.llvm_value

    def visit_CloneNode(self, node):
        return node.llvm_value

    def visit_CloneableNode(self, node):
        llvm_value = self.visit(node.node)
        for clone_node in node.clone_nodes:
            clone_node.llvm_value = llvm_value

        return llvm_value

    def visit_ArrayAttributeNode(self, node):
        array = self.visit(node.array)
        acc = ndarray_helpers.PyArrayAccessor(self.builder, array)

        attr_name = node.attr_name
        if attr_name == 'shape':
            attr_name = 'dimensions'

        result = getattr(acc, attr_name)
        ltype = node.type.to_llvm(self.context)
        if node.attr_name == 'data':
            result = self.builder.bitcast(result, ltype)

        return result

    def visit_ShapeAttributeNode(self, node):
        # hurgh, no dispatch on superclasses?
        return self.visit_ArrayAttributeNode(node)

    def visit_IncrefNode(self, node):
        obj = self.visit(node.value)
        self.incref(obj)
        return obj

    def visit_DecrefNode(self, node):
        obj = self.visit(node.value)
        self.decref(obj)
        return obj

    def visit_ExpressionNode(self, node):
        self.visitlist(node.stmts)
        return self.visit(node.expr)


def llvm_alloca(lfunc, builder, ltype, name='', change_bb=True):
    "Use alloca only at the entry bock of the function"
    if change_bb:
        bb = builder.basic_block
    builder.position_at_beginning(lfunc.get_entry_basic_block())
    lstackvar = builder.alloca(ltype, name)
    if change_bb:
        builder.position_at_end(bb)
    return lstackvar

def if_badval(translator, llvm_result, badval, callback,
              cmp=llvm.core.ICMP_EQ, name='cleanup'):
    # Use llvm_cbuilder :(
    b = translator.builder

    bb_true = translator.append_basic_block('%s.if.true' % name)
    bb_endif = translator.append_basic_block('%s.if.end' % name)

    test = b.icmp(cmp, llvm_result, badval)
    b.cbranch(test, bb_true, bb_endif)

    b.position_at_end(bb_true)
    callback(b, bb_true, bb_endif)
    # b.branch(bb_endif)
    b.position_at_end(bb_endif)

    return llvm_result


class ObjectCoercer(object):
    type_to_buildvalue_str = {
        char: "b",
        short: "h",
        int_: "i",
        long_: "l",
        longlong: "L",
        Py_ssize_t: "n",
        npy_intp: "n", # ?
        size_t: "n", # ?
        uchar: "B",
        ushort: "H",
        uint: "I",
        ulong: "k",
        ulonglong: "K",

        float_: "f",
        double: "d",
        complex128: "D",

        object_: "O",
        bool_: "b", # ?
        c_string_type: "s",
        char.pointer() : "s",
    }

    def __init__(self, translator):
        self.context = translator.context
        self.translator = translator
        self.builder = translator.builder
        self.llvm_module = self.builder.basic_block.function.module
        sig, self.py_buildvalue = translator.function_cache.external_function_by_name(
                                                              'Py_BuildValue',
                                                              self.llvm_module)
        sig, self.pyarg_parsetuple = translator.function_cache.external_function_by_name(
                                                              'PyArg_ParseTuple',
                                                              self.llvm_module)
        sig, self.pyerr_clear = translator.function_cache.external_function_by_name(
                                                            'PyErr_Clear',
                                                            self.llvm_module)
        self.function_cache = translator.function_cache
        self.NULL = self.translator.visit(nodes.NULL_obj)

    def check_err(self, llvm_result, callback=None, cmp=llvm.core.ICMP_EQ):
        """
        Check for errors. If the result is NULL, and error should have been set
        Jumps to translator.error_label if an exception occurred.
        """
        assert llvm_result.type.kind == llvm.core.TYPE_POINTER, llvm_result.type
        int_result = self.translator.builder.ptrtoint(llvm_result,
                                                       llvm_types._intp)
        NULL = llvm.core.Constant.int(int_result.type, 0)

        if callback:
            if_badval(self.translator, int_result, NULL,
                      callback=callback or default_callback, cmp=cmp)
        else:
            test = self.builder.icmp(cmp, int_result, NULL)
            bb = self.translator.append_basic_block('no_error')
            self.builder.cbranch(test, self.translator.error_label, bb)
            self.builder.position_at_end(bb)

        return llvm_result

    def check_err_int(self, llvm_result, badval):
        llvm_badval = llvm.core.Constant.int(llvm_result.type, badval)
        if_badval(self.translator, llvm_result, llvm_badval,
                  callback=lambda b, *args: b.branch(self.translator.error_label))

    def _create_llvm_string(self, str):
        return self.translator.visit(nodes.ConstNode(str, c_string_type))

    def lstr(self, types, fmt=None):
        "Get an llvm format string for the given types"
        typestrs = []
        result_types = []
        for type in types:
            if is_obj(type):
                type = object_
            elif type.is_int:
                type = promote_closest(self.context, type,
                                       minitypes.native_integral)

            result_types.append(type)
            typestrs.append(self.type_to_buildvalue_str[type])

        str = "".join(typestrs)
        if fmt is not None:
            str = fmt % str

        if debug_conversion:
            self.translator.puts("fmt: %s" % str)

        result = self._create_llvm_string(str)
        return result_types, result

    def buildvalue(self, types, *largs, **kwds):
        # The caller should check for errors using check_err or by wrapping
        # its node in an ObjectTempNode
        name = kwds.get('name', '')
        fmt = kwds.get('fmt', None)
        types, lstr = self.lstr(types, fmt)
        largs = (lstr,) + largs

        if debug_conversion:
            self.translator.puts("building... %s" % name)
        # func_type = object_(*types).pointer()
        # py_buildvalue = self.builder.bitcast(
        #         self.py_buildvalue, func_type.to_llvm(self.context))
        py_buildvalue = self.py_buildvalue
        result = self.builder.call(py_buildvalue, largs, name=name)

        if debug_conversion:
            self.translator.puts("done building... %s" % name)

        return result

    def npy_intp_to_py_ssize_t(self, llvm_result, type):
        if type == minitypes.npy_intp:
            lpy_ssize_t = minitypes.Py_ssize_t.to_llvm(self.context)
            llvm_result = self.translator.caster.cast(llvm_result, lpy_ssize_t)
            type = minitypes.Py_ssize_t

        return llvm_result, type

    def py_ssize_t_to_npy_intp(self, llvm_result, type):
        if type == minitypes.npy_intp:
            lnpy_intp = minitypes.npy_intp.to_llvm(self.context)
            llvm_result = self.translator.caster.cast(llvm_result, lnpy_intp)
            type = minitypes.Py_ssize_t

        return llvm_result, type

    def convert_single_struct(self, llvm_result, type):
        types = []
        largs = []
        for i, (field_name, field_type) in enumerate(type.fields):
            types.extend((c_string_type, field_type))
            largs.append(self._create_llvm_string(field_name))
            struct_attr = self.builder.extract_value(llvm_result, i)
            largs.append(struct_attr)

        return self.buildvalue(types, *largs, name='struct', fmt="{%s}")

    def convert_single(self, type, llvm_result, name=''):
        "Generate code to convert an LLVM value to a Python object"
        llvm_result, type = self.npy_intp_to_py_ssize_t(llvm_result, type)
        if type.is_struct:
            return self.convert_single_struct(llvm_result, type)
        elif type.is_complex:
            # We have a Py_complex value, construct a Py_complex * temporary
            new_result = llvm_alloca(self.translator.lfunc, self.builder,
                                     llvm_result.type, name='complex_temp')
            self.builder.store(llvm_result, new_result)
            llvm_result = new_result

        return self.buildvalue([type], llvm_result, name=name)

    def build_tuple(self, types, llvm_values):
        "Build a tuple from a bunch of LLVM values"
        assert len(types) == len(llvm_values)
        return self.buildvalue(lstr, *llvm_values, name='tuple', fmt="(%s)")

    def build_list(self, types, llvm_values):
        "Build a tuple from a bunch of LLVM values"
        assert len(types) == len(llvm_values)
        return self.buildvalue(types, *llvm_values, name='list',  fmt="[%s]")

    def build_dict(self, key_types, value_types, llvm_keys, llvm_values):
        "Build a dict from a bunch of LLVM values"
        types = []
        largs = []
        for k, v, llvm_key, llvm_value in zip(key_types, value_types,
                                              llvm_keys, llvm_values):
            types.append(k)
            types.append(v)
            largs.append(llvm_key)
            largs.append(llvm_value)

        return self.buildvalue(types, *largs, name='dict', fmt="{%s}")

    def parse_tuple(self, lstr, llvm_tuple, types, name=''):
        "Unpack a Python tuple into typed llvm variables"
        lresults = []
        for i, type in enumerate(types):
            var = llvm_alloca(self.translator.lfunc, self.builder,
                              type.to_llvm(self.context),
                              name=name and "%s%d" % (name, i))
            lresults.append(var)

        largs = [llvm_tuple, lstr] + lresults

        if debug_conversion:
            self.translator.puts("parsing tuple... %s" % (types,))
            nodes.print_llvm(self.translator, object_, llvm_tuple)

        parse_result = self.builder.call(self.pyarg_parsetuple, largs)
        self.check_err_int(parse_result, 0)

        # Some conversion functions don't reset the exception state...
        # self.builder.call(self.pyerr_clear, [])

        if debug_conversion:
            self.translator.puts("successfully parsed tuple...")

        return map(self.builder.load, lresults)

    def to_native(self, type, llvm_tuple, name=''):
        "Generate code to convert a Python object to an LLVM value"
        types, lstr = self.lstr([type])
        lresult, = self.parse_tuple(lstr, llvm_tuple, [type], name=name)
        return lresult<|MERGE_RESOLUTION|>--- conflicted
+++ resolved
@@ -350,12 +350,9 @@
 
         super(LLVMCodeGenerator, self).__init__(
                     context, func, ast, func_signature=func_signature,
-<<<<<<< HEAD
                     nopython=nopython, symtab=symtab,
-                    llvm_module=llvm_module)
-=======
-                    nopython=nopython, symtab=symtab, **kwds)
->>>>>>> 7759a7e2
+                    llvm_module=llvm_module,
+                    **kws)
 
         self.func_name = kwds.get('func_name', None)
         self.func_signature = func_signature
@@ -567,13 +564,6 @@
         return type.to_llvm(self.context)
 
     def translate(self):
-<<<<<<< HEAD
-=======
-        # Try to find the function of the specified name in the current module.
-        # If it is found, we can return immediately.
-        # Otherwise, continue to translate.
-        self.local_scopes = [self.symtab]
->>>>>>> 7759a7e2
         self.lfunc = None
         try:
             self.setup_func()
@@ -617,12 +607,11 @@
                 self.lfunc.delete()
             raise
 
-<<<<<<< HEAD
     def link(self):
         '''Link the lfunc into the execution context
         '''
         self.lfunc = LLVMContextManager().link(self.lfunc)
-=======
+
 #    def _handle_promotions(self, node):
 #        "Handle promotions at the end of a basic block"
 #        if node and node.promotions:
@@ -672,7 +661,6 @@
 #                    assert incoming_var.lvalue, incoming_var
 #                    phi.add_incoming(incoming_var.lvalue,
 #                                     incoming_var.block.exit_block)
->>>>>>> 7759a7e2
 
     def get_ctypes_func(self, llvm=True):
         import ctypes
