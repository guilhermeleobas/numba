--- conflicted
+++ resolved
@@ -117,18 +117,16 @@
         return
     return types.BaseTuple.from_types(tys, type(val))
 
-<<<<<<< HEAD
 @typeof_impl.register(list)
 def _typeof_list(val, c):
     if len(val) == 0:
         raise ValueError("Cannot type empty list")
     ty = typeof_impl(val[0], c)
     return types.List(ty, reflected=True)
-=======
+
 @typeof_impl.register(slice)
 def _typeof_slice(val, c):
     return types.slice3_type
->>>>>>> 4e823e27
 
 @typeof_impl.register(np.dtype)
 def _typeof_dtype(val, c):
