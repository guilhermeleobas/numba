--- conflicted
+++ resolved
@@ -3,11 +3,7 @@
 import numpy as np
 
 import unittest
-<<<<<<< HEAD
 from numba import njit, typeof
-=======
-from numba import jit, typeof, njit
->>>>>>> a4664180
 from numba.core import types
 from numba.core.errors import TypingError
 from numba.tests.support import MemoryLeakMixin, TestCase
