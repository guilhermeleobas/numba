"""
Assorted utilities for use in tests.
"""

import cmath
import contextlib
import math
import sys

import numpy as np

from numba import config, types, typing, utils
from numba.compiler import compile_extra, compile_isolated, Flags, DEFAULT_FLAGS
from numba.lowering import LoweringError
from numba.targets import cpu
from numba.typeinfer import TypingError
import numba.unittest_support as unittest


enable_pyobj_flags = Flags()
enable_pyobj_flags.set("enable_pyobject")

force_pyobj_flags = Flags()
force_pyobj_flags.set("force_pyobject")

no_pyobj_flags = Flags()


skip_on_numpy_16 = unittest.skipIf(np.__version__.startswith("1.6."),
                                   "test requires Numpy 1.7 or later")


class CompilationCache(object):
    """
    A cache of compilation results for various signatures and flags.
    This can make tests significantly faster (or less slow).
    """

    def __init__(self):
        self.typingctx = typing.Context()
        self.targetctx = cpu.CPUContext(self.typingctx)
        self.cr_cache = {}

    def compile(self, func, args, return_type=None, flags=DEFAULT_FLAGS):
        """
        Compile the function or retrieve an already compiled result
        from the cache.
        """
        cache_key = (func, args, return_type, flags)
        try:
            cr = self.cr_cache[cache_key]
        except KeyError:
            cr = compile_extra(self.typingctx, self.targetctx, func,
                               args, return_type, flags, locals={})
            self.cr_cache[cache_key] = cr
        return cr


class TestCase(unittest.TestCase):

    longMessage = True

    # A random state yielding the same random numbers for any test case.
    # Use as `self.random.<method name>`
    @utils.cached_property
    def random(self):
        return np.random.RandomState(42)

    def reset_module_warnings(self, module):
        """
        Reset the warnings registry of a module.  This can be necessary
        as the warnings module is buggy in that regard.
        See http://bugs.python.org/issue4180
        """
        if isinstance(module, str):
            module = sys.modules[module]
        try:
            del module.__warningregistry__
        except AttributeError:
            pass

    @contextlib.contextmanager
    def assertTypingError(self):
        """
        A context manager that asserts the enclosed code block fails
        compiling in nopython mode.
        """
        with self.assertRaises(
            (LoweringError, TypingError, TypeError, NotImplementedError)) as cm:
            yield cm

    _exact_typesets = [(bool, np.bool_), utils.INT_TYPES, (str,), (utils.text_type),]
    _approx_typesets = [(float,), (complex,), (np.inexact)]
    _sequence_typesets = [(tuple,)]
    _float_types = (float, np.floating)
    _complex_types = (complex, np.complexfloating)

    def assertPreciseEqual(self, first, second, prec='exact', ulps=1,
                           msg=None):
        """
        Test that two scalars have similar types and are equal up to
        a computed precision.
        If the scalars are instances of exact types or if *prec* is
        'exact', they are compared exactly.
        If the scalars are instances of inexact types (float, complex)
        and *prec* is not 'exact', then the number of significant bits
        is computed according to the value of *prec*: 53 bits if *prec*
        is 'double', 24 bits if *prec* is single.  This number of bits
        can be lowered by raising the *ulps* value.

        Any value of *prec* other than 'exact', 'single' or 'double'
        will raise an error.
        """
        try:
            self._assertPreciseEqual(first, second, prec, ulps, msg)
        except AssertionError as exc:
            failure_msg = str(exc)
            # Fall off of the 'except' scope to avoid Python 3 exception
            # chaining.
            self.fail("when comparing %s and %s: %s" % (first, second, failure_msg))
        else:
            return
        # Decorate the failure message with more information
        self.fail("when comparing %s and %s: %s" % (first, second, failure_msg))

    def _assertPreciseEqual(self, first, second, prec='exact', ulps=1,
                            msg=None):
        """Recursive workhorse for assertPreciseEqual()."""

        def _assertNumberEqual(first, second, delta=None):
            if (delta is None or first == second == 0.0
                or math.isinf(first) or math.isinf(second)):
                self.assertEqual(first, second, msg=msg)
                # For signed zeros
                try:
                    if math.copysign(1, first) != math.copysign(1, second):
                        self.fail(
                            self._formatMessage(msg,
                                                "%s != %s" % (first, second)))
                except TypeError:
                    pass
            else:
                self.assertAlmostEqual(first, second, delta=delta, msg=msg)

        for tp in self._sequence_typesets:
            # For recognized sequences, recurse
            if isinstance(first, tp) or isinstance(second, tp):
                self.assertIsInstance(first, tp)
                self.assertIsInstance(second, tp)
                self.assertEqual(len(first), len(second), msg=msg)
                for a, b in zip(first, second):
                    self._assertPreciseEqual(a, b, prec, ulps, msg)
                return
        for tp in self._exact_typesets:
            # One or another could be the expected, the other the actual;
            # test both.
            if isinstance(first, tp) or isinstance(second, tp):
                self.assertIsInstance(first, tp)
                self.assertIsInstance(second, tp)
                exact_comparison = True
                break
        else:
            for tp in self._approx_typesets:
                if isinstance(first, tp) or isinstance(second, tp):
                    self.assertIsInstance(first, tp)
                    self.assertIsInstance(second, tp)
                    exact_comparison = False
                    break
            else:
                # Assume these are non-numeric types: we will fall back
                # on regular unittest comparison.
                self.assertIs(first.__class__, second.__class__)
                exact_comparison = True

        # If a Numpy scalar, check the dtype is exactly the same too
        # (required for datetime64 and timedelta64).
        if hasattr(first, 'dtype') and hasattr(second, 'dtype'):
            self.assertEqual(first.dtype, second.dtype)

        try:
            if cmath.isnan(first) and cmath.isnan(second):
                # The NaNs will compare unequal, skip regular comparison
                return
        except TypeError:
            # Not floats.
            pass

        exact_comparison = exact_comparison or prec == 'exact'

        if not exact_comparison and prec != 'exact':
            if prec == 'single':
                bits = 24
            elif prec == 'double':
                bits = 53
            else:
                raise ValueError("unsupported precision %r" % (prec,))
            k = 2 ** (ulps - bits - 1)
            delta = k * (abs(first) + abs(second))
        else:
            delta = None
        if isinstance(first, self._complex_types):
            _assertNumberEqual(first.real, second.real, delta)
            _assertNumberEqual(first.imag, second.imag, delta)
        else:
            _assertNumberEqual(first, second, delta)

    def run_nullary_func(self, pyfunc, flags):
        """
        Compile the 0-argument *pyfunc* with the given *flags*, and check
        it returns the same result as the pure Python function.
        The got and expected results are returned.
        """
        cr = compile_isolated(pyfunc, (), flags=flags)
        cfunc = cr.entry_point
        expected = pyfunc()
        got = cfunc()
        self.assertPreciseEqual(got, expected)
        return got, expected


# Various helpers

@contextlib.contextmanager
def override_config(name, value):
<<<<<<< HEAD
=======
    """
    Return a context manager that temporarily sets Numba config variable
    *name* to *value*.  *name* must be the name of an existing variable
    in numba.config.
    """
>>>>>>> 6d06c8ca
    old_value = getattr(config, name)
    setattr(config, name, value)
    try:
        yield
    finally:
        setattr(config, name, old_value)


# From CPython

@contextlib.contextmanager
def captured_output(stream_name):
    """Return a context manager used by captured_stdout/stdin/stderr
    that temporarily replaces the sys stream *stream_name* with a StringIO."""
    orig_stdout = getattr(sys, stream_name)
    setattr(sys, stream_name, utils.StringIO())
    try:
        yield getattr(sys, stream_name)
    finally:
        setattr(sys, stream_name, orig_stdout)

def captured_stdout():
    """Capture the output of sys.stdout:

       with captured_stdout() as stdout:
           print("hello")
       self.assertEqual(stdout.getvalue(), "hello\n")
    """
    return captured_output("stdout")

def captured_stderr():
    """Capture the output of sys.stderr:

       with captured_stderr() as stderr:
           print("hello", file=sys.stderr)
       self.assertEqual(stderr.getvalue(), "hello\n")
    """
    return captured_output("stderr")<|MERGE_RESOLUTION|>--- conflicted
+++ resolved
@@ -222,14 +222,11 @@
 
 @contextlib.contextmanager
 def override_config(name, value):
-<<<<<<< HEAD
-=======
     """
     Return a context manager that temporarily sets Numba config variable
     *name* to *value*.  *name* must be the name of an existing variable
     in numba.config.
     """
->>>>>>> 6d06c8ca
     old_value = getattr(config, name)
     setattr(config, name, value)
     try:
