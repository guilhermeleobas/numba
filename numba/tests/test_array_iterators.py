--- conflicted
+++ resolved
@@ -68,7 +68,6 @@
             s = s + (i + 1) * (j + 1)
     return s
 
-<<<<<<< HEAD
 def np_nditer1(a):
     res = []
     for u in np.nditer(a):
@@ -86,12 +85,11 @@
     for u, v, w in np.nditer((a, b, c)):
         res.append((u.item(), v.item(), w.item()))
     return res
-=======
+
 def iter_next(arr):
     it = iter(arr)
     it2 = iter(arr)
     return next(it), next(it), next(it2)
->>>>>>> 1f52ea6c
 
 
 class TestArrayIterators(MemoryLeakMixin, TestCase):
