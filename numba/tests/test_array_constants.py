--- conflicted
+++ resolved
@@ -5,10 +5,7 @@
 from numba.core.errors import TypingError
 from numba import jit, typeof
 from numba.core import types
-<<<<<<< HEAD
-from numba.tests.support import skip_m1_llvm_rtdyld_failure, TestCase
-=======
->>>>>>> 688c5141
+from numba.tests.support import TestCase
 
 
 a0 = np.array(42)
@@ -141,11 +138,7 @@
         out = cfunc()
         self.assertEqual(out, 86)
 
-<<<<<<< HEAD
-    @skip_m1_llvm_rtdyld_failure
     @TestCase.run_test_in_subprocess # isolate MCJIT use
-=======
->>>>>>> 688c5141
     def test_too_big_to_freeze(self):
         """
         Test issue https://github.com/numba/numba/issues/2188 where freezing
