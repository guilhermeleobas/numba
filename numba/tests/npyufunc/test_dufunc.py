import functools
import itertools
import pickle
import textwrap
import warnings

import numpy as np

from numba import njit, vectorize
from numba.tests.support import MemoryLeakMixin, TestCase
from numba.core.errors import (TypingError, NumbaNotImplementedError,
                               NumbaExperimentalFeatureWarning)
import unittest
from numba.np.ufunc import dufunc
from numba.np.numpy_support import from_dtype


def pyuadd(a0, a1):
    return a0 + a1


def pysub(a0, a1):
    return a0 - a1


def pymult(a0, a1):
    return a0 * a1


def pydiv(a0, a1):
    return a0 // a1


def pymin(a0, a1):
    return a0 if a0 < a1 else a1


class TestDUFunc(MemoryLeakMixin, unittest.TestCase):

    def nopython_dufunc(self, pyfunc):
        return dufunc.DUFunc(pyfunc, targetoptions=dict(nopython=True))

    def test_frozen(self):
        duadd = self.nopython_dufunc(pyuadd)
        self.assertFalse(duadd._frozen)
        duadd._frozen = True
        self.assertTrue(duadd._frozen)
        with self.assertRaises(ValueError):
            duadd._frozen = False
        with self.assertRaises(TypeError):
            duadd(np.linspace(0,1,10), np.linspace(1,2,10))

    def test_scalar(self):
        duadd = self.nopython_dufunc(pyuadd)
        self.assertEqual(pyuadd(1,2), duadd(1,2))

    def test_npm_call(self):
        duadd = self.nopython_dufunc(pyuadd)

        @njit
        def npmadd(a0, a1, o0):
            duadd(a0, a1, o0)
        X = np.linspace(0,1.9,20)
        X0 = X[:10]
        X1 = X[10:]
        out0 = np.zeros(10)
        npmadd(X0, X1, out0)
        np.testing.assert_array_equal(X0 + X1, out0)
        Y0 = X0.reshape((2,5))
        Y1 = X1.reshape((2,5))
        out1 = np.zeros((2,5))
        npmadd(Y0, Y1, out1)
        np.testing.assert_array_equal(Y0 + Y1, out1)
        Y2 = X1[:5]
        out2 = np.zeros((2,5))
        npmadd(Y0, Y2, out2)
        np.testing.assert_array_equal(Y0 + Y2, out2)

    def test_npm_call_implicit_output(self):
        duadd = self.nopython_dufunc(pyuadd)

        @njit
        def npmadd(a0, a1):
            return duadd(a0, a1)
        X = np.linspace(0,1.9,20)
        X0 = X[:10]
        X1 = X[10:]
        out0 = npmadd(X0, X1)
        np.testing.assert_array_equal(X0 + X1, out0)
        Y0 = X0.reshape((2,5))
        Y1 = X1.reshape((2,5))
        out1 = npmadd(Y0, Y1)
        np.testing.assert_array_equal(Y0 + Y1, out1)
        Y2 = X1[:5]
        out2 = npmadd(Y0, Y2)
        np.testing.assert_array_equal(Y0 + Y2, out2)
        out3 = npmadd(1.,2.)
        self.assertEqual(out3, 3.)

    def test_ufunc_props(self):
        duadd = self.nopython_dufunc(pyuadd)
        self.assertEqual(duadd.nin, 2)
        self.assertEqual(duadd.nout, 1)
        self.assertEqual(duadd.nargs, duadd.nin + duadd.nout)
        self.assertEqual(duadd.ntypes, 0)
        self.assertEqual(duadd.types, [])
        self.assertEqual(duadd.identity, None)
        duadd(1, 2)
        self.assertEqual(duadd.ntypes, 1)
        self.assertEqual(duadd.ntypes, len(duadd.types))
        self.assertIsNone(duadd.signature)

    def test_ufunc_props_jit(self):
        duadd = self.nopython_dufunc(pyuadd)
        duadd(1, 2)  # initialize types attribute

        attributes = {'nin': duadd.nin,
                      'nout': duadd.nout,
                      'nargs': duadd.nargs,
                      #'ntypes': duadd.ntypes,
                      #'types': duadd.types,
                      'identity': duadd.identity,
                      'signature': duadd.signature}

        def get_attr_fn(attr):
            fn = f'''
                def impl():
                    return duadd.{attr}
            '''
            l = {}
            exec(textwrap.dedent(fn), {'duadd': duadd}, l)
            return l['impl']

        for attr, val in attributes.items():
            cfunc = njit(get_attr_fn(attr))
            self.assertEqual(val, cfunc(),
                             f'Attribute differs from original: {attr}')

        # We don't expose [n]types attributes as they are dynamic attributes
        # and can change as the user calls the ufunc
        # cfunc = njit(get_attr_fn('ntypes'))
        # self.assertEqual(cfunc(), 1)
        # duadd(1.1, 2.2)
        # self.assertEqual(cfunc(), 2)


class TestDUFuncMethodsBase(TestCase):

    @functools.cache
    def _generate_jit(self, ufunc, kind, identity=None):
        assert kind in ('reduce', 'reduceat', 'at')
        if kind == 'reduce':
            if ufunc.nin == 2:
                vec = vectorize(identity=identity)(lambda a, b: ufunc(a, b))
            else:
                vec = vectorize(identity=identity)(lambda a: ufunc(a))

            @njit
            def fn(array, axis=0, initial=None):
                return vec.reduce(array, axis=axis, initial=initial)
            return fn
        elif kind == 'reduceat':
            if ufunc.nin != 2:
                raise ValueError('reduceat only supported for binary functions')
            vec = vectorize(identity=identity)(lambda a, b: ufunc(a, b))

            @njit
            def fn(array, indices, axis=0, dtype=None, out=None):
                return vec.reduceat(array, indices, axis, dtype, out)
            return fn
        else:
            if ufunc.nin == 2:
                vec = vectorize(identity=identity)(lambda a, b: ufunc(a, b))
            else:
                vec = vectorize(identity=identity)(lambda a: ufunc(a))

            @njit
            def fn(*args):
                return vec.at(*args)
            return fn

    def _reduce(self, ufunc, identity):
        return self._generate_jit(ufunc, 'reduce', identity=identity)

    def _reduceat(self, ufunc):
        return self._generate_jit(ufunc, 'reduceat')

    def _at(self, ufunc):
        return self._generate_jit(ufunc, 'at')


class TestDUFuncAt(TestDUFuncMethodsBase):
    def _compare_output(self, fn, ufunc, a, *args):
        expected = a.copy()
        got = a.copy()
        ufunc.at(expected, *args)
        fn(got, *args)
        self.assertPreciseEqual(expected, got)

    def test_numpy_ufunc_at_basic(self):
        # tests taken from: https://github.com/numpy/numpy/blob/27d8c43eb958b4ecee59b4d66908750759a9afc2/numpy/core/tests/test_ufunc.py#L1974-L2003  # noqa: E501
        # NumPy also test this function with a Rational array dtype. We skip
        # this test as Numba doesn't support Rational
        a = np.arange(10, dtype=int)

        add_at = self._at(np.add)
        negative_at = self._at(np.negative)

        negative_vec = vectorize()(lambda a: np.negative(a))

        @njit
        def negative_jit_2(a, indices, b):
            return negative_vec.at(a, indices, b)

        # basic testing
        self._compare_output(add_at, np.add, a, [2, 5, 2], 1)

        # missing second operand
        err_msg = 'second operand needed for ufunc'
        with self.assertRaisesRegex(TypingError, err_msg):
            add_at(a.copy(), [2, 5, 3], None)

        self._compare_output(negative_at, np.negative, a.copy(), [2, 5, 3])

        b = np.array([100, 100, 100])
        self._compare_output(add_at, np.add, a.copy(), [2, 5, 2], b)

        # extraneous second operand
        err_msg = 'second operand provided when ufunc is unary'
        with self.assertRaisesRegex(TypingError, err_msg):
            negative_jit_2(a.copy(), [2, 5, 3], [1, 2, 3])

        with self.assertRaises(TypingError):
            add_at(a.copy(), [2, 5, 3], [[1, 2], 1])

    def test_ufunc_at_inner_loop(self):
        typecodes = np.typecodes['Complex']
        ufuncs = (np.add, np.subtract, np.multiply)
        for typecode in typecodes:

            try:
                from_dtype(np.dtype(typecode))
            except NumbaNotImplementedError:
                continue

            for ufunc in ufuncs:
                a = np.ones(10, dtype=typecode)
                indx = np.concatenate([np.ones(6, dtype=np.intp),
                                       np.full(18, 4, dtype=np.intp)])
                value = a.dtype.type(1j)
                ufunc_at = self._at(ufunc)
                ufunc_at(a, indx, value)
                expected = np.ones_like(a)
                if ufunc is np.multiply:
                    expected[1] = expected[4] = -1
                else:
                    expected[1] += 6 * (value if ufunc is np.add else -value)
                    expected[4] += 18 * (value if ufunc is np.add else -value)

        self.assertPreciseEqual(a, expected)

    def test_ufunc_at_ellipsis(self):
        # Make sure the indexed loop check does not choke on iters
        # with subspaces
        arr = np.zeros(5, dtype=int)
        add_at = self._at(np.add)
        self._compare_output(add_at, np.add, arr, slice(None),
                             np.ones(5, dtype=int))

    def test_ufunc_at_negative(self):
        arr = np.ones(5, dtype=np.int32)
        indx = np.arange(5)
        at = self._at(np.negative)
        at(arr, indx)
        assert np.all(arr == [-1, -1, -1, -1, -1])

    def test_ufunc_at_large(self):
        # NumPy issue gh-23457
        indices = np.zeros(8195, dtype=np.int16)
        b = np.zeros(8195, dtype=float)
        b[0] = 10
        b[1] = 5
        b[8192:] = 100
        a = np.zeros(1, dtype=float)
        add_at = self._at(np.add)
        add_at(a, indices, b)
        assert a[0] == b.sum()

    def test_cast_index_fastpath(self):
        arr = np.zeros(10)
        values = np.ones(100000)
        add_at = self._at(np.add)
        # index must be cast, which may be buffered in chunks:
        index = np.zeros(len(values), dtype=np.uint8)
        add_at(arr, index, values)
        assert arr[0] == len(values)

    def test_ufunc_at_scalar_value_fastpath(self):
        values = (np.ones(1), np.ones(()), np.float64(1.), 1.)
        for value in values:
            arr = np.zeros(1000)
            # index must be cast, which may be buffered in chunks:
            index = np.repeat(np.arange(1000), 2)
            add_at = self._at(np.add)
            add_at(arr, index, value)
            np.testing.assert_array_equal(arr, np.full_like(arr, 2 * value))

    def test_ufunc_at_multiD(self):
        a = np.arange(9).reshape(3, 3)
        b = np.array([[100, 100, 100], [200, 200, 200], [300, 300, 300]])
        add_at = self._at(np.add)
        add_at(a, (slice(None), np.asarray([1, 2, 1])), b)
        self.assertPreciseEqual(a, np.array(
            [[0, 201, 102], [3, 404, 205], [6, 607, 308]]))

        a = np.arange(27).reshape(3, 3, 3)
        b = np.array([100, 200, 300])
        add_at(a, (slice(None), slice(None), np.asarray([1, 2, 1])), b)
        self.assertPreciseEqual(a, np.array(
                                [[[0, 401, 202],
                                  [3, 404, 205],
                                  [6, 407, 208]],

                                 [[9, 410, 211],
                                  [12, 413, 214],
                                  [15, 416, 217]],

                                 [[18, 419, 220],
                                  [21, 422, 223],
                                  [24, 425, 226]]]))

        a = np.arange(9).reshape(3, 3)
        b = np.array([[100, 100, 100], [200, 200, 200], [300, 300, 300]])
        add_at(a, (np.asarray([1, 2, 1]), slice(None)), b)
        self.assertPreciseEqual(a, np.asarray(
            [[0, 1, 2], [403, 404, 405], [206, 207, 208]]))

        a = np.arange(27).reshape(3, 3, 3)
        b = np.array([100, 200, 300])
        add_at(a, (slice(None), np.asarray([1, 2, 1]), slice(None)), b)
        self.assertPreciseEqual(a, np.asarray(
                                [[[0,  1,  2],
                                  [203, 404, 605],
                                  [106, 207, 308]],

                                 [[9,  10, 11],
                                  [212, 413, 614],
                                  [115, 216, 317]],

                                 [[18, 19, 20],
                                  [221, 422, 623],
                                  [124, 225, 326]]]))

        a = np.arange(9).reshape(3, 3)
        b = np.array([100, 200, 300])
        add_at(a, (0, np.asarray([1, 2, 1])), b)
        self.assertPreciseEqual(a, np.asarray(
            [[0, 401, 202], [3, 4, 5], [6, 7, 8]]))

        a = np.arange(27).reshape(3, 3, 3)
        b = np.array([100, 200, 300])
        add_at(a, (np.asarray([1, 2, 1]), 0, slice(None)), b)
        self.assertPreciseEqual(a, np.asarray(
                                [[[0,  1,  2],
                                  [3,  4,  5],
                                  [6,  7,  8]],

                                 [[209, 410, 611],
                                  [12,  13, 14],
                                  [15,  16, 17]],

                                 [[118, 219, 320],
                                  [21,  22, 23],
                                  [24,  25, 26]]]))

        a = np.arange(27).reshape(3, 3, 3)
        b = np.array([100, 200, 300])
        add_at = self._at(np.add)
        add_at(a, (slice(None), slice(None), slice(None)), b)
        self.assertPreciseEqual(a, np.asarray(
                                [[[100, 201, 302],
                                  [103, 204, 305],
                                  [106, 207, 308]],

                                 [[109, 210, 311],
                                  [112, 213, 314],
                                  [115, 216, 317]],

                                 [[118, 219, 320],
                                  [121, 222, 323],
                                  [124, 225, 326]]]))

    def test_ufunc_at_0D(self):
        a = np.array(0)
        add_at = self._at(np.add)
        add_at(a, (), 1)
        self.assertPreciseEqual(a, np.array(1))

        with self.assertRaises(TypingError):
            add_at(a, 0, 1)

        b = np.arange(3)
        add_at(b, 0, 1)
        self.assertPreciseEqual(b, np.array([1, 1, 2]))

        # NumPy checks for IndexError but we can't call a jit function with an
        # empty list as Numba raises "can't compute fingerprint of empty list"
        with self.assertRaises(ValueError):
            add_at(a, [], 1)

    def test_ufunc_at_dtypes(self):
        # Test mixed dtypes
        a = np.arange(10)
        power_at = self._at(np.power)
        power_at(a, [1, 2, 3, 2], 3.5)
        self.assertPreciseEqual(a, np.array([0, 1, 4414, 46, 4, 5, 6, 7, 8, 9]))

    def test_ufunc_at_boolean(self):
        # Test boolean indexing and boolean ufuncs
        a = np.arange(10)
        index = a % 2 == 0
        equal_at = self._at(np.equal)
        # boolean indexing not supported
        equal_at(a, index, [0, 2, 4, 6, 8])
        self.assertPreciseEqual(a, np.array([1, 1, 1, 3, 1, 5, 1, 7, 1, 9]))

    def test_ufunc_at_boolean2(self):
        # Test unary operator
        a = np.arange(10, dtype='u4')
        invert_at = self._at(np.invert)
        invert_at(a, [2, 5, 2])
        self.assertPreciseEqual(a, np.array([0, 1, 2, 3, 4, 5 ^ 0xffffffff, 6,
                                             7, 8, 9], dtype=np.uint32))

    def test_ufunc_at_advanced(self):
        # Test empty subspace
        orig = np.arange(4)
        a = orig[:, None][:, 0:0]
        add_at = self._at(np.add)
        add_at(a, [0, 1], 3)
        self.assertPreciseEqual(orig, np.arange(4))

    @unittest.expectedFailure
    def test_ufunc_at_advanced_2(self):
        # Test with swapped byte order
        index = np.array([1, 2, 1], np.dtype('i').newbyteorder())
        values = np.array([1, 2, 3, 4], np.dtype('f').newbyteorder())
        add_at = self._at(np.add)
        add_at(values, index, 3)
        self.assertPreciseEqual(values, [1, 8, 6, 4])

    def test_ufunc_at_advanced_3(self):
        # Test exception thrown
        values = np.array(['a', 1], dtype=object)
        add_at = self._at(np.add)
        with self.assertRaises(TypingError):
            add_at(values, [0, 1], 1)
        self.assertPreciseEqual(values, np.array(['a', 1], dtype=object))

    def test_ufunc_at_advanced_4(self):
        # Test multiple output ufuncs raise error, NumPy gh-5665
        modf_at = self._at(np.modf)
        # NumPy raises ValueError as modf returns multiple outputs
        with self.assertRaises(TypingError):
            modf_at(np.arange(10), [1])

    def test_ufunc_at_advanced_5(self):
        # Test maximum
        maximum_at = self._at(np.maximum)
        a = np.array([1, 2, 3])
        maximum_at(a, [0], 0)
        self.assertPreciseEqual(a, np.array([1, 2, 3]))

    def test_ufunc_at_negative_indexes(self):
        dtypes = np.typecodes['AllInteger'] + np.typecodes['Float']
        ufuncs = (np.add, np.subtract, np.divide, np.minimum, np.maximum)

        for dtype in dtypes:

            if dtype in ('e',):  # skip float16 as we don't have an impl. for it
                continue

            try:
                from_dtype(np.dtype(dtype))
            except NumbaNotImplementedError:
                continue

            for ufunc in ufuncs:
                a = np.arange(0, 10).astype(dtype)
                indxs = np.array([-1, 1, -1, 2]).astype(np.intp)
                vals = np.array([1, 5, 2, 10], dtype=a.dtype)

                expected = a.copy()
                for i, v in zip(indxs, vals):
                    expected[i] = ufunc(expected[i], v)

                ufunc_at = self._at(ufunc)
                ufunc_at(a, indxs, vals)
                np.testing.assert_array_equal(a, expected)
                assert np.all(indxs == [-1, 1, -1, 2])

    @unittest.expectedFailure
    def test_ufunc_at_not_none_signature(self):
        # Test ufuncs with non-trivial signature raise a TypeError
        a = np.ones((2, 2, 2))
        b = np.ones((1, 2, 2))
        # matmul is a gufunc, thus, this will fail atm
        matmul_at = self._at(np.matmul)
        err_msg = 'does not support ufunc with non-trivial signature'
        with self.assertRaisesRegex(TypingError, err_msg):
            matmul_at(a, [0], b)

        # a = np.array([[[1, 2], [3, 4]]])
        # assert_raises(TypeError, np.linalg._umath_linalg.det.at, a, [0])

    def test_ufunc_at_no_loop_for_op(self):
        # str dtype does not have a ufunc loop for np.add
        arr = np.ones(10, dtype=str)
        add_at = self._at(np.add)
        # NumPy raises `np.core._exceptions._UFuncNoLoopError`
        with self.assertRaises(TypingError):
            add_at(arr, [0, 1], [0, 1])

    def test_ufunc_at_output_casting(self):
        arr = np.array([-1])
        equal_at = self._at(np.equal)
        equal_at(arr, [0], [0])
        assert arr[0] == 0

    def test_ufunc_at_broadcast_failure(self):
        arr = np.arange(5)
        add_at = self._at(np.add)

        # NumPy raises ValueError('array is not broadcastable to correct shape')
        msg = 'operands could not be broadcast together with remapped shapes'
        with self.assertRaisesRegex(ValueError, msg):
            add_at(arr, [0, 1], [1, 2, 3])

    def test_ufunc_at_dynamic(self):
        arr = np.arange(5)

        @vectorize
        def inc(x):
            return x + 1

        self.assertEqual(len(inc.types), 0)

        # trying to call inc.at should trigger compilation
        inc.at(arr, [1, 3])

        self.assertGreater(len(inc.types), 0)

    def test_ufunc_at_experimental_warning(self):
        arr = np.arange(5)
        add_at = self._at(np.add)

        with warnings.catch_warnings(record=True) as w:
            warnings.simplefilter('always', NumbaExperimentalFeatureWarning)

            add_at(arr, [0, 3], 10)

        self.assertGreater(len(w), 0)
        self.assertIn('ufunc.at feature is experimental', str(w[0].message))


<<<<<<< HEAD
class TestDUFuncReduce(TestDUFuncMethodsBase):
=======
class TestDUFuncReduceNumPyTests(TestCase):
    # Tests taken from
    # https://github.com/numpy/numpy/blob/51ee17b6bd4ccec60a5483ee8bff94ad0c0e8585/numpy/_core/tests/test_ufunc.py  # noqa: E501

    def _generate_jit(self, ufunc, identity=None):
        if ufunc.nin == 2:
            vec = vectorize(identity=identity)(lambda a, b: ufunc(a, b))
        else:
            vec = vectorize(identity=identity)(lambda a: ufunc(a))

        @njit
        def fn(array, axis=0, initial=None):
            return vec.reduce(array, axis=axis, initial=initial)
        return fn

    @unittest.expectedFailure
    def test_numpy_scalar_reduction(self):
        # scalar reduction is not supported
        power_reduce = self._generate_jit(np.power)
        expected = np.power.reduce(3)
        got = power_reduce(3)
        self.assertPreciseEqual(expected, got)

    def check_identityless_reduction(self, a):
        def compare_output(a, b):
            # We don't use self.assertPreciseEqual as the dtype differs
            # between the value from the reduction and the hardcoded output
            np.testing.assert_equal(a, b)
        # test taken from:
        # https://github.com/numpy/numpy/blob/51ee17b6bd4ccec60a5483ee8bff94ad0c0e8585/numpy/_core/tests/test_ufunc.py#L1591  # noqa: E501

        minimum_reduce = self._generate_jit(np.minimum, identity='reorderable')

        # np.minimum.reduce is an identityless reduction

        # Verify that it sees the zero at various positions
        a[...] = 1
        a[1, 0, 0] = 0
        compare_output(minimum_reduce(a, axis=None), 0)
        compare_output(minimum_reduce(a, axis=(0, 1)), [0, 1, 1, 1])
        compare_output(minimum_reduce(a, axis=(0, 2)), [0, 1, 1])
        compare_output(minimum_reduce(a, axis=(1, 2)), [1, 0])
        compare_output(minimum_reduce(a, axis=0),
                       [[0, 1, 1, 1], [1, 1, 1, 1], [1, 1, 1, 1]])
        compare_output(minimum_reduce(a, axis=1),
                       [[1, 1, 1, 1], [0, 1, 1, 1]])
        compare_output(minimum_reduce(a, axis=2),
                       [[1, 1, 1], [0, 1, 1]])
        compare_output(minimum_reduce(a, axis=()), a)

        a[...] = 1
        a[0, 1, 0] = 0
        compare_output(minimum_reduce(a, axis=None), 0)
        compare_output(minimum_reduce(a, axis=(0, 1)), [0, 1, 1, 1])
        compare_output(minimum_reduce(a, axis=(0, 2)), [1, 0, 1])
        compare_output(minimum_reduce(a, axis=(1, 2)), [0, 1])
        compare_output(minimum_reduce(a, axis=0),
                       [[1, 1, 1, 1], [0, 1, 1, 1], [1, 1, 1, 1]])
        compare_output(minimum_reduce(a, axis=1),
                       [[0, 1, 1, 1], [1, 1, 1, 1]])
        compare_output(minimum_reduce(a, axis=2),
                       [[1, 0, 1], [1, 1, 1]])
        compare_output(minimum_reduce(a, axis=()), a)

        a[...] = 1
        a[0, 0, 1] = 0
        compare_output(minimum_reduce(a, axis=None), 0)
        compare_output(minimum_reduce(a, axis=(0, 1)), [1, 0, 1, 1])
        compare_output(minimum_reduce(a, axis=(0, 2)), [0, 1, 1])
        compare_output(minimum_reduce(a, axis=(1, 2)), [0, 1])
        compare_output(minimum_reduce(a, axis=0),
                       [[1, 0, 1, 1], [1, 1, 1, 1], [1, 1, 1, 1]])
        compare_output(minimum_reduce(a, axis=1),
                       [[1, 0, 1, 1], [1, 1, 1, 1]])
        compare_output(minimum_reduce(a, axis=2),
                       [[0, 1, 1], [1, 1, 1]])
        compare_output(minimum_reduce(a, axis=()), a)

    def test_numpy_identityless_reduction_corder(self):
        a = np.empty((2, 3, 4), order='C')
        self.check_identityless_reduction(a)

    def test_numpy_identityless_reduction_forder(self):
        a = np.empty((2, 3, 4), order='F')
        self.check_identityless_reduction(a)

    def test_numpy_identityless_reduction_otherorder(self):
        a = np.empty((2, 4, 3), order='C').swapaxes(1, 2)
        self.check_identityless_reduction(a)

    def test_numpy_identityless_reduction_noncontig(self):
        a = np.empty((3, 5, 4), order='C').swapaxes(1, 2)
        a = a[1:, 1:, 1:]
        self.check_identityless_reduction(a)

    def test_numpy_identityless_reduction_noncontig_unaligned(self):
        a = np.empty((3 * 4 * 5 * 8 + 1,), dtype='i1')
        a = a[1:].view(dtype='f8')
        a.shape = (3, 4, 5)
        a = a[1:, 1:, 1:]
        self.check_identityless_reduction(a)

    def test_numpy_initial_reduction(self):
        # np.minimum.reduce is an identityless reduction
        add_reduce = self._generate_jit(np.add)
        min_reduce = self._generate_jit(np.minimum)
        max_reduce = self._generate_jit(np.maximum)

        # For cases like np.maximum(np.abs(...), initial=0)
        # More generally, a supremum over non-negative numbers.
        self.assertPreciseEqual(max_reduce(np.asarray([]), initial=0), 0.0)

        # For cases like reduction of an empty array over the reals.
        self.assertPreciseEqual(min_reduce(np.asarray([]), initial=np.inf),
                                np.inf)
        self.assertPreciseEqual(max_reduce(np.asarray([]), initial=-np.inf),
                                -np.inf)

        # Random tests
        self.assertPreciseEqual(min_reduce(np.asarray([5]), initial=4), 4)
        self.assertPreciseEqual(max_reduce(np.asarray([4]), initial=5), 5)
        self.assertPreciseEqual(max_reduce(np.asarray([5]), initial=4), 5)
        self.assertPreciseEqual(min_reduce(np.asarray([4]), initial=5), 4)

        # Check initial=None raises ValueError for both types of ufunc
        # reductions
        msg = 'zero-size array to reduction operation'
        for func in (add_reduce, min_reduce):
            with self.assertRaisesRegex(ValueError, msg):
                func(np.asarray([]), initial=None)

    def test_numpy_empty_reduction_and_identity(self):
        arr = np.zeros((0, 5))
        true_divide_reduce = self._generate_jit(np.true_divide)

        # OK, since the reduction itself is *not* empty, the result is
        expected = np.true_divide.reduce(arr, axis=1)
        got = true_divide_reduce(arr, axis=1)
        self.assertPreciseEqual(expected, got)
        self.assertPreciseEqual(got.shape, (0,))

        # Not OK, the reduction itself is empty and we have no identity
        msg = 'zero-size array to reduction operation'
        with self.assertRaisesRegex(ValueError, msg):
            true_divide_reduce(arr, axis=0)

        # Test that an empty reduction fails also if the result is empty
        arr = np.zeros((0, 0, 5))
        with self.assertRaisesRegex(ValueError, msg):
            true_divide_reduce(arr, axis=1)

        # Division reduction makes sense with `initial=1` (empty or not):
        expected = np.true_divide.reduce(arr, axis=1, initial=1)
        got = true_divide_reduce(arr, axis=1, initial=1)
        self.assertPreciseEqual(expected, got)

    def test_identityless_reduction_nonreorderable(self):
        a = np.array([[8.0, 2.0, 2.0], [1.0, 0.5, 0.25]])

        divide_reduce = self._generate_jit(np.divide)
        res = divide_reduce(a, axis=0)
        self.assertPreciseEqual(res, np.asarray([8.0, 4.0, 8.0]))

        res = divide_reduce(a, axis=1)
        self.assertPreciseEqual(res, np.asarray([2.0, 8.0]))

        res = divide_reduce(a, axis=())
        self.assertPreciseEqual(res, a)

        # will not raise as per Numba issue #9283
        # assert_raises(ValueError, np.divide.reduce, a, axis=(0, 1))

    def test_reduce_zero_axis(self):
        # If we have a n x m array and do a reduction with axis=1, then we are
        # doing n reductions, and each reduction takes an m-element array. For
        # a reduction operation without an identity, then:
        #   n > 0, m > 0: fine
        #   n = 0, m > 0: fine, doing 0 reductions of m-element arrays
        #   n > 0, m = 0: can't reduce a 0-element array, ValueError
        #   n = 0, m = 0: can't reduce a 0-element array, ValueError (for
        #     consistency with the above case)
        # This test doesn't actually look at return values, it just checks to
        # make sure that error we get an error in exactly those cases where we
        # expect one, and assumes the calculations themselves are done
        # correctly.

        def ok(f, *args, **kwargs):
            f(*args, **kwargs)

        def err(f, *args, **kwargs):
            with self.assertRaises(ValueError):
                f(*args, **kwargs)

        def t(expect, func, n, m):
            expect(func, np.zeros((n, m)), axis=1)
            expect(func, np.zeros((m, n)), axis=0)
            expect(func, np.zeros((n // 2, n // 2, m)), axis=2)
            expect(func, np.zeros((n // 2, m, n // 2)), axis=1)
            expect(func, np.zeros((n, m // 2, m // 2)), axis=(1, 2))
            expect(func, np.zeros((m // 2, n, m // 2)), axis=(0, 2))
            expect(func, np.zeros((m // 3, m // 3, m // 3,
                                   n // 2, n // 2)), axis=(0, 1, 2))
            # Check what happens if the inner (resp. outer) dimensions are a
            # mix of zero and non-zero:
            expect(func, np.zeros((10, m, n)), axis=(0, 1))
            expect(func, np.zeros((10, n, m)), axis=(0, 2))
            expect(func, np.zeros((m, 10, n)), axis=0)
            expect(func, np.zeros((10, m, n)), axis=1)
            expect(func, np.zeros((10, n, m)), axis=2)

        # np.maximum is just an arbitrary ufunc with no reduction identity
        maximum_reduce = self._generate_jit(np.maximum, identity='reorderable')
        self.assertEqual(np.maximum.identity, None)
        t(ok, maximum_reduce, 30, 30)
        t(ok, maximum_reduce, 0, 30)
        t(err, maximum_reduce, 30, 0)
        t(err, maximum_reduce, 0, 0)
        err(maximum_reduce, [])
        maximum_reduce(np.zeros((0, 0)), axis=())

        # all of the combinations are fine for a reduction that has an
        # identity
        add_reduce = self._generate_jit(np.add, identity=0)
        t(ok, add_reduce, 30, 30)
        t(ok, add_reduce, 0, 30)
        t(ok, add_reduce, 30, 0)
        t(ok, add_reduce, 0, 0)
        add_reduce(np.array([], dtype=np.int64))
        add_reduce(np.zeros((0, 0)), axis=())


class TestDUFuncReduce(TestCase):
>>>>>>> 99f5cc67
    def _check_reduce(self, ufunc, dtype=None, initial=None):

        @njit
        def foo(a, axis, dtype, initial):
            return ufunc.reduce(a,
                                axis=axis,
                                dtype=dtype,
                                initial=initial)

        inputs = [
            np.arange(5),
            np.arange(4).reshape(2, 2),
            np.arange(40).reshape(5, 4, 2),
        ]
        for array in inputs:
            for axis in range(array.ndim):
                expected = foo.py_func(array, axis, dtype, initial)
                got = foo(array, axis, dtype, initial)
                self.assertPreciseEqual(expected, got)

    def _check_reduce_axis(self, ufunc, dtype, initial=None):

        @njit
        def foo(a, axis):
            return ufunc.reduce(a, axis=axis, initial=initial)

        def _check(*args):
            try:
                expected = foo.py_func(array, axis)
            except ValueError as e:
                self.assertEqual(e.args[0], exc_msg)
                with self.assertRaisesRegex(TypingError, exc_msg):
                    got = foo(array, axis)
            else:
                got = foo(array, axis)
                self.assertPreciseEqual(expected, got)

        exc_msg = (f"reduction operation '{ufunc.__name__}' is not "
                   "reorderable, so at most one axis may be specified")
        inputs = [
            np.arange(40, dtype=dtype).reshape(5, 4, 2),
            np.arange(10, dtype=dtype),
        ]
        for array in inputs:
            for i in range(1, array.ndim + 1):
                for axis in itertools.combinations(range(array.ndim), r=i):
                    _check(array, axis)

            # corner cases: Reduce over axis=() and axis=None
            for axis in ((), None):
                _check(array, axis)

    def test_add_reduce(self):
        duadd = vectorize('int64(int64, int64)', identity=0)(pyuadd)
        self._check_reduce(duadd)
        self._check_reduce_axis(duadd, dtype=np.int64)

    def test_mul_reduce(self):
        dumul = vectorize('int64(int64, int64)', identity=1)(pymult)
        self._check_reduce(dumul)

    def test_non_associative_reduce(self):
        dusub = vectorize('int64(int64, int64)', identity=None)(pysub)
        dudiv = vectorize('int64(int64, int64)', identity=None)(pydiv)
        self._check_reduce(dusub)
        self._check_reduce_axis(dusub, dtype=np.int64)
        self._check_reduce(dudiv)
        self._check_reduce_axis(dudiv, dtype=np.int64)

    def test_reduce_dtype(self):
        duadd = vectorize('float64(float64, int64)', identity=0)(pyuadd)
        self._check_reduce(duadd, dtype=np.float64)

    def test_min_reduce(self):
        dumin = vectorize('int64(int64, int64)', identity='reorderable')(pymin)
        self._check_reduce(dumin, initial=10)
        self._check_reduce_axis(dumin, dtype=np.int64)

    def test_add_reduce_initial(self):
        # Initial should be used as a start
        duadd = vectorize('int64(int64, int64)', identity=0)(pyuadd)
        self._check_reduce(duadd, dtype=np.int64, initial=100)

    def test_add_reduce_no_initial_or_identity(self):
        # don't provide an initial or identity value
        duadd = vectorize('int64(int64, int64)')(pyuadd)
        self._check_reduce(duadd, dtype=np.int64)

    def test_invalid_input(self):
        duadd = vectorize('float64(float64, int64)', identity=0)(pyuadd)

        @njit
        def foo(a):
            return duadd.reduce(a)

        exc_msg = 'The first argument "array" must be array-like'
        with self.assertRaisesRegex(TypingError, exc_msg):
            foo('a')

    def test_dufunc_negative_axis(self):
        duadd = vectorize('int64(int64, int64)', identity=0)(pyuadd)

        @njit
        def foo(a, axis):
            return duadd.reduce(a, axis=axis)

        a = np.arange(40).reshape(5, 4, 2)
        cases = (0, -1, (0, -1), (-1, -2), (1, -1), -3)
        for axis in cases:
            expected = duadd.reduce(a, axis)
            got = foo(a, axis)
            self.assertPreciseEqual(expected, got)

    def test_dufunc_invalid_axis(self):
        duadd = vectorize('int64(int64, int64)', identity=0)(pyuadd)

        @njit
        def foo(a, axis):
            return duadd.reduce(a, axis=axis)

        a = np.arange(40).reshape(5, 4, 2)
        cases = ((0, 0), (0, 1, 0), (0, -3), (-1, -1), (-1, 2))
        for axis in cases:
            msg = "duplicate value in 'axis'"
            with self.assertRaisesRegex(ValueError, msg):
                foo(a, axis)

        cases = (-4, 3, (0, -4),)
        for axis in cases:
            with self.assertRaisesRegex(ValueError, "Invalid axis"):
                foo(a, axis)


class TestDUFuncReduceAt(TestDUFuncMethodsBase):
    def _compare_output(self, ufunc, a, idx, **kwargs):
        fn = self._reduceat(ufunc)
        expected = a.copy()
        got = a.copy()
        ufunc.reduceat(expected, idx, **kwargs)
        fn(got, idx, **kwargs)
        self.assertPreciseEqual(expected, got)

    def test_reduceat_out_kw(self):
        arr = np.arange(4)
        idx = np.asarray([0, 3, 1, 2])
        add_reduce = self._reduceat(np.add)
        add_reduce(arr, idx, out=arr)
        self.assertPreciseEqual(np.asarray([3, 3, 3, 6]), arr)
        add_reduce(arr, idx, out=arr)
        self.assertPreciseEqual(np.asarray([9, 6, 6, 12]), arr)

    @unittest.expectedFailure
    def test_reduceat_axis_kw(self):
        arrays = (
            np.arange(16).reshape(4, 4),
            np.arange(40).reshape(4, 5, 2),
            np.ones((4, 4))
        )
        indices = (
            np.asarray([0, 3, 1, 2, 0]),
            np.asarray([0, 3, 1, 2]),
        )
        axis = (1, 0, -1)  # needs gh-9296
        for array in arrays:
            for idx in indices:
                for ax in axis:
                    self._compare_output(np.add, array, idx, axis=ax)

    @unittest.expectedFailure
    def test_reduceat_invalid_axis(self):
        arr = np.ones((4, 4))
        idx = np.asarray([0, 3, 1, 2])
        add_reduceat = self._reduceat(np.add)

        for ax in (2, -2):  # needs gh-9296
            msg = (f'axis {ax} is out of bounds for array of dimension '
                   f'{arr.ndim}')
            with self.assertRaisesRegex(ValueError, msg):
                add_reduceat(arr, idx, ax)

    def test_reduceat_cast_args_to_array(self):
        add_reduceat = self._reduceat(np.add)

        # cast array and indices
        a = [1, 2, 3, 4]
        idx = [1, 2, 3]
        expected = np.add.reduceat(a, idx)
        got = add_reduceat(a, idx)
        self.assertPreciseEqual(expected, got)

        # array and indices as tuples
        a = (1, 2, 3, 4)
        idx = (1, 2, 3)
        expected = np.add.reduceat(a, idx)
        got = add_reduceat(a, idx)
        self.assertPreciseEqual(expected, got)

    # tests below this line were copied from NumPy
    # https://github.com/numpy/numpy/blob/7f8dc13b9bcaa26cb378b9c8246110ca1dc9ce75/numpy/_core/tests/test_ufunc.py#L200C1-L200C1  # noqa: E501
    def test_reduceat_basic(self):
        x = np.arange(8)
        idx = [0,4, 1,5, 2,6, 3,7]
        self._compare_output(np.add, x, idx)

    def test_reduceat_basic_2d(self):
        x = np.linspace(0, 15, 16).reshape(4, 4)
        idx = [0, 3, 1, 2, 0]
        self._compare_output(np.add, x, idx)

    def test_reduceat_shifting_sum(self):
        L = 6
        x = np.arange(L)
        idx = np.array(list(zip(np.arange(L - 2), np.arange(L - 2) + 2))).ravel()  # noqa: E501
        self._compare_output(np.add, x, idx)

    def test_reduceat_int_array_reduceat_inplace(self):
        # Checks that in-place reduceats work, see also gh-7465
        arr = np.ones(4, dtype=np.int64)
        out = np.ones(4, dtype=np.int64)
        self._compare_output(np.add, arr, np.arange(4), out=arr)
        self._compare_output(np.add, arr, np.arange(4), out=arr)
        self.assertPreciseEqual(arr, out)

        # needs gh-9296
        # And the same if the axis argument is used
        arr = np.ones((2, 4), dtype=np.int64)
        arr[0, :] = [2 for i in range(4)]
        out = np.ones((2, 4), dtype=np.int64)
        out[0, :] = [2 for i in range(4)]
        self._compare_output(np.add, arr, np.arange(4), out=arr, axis=-1)
        self._compare_output(np.add, arr, np.arange(4), out=arr, axis=-1)
        self.assertPreciseEqual(arr, out)

    def test_reduceat_out_shape_mismatch(self):
        # Should raise an error mentioning "shape" or "size"
        # original test has an extra step for accumulate but we don't support
        # it yet
        add_reduceat = self._reduceat(np.add)

        for with_cast in (True, False):
            arr = np.arange(5)
            out = np.arange(3)  # definitely wrong shape
            if with_cast:
                # If a cast is necessary on the output, we can be sure to use
                # the generic NpyIter (non-fast) path.
                out = out.astype(np.float64)

            with self.assertRaises(ValueError):
                add_reduceat(arr, [0, 3], out=out)

    def test_reduceat_empty(self):
        """Reduceat should work with empty arrays"""
        indices = np.array([], 'i4')
        x = np.array([], 'f8')
        add_reduceat = self._reduceat(np.add)
        expected = np.add.reduceat(x, indices)
        got = add_reduceat(x, indices)
        self.assertPreciseEqual(expected, got)
        self.assertEqual(expected.dtype, got.dtype)

        # Another case with a slightly different zero-sized shape
        x = np.ones((5, 2))
        idx = np.asarray([], dtype=np.intp)
        self._compare_output(np.add, x, idx, axis=0)
        self._compare_output(np.add, x, idx, axis=1)

    def test_reduceat_error_ndim_2(self):
        add_reduceat = self._reduceat(np.add)

        # indices ndim > 1
        a = np.arange(5)
        idx = np.arange(10).reshape(5, 2)
        with self.assertRaisesRegex(TypingError, 'have at most 1 dimension'):
            add_reduceat(a, idx)

    def test_reduceat_error_non_binary_function(self):
        # non binary functions
        @vectorize
        def neg(a):
            return np.negative(a)

        @njit
        def neg_reduceat(a, idx):
            return neg.reduceat(a, idx)

        a = np.arange(5)
        msg = 'reduceat only supported for binary functions'
        with self.assertRaisesRegex(TypingError, msg):
            neg_reduceat(a, [0, 1, 2])

    def test_reduceat_error_argument_types(self):
        # first argument must be array-like
        add_reduceat = self._reduceat(np.add)
        with self.assertRaisesRegex(TypingError, '"array" must be array-like'):
            add_reduceat('abc', [1, 2, 3])

        with self.assertRaisesRegex(TypingError, '"indices" must be array-like'):  # noqa: E501
            add_reduceat(np.arange(5), 'abcd')

        with self.assertRaisesRegex(TypingError, 'output must be an array'):
            add_reduceat(np.arange(5), [1, 2, 3], out=())

        with self.assertRaisesRegex(TypingError, '"axis" must be an integer'):
            add_reduceat(np.arange(5), [1, 2, 3], axis=(1,))


class TestDUFuncPickling(MemoryLeakMixin, unittest.TestCase):
    def check(self, ident, result_type):
        buf = pickle.dumps(ident)
        rebuilt = pickle.loads(buf)

        # Check reconstructed dufunc
        r = rebuilt(123)
        self.assertEqual(123, r)
        self.assertIsInstance(r, result_type)

        # Try to use reconstructed dufunc in @jit
        @njit
        def foo(x):
            return rebuilt(x)

        r = foo(321)
        self.assertEqual(321, r)
        self.assertIsInstance(r, result_type)

    def test_unrestricted(self):
        @vectorize
        def ident(x1):
            return x1

        self.check(ident, result_type=(int, np.integer))

    def test_restricted(self):
        @vectorize(["float64(float64)"])
        def ident(x1):
            return x1

        self.check(ident, result_type=float)


if __name__ == "__main__":
    unittest.main()<|MERGE_RESOLUTION|>--- conflicted
+++ resolved
@@ -182,8 +182,8 @@
     def _reduce(self, ufunc, identity):
         return self._generate_jit(ufunc, 'reduce', identity=identity)
 
-    def _reduceat(self, ufunc):
-        return self._generate_jit(ufunc, 'reduceat')
+    def _reduceat(self, ufunc, identity):
+        return self._generate_jit(ufunc, 'reduceat', identity=identity)
 
     def _at(self, ufunc):
         return self._generate_jit(ufunc, 'at')
@@ -563,9 +563,6 @@
         self.assertIn('ufunc.at feature is experimental', str(w[0].message))
 
 
-<<<<<<< HEAD
-class TestDUFuncReduce(TestDUFuncMethodsBase):
-=======
 class TestDUFuncReduceNumPyTests(TestCase):
     # Tests taken from
     # https://github.com/numpy/numpy/blob/51ee17b6bd4ccec60a5483ee8bff94ad0c0e8585/numpy/_core/tests/test_ufunc.py  # noqa: E501
@@ -797,8 +794,7 @@
         add_reduce(np.zeros((0, 0)), axis=())
 
 
-class TestDUFuncReduce(TestCase):
->>>>>>> 99f5cc67
+class TestDUFuncReduce(TestDUFuncMethodsBase):
     def _check_reduce(self, ufunc, dtype=None, initial=None):
 
         @njit
@@ -934,7 +930,8 @@
 
 class TestDUFuncReduceAt(TestDUFuncMethodsBase):
     def _compare_output(self, ufunc, a, idx, **kwargs):
-        fn = self._reduceat(ufunc)
+        identity = getattr(ufunc, 'identity')
+        fn = self._reduceat(ufunc, identity)
         expected = a.copy()
         got = a.copy()
         ufunc.reduceat(expected, idx, **kwargs)
@@ -944,7 +941,7 @@
     def test_reduceat_out_kw(self):
         arr = np.arange(4)
         idx = np.asarray([0, 3, 1, 2])
-        add_reduce = self._reduceat(np.add)
+        add_reduce = self._reduceat(np.add, 0)
         add_reduce(arr, idx, out=arr)
         self.assertPreciseEqual(np.asarray([3, 3, 3, 6]), arr)
         add_reduce(arr, idx, out=arr)
@@ -971,7 +968,7 @@
     def test_reduceat_invalid_axis(self):
         arr = np.ones((4, 4))
         idx = np.asarray([0, 3, 1, 2])
-        add_reduceat = self._reduceat(np.add)
+        add_reduceat = self._reduceat(np.add, 0)
 
         for ax in (2, -2):  # needs gh-9296
             msg = (f'axis {ax} is out of bounds for array of dimension '
@@ -980,7 +977,7 @@
                 add_reduceat(arr, idx, ax)
 
     def test_reduceat_cast_args_to_array(self):
-        add_reduceat = self._reduceat(np.add)
+        add_reduceat = self._reduceat(np.add, 0)
 
         # cast array and indices
         a = [1, 2, 3, 4]
@@ -1036,7 +1033,7 @@
         # Should raise an error mentioning "shape" or "size"
         # original test has an extra step for accumulate but we don't support
         # it yet
-        add_reduceat = self._reduceat(np.add)
+        add_reduceat = self._reduceat(np.add, 0)
 
         for with_cast in (True, False):
             arr = np.arange(5)
@@ -1053,7 +1050,7 @@
         """Reduceat should work with empty arrays"""
         indices = np.array([], 'i4')
         x = np.array([], 'f8')
-        add_reduceat = self._reduceat(np.add)
+        add_reduceat = self._reduceat(np.add, 0)
         expected = np.add.reduceat(x, indices)
         got = add_reduceat(x, indices)
         self.assertPreciseEqual(expected, got)
@@ -1066,7 +1063,7 @@
         self._compare_output(np.add, x, idx, axis=1)
 
     def test_reduceat_error_ndim_2(self):
-        add_reduceat = self._reduceat(np.add)
+        add_reduceat = self._reduceat(np.add, 0)
 
         # indices ndim > 1
         a = np.arange(5)
@@ -1091,7 +1088,7 @@
 
     def test_reduceat_error_argument_types(self):
         # first argument must be array-like
-        add_reduceat = self._reduceat(np.add)
+        add_reduceat = self._reduceat(np.add, 0)
         with self.assertRaisesRegex(TypingError, '"array" must be array-like'):
             add_reduceat('abc', [1, 2, 3])
 
