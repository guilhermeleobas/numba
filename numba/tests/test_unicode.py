--- conflicted
+++ resolved
@@ -119,7 +119,6 @@
     return x.rfind(y, start, end)
 
 
-<<<<<<< HEAD
 def rindex_usecase(x, y):
     return x.rindex(y)
 
@@ -130,7 +129,8 @@
 
 def rindex_with_start_end_usecase(x, y, start, end):
     return x.rindex(y, start, end)
-=======
+
+
 def index_usecase(x, y):
     return x.index(y)
 
@@ -141,7 +141,6 @@
 
 def index_with_start_end_usecase(x, y, start, end):
     return x.index(y, start, end)
->>>>>>> 7b2b0a19
 
 
 def startswith_usecase(x, y):
@@ -762,20 +761,14 @@
             try_compile_wrong_end_optional(s, sub_str, 1, 0.1)
         self.assertIn(msg, str(raises.exception))
 
-<<<<<<< HEAD
     def test_rindex(self):
         pyfunc = rindex_usecase
-=======
-    def test_index(self):
-        pyfunc = index_usecase
->>>>>>> 7b2b0a19
         cfunc = njit(pyfunc)
 
         default_subs = [
             (s, ['', s[:-2], s[3:], s]) for s in UNICODE_EXAMPLES
         ]
         # Samples taken from CPython testing:
-<<<<<<< HEAD
         # https://github.com/python/cpython/blob/1d4b6ba19466aba0eb91c4ba01ba509acf18c723/Lib/test/test_unicode.py#L284-L308    # noqa: E501
         cpython_subs = [
             ('abcdefghiabc', ['', 'def', 'abc']),
@@ -792,9 +785,14 @@
                 self.assertEqual(pyfunc(s, sub_str), cfunc(s, sub_str),
                                  msg=msg.format(s, sub_str))
 
-    def test_rindex_with_start_only(self):
-        pyfunc = rindex_with_start_only_usecase
-=======
+    def test_index(self):
+        pyfunc = index_usecase
+        cfunc = njit(pyfunc)
+
+        default_subs = [
+            (s, ['', s[:-2], s[3:], s]) for s in UNICODE_EXAMPLES
+        ]
+        # Samples taken from CPython testing:
         # https://github.com/python/cpython/blob/1d4b6ba19466aba0eb91c4ba01ba509acf18c723/Lib/test/test_unicode.py#L260-L282    # noqa: E501
         cpython_subs = [
             ('abcdefghiabc', ['', 'def', 'abc']),
@@ -811,9 +809,8 @@
                 self.assertEqual(pyfunc(s, sub_str), cfunc(s, sub_str),
                                  msg=msg.format(s, sub_str))
 
-    def test_index_with_start_only(self):
-        pyfunc = index_with_start_only_usecase
->>>>>>> 7b2b0a19
+    def test_rindex_with_start_only(self):
+        pyfunc = rindex_with_start_only_usecase
         cfunc = njit(pyfunc)
 
         unicode_examples = [
@@ -833,28 +830,42 @@
             ]
             for sub_str, starts in cases:
                 for start in starts + [None]:
-<<<<<<< HEAD
                     msg = 'Results "{}".rindex("{}", {}) must be equal'
-=======
-                    msg = 'Results "{}".index("{}", {}) must be equal'
->>>>>>> 7b2b0a19
                     self.assertEqual(pyfunc(s, sub_str, start),
                                      cfunc(s, sub_str, start),
                                      msg=msg.format(s, sub_str, start))
 
-<<<<<<< HEAD
+    def test_index_with_start_only(self):
+        pyfunc = index_with_start_only_usecase
+        cfunc = njit(pyfunc)
+
+        unicode_examples = [
+            'ascii',
+            '12345',
+            '1234567890',
+            '¡Y tú quién te crees?',
+            '大处着眼，小处着手。',
+        ]
+        for s in unicode_examples:
+            l = len(s)
+            cases = [
+                ('', list(range(-10, l + 1))),
+                (s[:-2], [0] + list(range(-10, 1 - l))),
+                (s[3:], list(range(4)) + list(range(-10, 4 - l))),
+                (s, [0] + list(range(-10, 1 - l))),
+            ]
+            for sub_str, starts in cases:
+                for start in starts + [None]:
+                    msg = 'Results "{}".index("{}", {}) must be equal'
+                    self.assertEqual(pyfunc(s, sub_str, start),
+                                     cfunc(s, sub_str, start),
+                                     msg=msg.format(s, sub_str, start))
+
     def test_rindex_with_start_end(self):
         pyfunc = rindex_with_start_end_usecase
         cfunc = njit(pyfunc)
 
         msg = 'Results of "{}".rindex("{}", {}, {}) must be equal'
-=======
-    def test_index_with_start_end(self):
-        pyfunc = index_with_start_end_usecase
-        cfunc = njit(pyfunc)
-
-        msg = 'Results of "{}".index("{}", {}, {}) must be equal'
->>>>>>> 7b2b0a19
         unicode_examples = [
             'ascii',
             '12345',
@@ -878,17 +889,38 @@
                                      cfunc(s, sub_str, start, end),
                                      msg=msg.format(s, sub_str, start, end))
 
-<<<<<<< HEAD
+    def test_index_with_start_end(self):
+        pyfunc = index_with_start_end_usecase
+        cfunc = njit(pyfunc)
+
+        msg = 'Results of "{}".index("{}", {}, {}) must be equal'
+        unicode_examples = [
+            'ascii',
+            '12345',
+            '1234567890',
+            '¡Y tú quién te crees?',
+            '大处着眼，小处着手。',
+        ]
+        for s in unicode_examples:
+            l = len(s)
+            cases = [
+                ('', list(range(-10, l + 1)), list(range(l, 10))),
+                (s[:-2], [0] + list(range(-10, 1 - l)),
+                 [-2, -1] + list(range(l - 2, 10))),
+                (s[3:], list(range(4)) + list(range(-10, -1)),
+                 list(range(l, 10))),
+                (s, [0] + list(range(-10, 1 - l)), list(range(l, 10))),
+            ]
+            for sub_str, starts, ends in cases:
+                for start, end in product(starts + [None], ends):
+                    self.assertEqual(pyfunc(s, sub_str, start, end),
+                                     cfunc(s, sub_str, start, end),
+                                     msg=msg.format(s, sub_str, start, end))
+
     def test_rindex_exception_substring_not_found(self):
         self.disable_leak_check()
 
         pyfunc = rindex_with_start_end_usecase
-=======
-    def test_index_exception_substring_not_found(self):
-        self.disable_leak_check()
-
-        pyfunc = index_with_start_end_usecase
->>>>>>> 7b2b0a19
         cfunc = njit(pyfunc)
 
         unicode_examples = [
@@ -914,13 +946,49 @@
                         msg = 'substring not found'
                         self.assertIn(msg, str(raises.exception))
 
-<<<<<<< HEAD
+
+    def test_index_exception_substring_not_found(self):
+        self.disable_leak_check()
+
+        pyfunc = index_with_start_end_usecase
+        cfunc = njit(pyfunc)
+
+        unicode_examples = [
+            'ascii',
+            '12345',
+            '1234567890',
+            '¡Y tú quién te crees?',
+            '大处着眼，小处着手。',
+        ]
+        for s in unicode_examples:
+            l = len(s)
+            cases = [
+                ('', list(range(l + 1, 10)), [l]),
+                (s[:-2], [0], list(range(l - 2))),
+                (s[3:], list(range(4, 10)), [l]),
+                (s, [None], list(range(l))),
+            ]
+            for sub_str, starts, ends in cases:
+                for start, end in product(starts, ends):
+                    for func in [pyfunc, cfunc]:
+                        with self.assertRaises(ValueError) as raises:
+                            func(s, sub_str, start, end)
+                        msg = 'substring not found'
+                        self.assertIn(msg, str(raises.exception))
+
     def test_rindex_exception_noninteger_start_end(self):
         pyfunc = rindex_with_start_end_usecase
-=======
+        cfunc = njit(pyfunc)
+
+        accepted = (types.Integer, types.NoneType)
+        for start, end, name in [(0.1, 5, 'start'), (0, 0.5, 'end')]:
+            with self.assertRaises(TypingError) as raises:
+                cfunc('ascii', 'sci', start, end)
+            msg = '"{}" must be {}, not float'.format(name, accepted)
+            self.assertIn(msg, str(raises.exception))
+
     def test_index_exception_noninteger_start_end(self):
         pyfunc = index_with_start_end_usecase
->>>>>>> 7b2b0a19
         cfunc = njit(pyfunc)
 
         accepted = (types.Integer, types.NoneType)
