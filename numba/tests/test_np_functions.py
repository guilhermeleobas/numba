# Tests numpy methods of <class 'function'>
from __future__ import print_function, absolute_import, division

import itertools
import math
import sys
from functools import partial

import numpy as np

from numba import unittest_support as unittest
from numba.compiler import compile_isolated, Flags, utils
from numba import jit, typeof, types
from numba.numpy_support import version as np_version
from numba.errors import TypingError
from .support import TestCase, CompilationCache, MemoryLeakMixin

no_pyobj_flags = Flags()
no_pyobj_flags.set("nrt")


def sinc(x):
    return np.sinc(x)

def angle1(x):
    return np.angle(x)

def angle2(x, deg):
    return np.angle(x, deg)

def diff1(a):
    return np.diff(a)

def diff2(a, n):
    return np.diff(a, n)

def bincount1(a):
    return np.bincount(a)

def bincount2(a, w):
    return np.bincount(a, weights=w)

def searchsorted(a, v):
    return np.searchsorted(a, v)

def searchsorted_left(a, v):
    return np.searchsorted(a, v, side='left')

def searchsorted_right(a, v):
    return np.searchsorted(a, v, side='right')

def digitize(*args):
    return np.digitize(*args)

def histogram(*args):
    return np.histogram(*args)

def machar(*args):
    return np.MachAr()

def iinfo(*args):
    return np.iinfo(*args)

def finfo(*args):
    return np.finfo(*args)

def finfo_machar(*args):
    return np.finfo(*args).machar

def correlate(a, v):
    return np.correlate(a, v)

def convolve(a, v):
    return np.convolve(a, v)

def tri(N, M=None, k=0):
    return np.tri(N, M, k)

def tril(m, k=0):
    return np.tril(m, k)

def triu(m, k=0):
    return np.triu(m, k)

def np_vander(x, N=None, increasing=False):
    return np.vander(x, N, increasing)

<<<<<<< HEAD
def cov(m, y=None, rowvar=True, bias=False, ddof=None):
    return np.cov(m, y, rowvar, bias, ddof)
=======
def ediff1d(ary, to_end=None, to_begin=None):
    return np.ediff1d(ary, to_end, to_begin)
>>>>>>> a5c365dd


class TestNPFunctions(MemoryLeakMixin, TestCase):
    """
    Tests for various Numpy functions.
    """

    def setUp(self):
        super(TestNPFunctions, self).setUp()
        self.ccache = CompilationCache()
        self.rnd = np.random.RandomState(42)

    def run_unary(self, pyfunc, x_types, x_values, flags=no_pyobj_flags,
                  func_extra_types=None, func_extra_args=None,
                  ignore_sign_on_zero=False, abs_tol=None, **kwargs):
        """
        Runs tests for a unary function operating in the numerical real space.

        Parameters
        ----------
        pyfunc : a python function definition holding that calls the numpy
                 functions to be tested.
        x_types: the types of the values being tested, see numba.types
        x_values: the numerical values of the values to be tested
        flags: flags to pass to the CompilationCache::ccache::compile function
        func_extra_types: the types of additional arguments to the numpy
                          function
        func_extra_args:  additional arguments to the numpy function
        ignore_sign_on_zero: boolean as to whether to allow zero values
        with incorrect signs to be considered equal
        prec: the required precision match, see assertPreciseEqual

        Notes:
        ------
        x_types and x_values must have the same length

        """
        for tx, vx in zip(x_types, x_values):
            if func_extra_args is None:
                func_extra_types = func_extra_args = [()]
            for xtypes, xargs in zip(func_extra_types, func_extra_args):
                cr = self.ccache.compile(pyfunc, (tx,) + xtypes,
                                         flags=flags)
                cfunc = cr.entry_point
                got = cfunc(vx, *xargs)
                expected = pyfunc(vx, *xargs)
                try:
                    scalty = tx.dtype
                except AttributeError:
                    scalty = tx
                prec = ('single'
                        if scalty in (types.float32, types.complex64)
                        else 'double')
                msg = 'for input %r with prec %r' % (vx, prec)
                self.assertPreciseEqual(got, expected,
                                        prec=prec,
                                        msg=msg,
                                        ignore_sign_on_zero=
                                        ignore_sign_on_zero,
                                        abs_tol=abs_tol, **kwargs)

    def test_sinc(self):
        """
        Tests the sinc() function.
        This test is purely to assert numerical computations are correct.
        """

        # Ignore sign of zeros, this will need masking depending on numpy
        # version once the fix to numpy complex division is in upstream
        # See: https://github.com/numpy/numpy/pull/6699
        isoz = True

        # Testing sinc(1.) leads to sin(pi)/pi, which is below machine
        # precision in practice on most machines. Small floating point
        # differences in sin() etc. may lead to large differences in the result
        # that are at a range that is inaccessible using standard width
        # floating point representations.
        # e.g. Assume float64 type.
        # sin(pi) ~= 1e-16, but should be zero
        # sin(pi)/pi ~= 1e-17, should be zero, error carried from above
        # float64 has log10(2^53)~=15.9 digits of precision and the magnitude
        # change in the alg is > 16  digits (1.0...0 -> 0.0...0),
        # so comparison via ULP is invalid.
        # We therefore opt to assume that values under machine precision are
        # equal in this case.
        tol = "eps"

        pyfunc = sinc

        def check(x_types, x_values, **kwargs):
            self.run_unary(pyfunc, x_types, x_values,
                                ignore_sign_on_zero=isoz, abs_tol=tol,
                                **kwargs)

        # real domain scalar context
        x_values = [1., -1., 0.0, -0.0, 0.5, -0.5, 5, -5, 5e-21, -5e-21]
        x_types = [types.float32, types.float64] * (len(x_values) // 2)
        check(x_types, x_values)

        # real domain vector context
        x_values = [np.array(x_values, dtype=np.float64)]
        x_types = [typeof(v) for v in x_values]
        check(x_types, x_values)

        # complex domain scalar context
        x_values = [1.+0j, -1+0j, 0.0+0.0j, -0.0+0.0j, 0+1j, 0-1j, 0.5+0.0j,
                    -0.5+0.0j, 0.5+0.5j, -0.5-0.5j, 5+5j, -5-5j,
                    # the following are to test sin(x)/x for small x
                    5e-21+0j, -5e-21+0j, 5e-21j, +(0-5e-21j)
                    ]
        x_types = [types.complex64, types.complex128] * (len(x_values) // 2)
        check(x_types, x_values, ulps=2)

        # complex domain vector context
        x_values = [np.array(x_values, dtype=np.complex128)]
        x_types = [typeof(v) for v in x_values]
        check(x_types, x_values, ulps=2)

    def test_angle(self, flags=no_pyobj_flags):
        """
        Tests the angle() function.
        This test is purely to assert numerical computations are correct.
        """
        pyfunc1 = angle1
        pyfunc2 = angle2

        def check(x_types, x_values):
            # angle(x)
            self.run_unary(pyfunc1, x_types, x_values)
            # angle(x, deg)
            xtra_values = [(True,), (False,)]
            xtra_types = [(types.bool_,)] * len(xtra_values)
            self.run_unary(pyfunc2, x_types, x_values,
                           func_extra_types=xtra_types,
                           func_extra_args=xtra_values,)

        # real domain scalar context
        x_values = [1., -1., 0.0, -0.0, 0.5, -0.5, 5, -5]
        x_types = [types.float32, types.float64] * (len(x_values) // 2 + 1)
        check(x_types, x_values)

        # real domain vector context
        x_values = [np.array(x_values, dtype=np.float64)]
        x_types = [typeof(v) for v in x_values]
        check(x_types, x_values)

        # complex domain scalar context
        x_values = [1.+0j, -1+0j, 0.0+0.0j, -0.0+0.0j, 1j, -1j, 0.5+0.0j,
                    -0.5+0.0j, 0.5+0.5j, -0.5-0.5j, 5+5j, -5-5j]
        x_types = [types.complex64, types.complex128] * (len(x_values) // 2 + 1)
        check(x_types, x_values)

        # complex domain vector context
        x_values = np.array(x_values)
        x_types = [types.complex64, types.complex128]
        check(x_types, x_values)

    def diff_arrays(self):
        """
        Some test arrays for np.diff()
        """
        a = np.arange(12) ** 3
        yield a
        b = a.reshape((3, 4))
        yield b
        c = np.arange(24).reshape((3, 2, 4)) ** 3
        yield c

    def test_diff1(self):
        pyfunc = diff1
        cfunc = jit(nopython=True)(pyfunc)
        for arr in self.diff_arrays():
            expected = pyfunc(arr)
            got = cfunc(arr)
            self.assertPreciseEqual(expected, got)

        # 0-dim array
        a = np.array(42)
        with self.assertTypingError():
            cfunc(a)

    def test_diff2(self):
        pyfunc = diff2
        cfunc = jit(nopython=True)(pyfunc)
        for arr in self.diff_arrays():
            size = arr.shape[-1]
            for n in (0, 1, 2, 3, size - 1, size, size + 1, 421):
                expected = pyfunc(arr, n)
                got = cfunc(arr, n)
                self.assertPreciseEqual(expected, got)

    def test_diff2_exceptions(self):
        pyfunc = diff2
        cfunc = jit(nopython=True)(pyfunc)

        # Exceptions leak references
        self.disable_leak_check()

        # 0-dim array
        arr = np.array(42)
        with self.assertTypingError():
            cfunc(arr, 1)

        # Invalid `n`
        arr = np.arange(10)
        for n in (-1, -2, -42):
            with self.assertRaises(ValueError) as raises:
                cfunc(arr, n)
            self.assertIn("order must be non-negative", str(raises.exception))

    def bincount_sequences(self):
        """
        Some test sequences for np.bincount()
        """
        a = [1, 2, 5, 2, 3, 20]
        b = np.array([5, 8, 42, 5])
        c = self.rnd.randint(0, 100, size=300).astype(np.int8)
        return (a, b, c)

    def test_bincount1(self):
        pyfunc = bincount1
        cfunc = jit(nopython=True)(pyfunc)
        for seq in self.bincount_sequences():
            expected = pyfunc(seq)
            got = cfunc(seq)
            self.assertPreciseEqual(expected, got)

    def test_bincount1_exceptions(self):
        pyfunc = bincount1
        cfunc = jit(nopython=True)(pyfunc)

        # Exceptions leak references
        self.disable_leak_check()

        # Negative input
        with self.assertRaises(ValueError) as raises:
            cfunc([2, -1])
        self.assertIn("first argument must be non-negative",
                      str(raises.exception))

    def test_bincount2(self):
        pyfunc = bincount2
        cfunc = jit(nopython=True)(pyfunc)
        for seq in self.bincount_sequences():
            w = [math.sqrt(x) - 2 for x in seq]
            # weights as list, then array
            for weights in (w, np.array(w)):
                expected = pyfunc(seq, weights)
                got = cfunc(seq, weights)
                self.assertPreciseEqual(expected, got)

    def test_bincount2_exceptions(self):
        pyfunc = bincount2
        cfunc = jit(nopython=True)(pyfunc)

        # Exceptions leak references
        self.disable_leak_check()

        # Negative input
        with self.assertRaises(ValueError) as raises:
            cfunc([2, -1], [0, 0])
        self.assertIn("first argument must be non-negative",
                      str(raises.exception))

        # Mismatching input sizes
        with self.assertRaises(ValueError) as raises:
            cfunc([2, -1], [0])
        self.assertIn("weights and list don't have the same length",
                      str(raises.exception))

    def test_searchsorted(self):
        pyfunc = searchsorted
        cfunc = jit(nopython=True)(pyfunc)

        pyfunc_left = searchsorted_left
        cfunc_left = jit(nopython=True)(pyfunc_left)

        pyfunc_right = searchsorted_right
        cfunc_right = jit(nopython=True)(pyfunc_right)

        def check(a, v):
            expected = pyfunc(a, v)
            got = cfunc(a, v)
            self.assertPreciseEqual(expected, got)

            expected = pyfunc_left(a, v)
            got = cfunc_left(a, v)
            self.assertPreciseEqual(expected, got)

            expected = pyfunc_right(a, v)
            got = cfunc_right(a, v)
            self.assertPreciseEqual(expected, got)

        # First with integer values (no NaNs)
        bins = np.arange(5) ** 2
        values = np.arange(20) - 1

        for a in (bins, list(bins)):
            # Scalar values
            for v in values:
                check(a, v)
            # Array values
            for v in (values, values.reshape((4, 5))):
                check(a, v)
            # Sequence values
            check(a, list(values))

        # Second with float values (including NaNs)
        bins = np.float64(list(bins) + [float('nan')] * 7) / 2.0
        values = np.arange(20) - 0.5

        for a in (bins, list(bins)):
            # Scalar values
            for v in values:
                check(a, v)
            # Array values
            for v in (values, values.reshape((4, 5))):
                check(a, v)
            # Sequence values
            check(a, list(values))

        # nonsense value for 'side' raises TypingError
        def bad_side(a, v):
            return np.searchsorted(a, v, side='nonsense')
        cfunc = jit(nopython=True)(bad_side)
        with self.assertTypingError():
            cfunc([1,2], 1)

        # non-constant value for 'side' raises TypingError
        def nonconst_side(a, v, side='left'):
            return np.searchsorted(a, v, side=side)
        cfunc = jit(nopython=True)(nonconst_side)
        with self.assertTypingError():
            cfunc([1,2], 1, side='right')

    def test_digitize(self):
        pyfunc = digitize
        cfunc = jit(nopython=True)(pyfunc)

        def check(*args):
            expected = pyfunc(*args)
            got = cfunc(*args)
            self.assertPreciseEqual(expected, got)

        values = np.float64((0, 0.99, 1, 4.4, 4.5, 7, 8, 9, 9.5,
                             float('inf'), float('-inf'), float('nan')))
        assert len(values) == 12
        self.rnd.shuffle(values)

        bins1 = np.float64([1, 3, 4.5, 8])
        bins2 = np.float64([1, 3, 4.5, 8, float('inf'), float('-inf')])
        bins3 = np.float64([1, 3, 4.5, 8, float('inf'), float('-inf')]
                           + [float('nan')] * 10)
        if np_version >= (1, 10):
            all_bins = [bins1, bins2, bins3]
            xs = [values, values.reshape((3, 4))]
        else:
            # Numpy < 1.10 had trouble with NaNs and N-d arrays
            all_bins = [bins1, bins2]
            xs = [values]

        # 2-ary digitize()
        for bins in all_bins:
            bins.sort()
            for x in xs:
                check(x, bins)
                check(x, bins[::-1])

        # 3-ary digitize()
        for bins in all_bins:
            bins.sort()
            for right in (True, False):
                check(values, bins, right)
                check(values, bins[::-1], right)

        # Sequence input
        check(list(values), bins1)

    def test_histogram(self):
        pyfunc = histogram
        cfunc = jit(nopython=True)(pyfunc)

        def check(*args):
            pyhist, pybins = pyfunc(*args)
            chist, cbins = cfunc(*args)
            self.assertPreciseEqual(pyhist, chist)
            # There can be a slight discrepancy in the linspace() result
            # when `bins` is an integer...
            self.assertPreciseEqual(pybins, cbins, prec='double', ulps=2)

        def check_values(values):
            # Explicit bins array
            # (note Numpy seems to not support NaN bins)
            bins = np.float64([1, 3, 4.5, 8])
            check(values, bins)
            check(values.reshape((3, 4)), bins)

            # Explicit number of bins
            check(values, 7)

            # Explicit number of bins and bins range
            check(values, 7, (1.0, 13.5))

            # Implicit bins=10
            check(values)

        values = np.float64((0, 0.99, 1, 4.4, 4.5, 7, 8,
                             9, 9.5, 42.5, -1.0, -0.0))
        assert len(values) == 12
        self.rnd.shuffle(values)

        check_values(values)

    def _test_correlate_convolve(self, pyfunc):
        cfunc = jit(nopython=True)(pyfunc)
        # only 1d arrays are accepted, test varying lengths
        # and varying dtype
        lengths = (1, 2, 3, 7)
        dts = [np.int8, np.int32, np.int64, np.float32, np.float64,
               np.complex64, np.complex128]

        for dt1, dt2, n, m in itertools.product(dts, dts, lengths, lengths):
            a = np.arange(n, dtype=dt1)
            v = np.arange(m, dtype=dt2)

            if np.issubdtype(dt1, np.complexfloating):
                a = (a + 1j * a).astype(dt1)
            if np.issubdtype(dt2, np.complexfloating):
                v = (v + 1j * v).astype(dt2)

            expected = pyfunc(a, v)
            got = cfunc(a, v)
            self.assertPreciseEqual(expected, got)

        _a = np.arange(12).reshape(4, 3)
        _b = np.arange(12)
        for x, y in [(_a, _b), (_b, _a)]:
            with self.assertRaises(TypingError) as raises:
                cfunc(x, y)
            msg = 'only supported on 1D arrays'
            self.assertIn(msg, str(raises.exception))

    def test_correlate(self):
        self._test_correlate_convolve(correlate)
        # correlate supports 0 dimension arrays
        _a = np.ones(shape=(0,))
        _b = np.arange(5)
        cfunc = jit(nopython=True)(correlate)
        for x, y in [(_a, _b), (_b, _a), (_a, _a)]:
            expected = correlate(x, y)
            got = cfunc(x, y)
            self.assertPreciseEqual(expected, got)

    def test_convolve(self):
        self._test_correlate_convolve(convolve)

    def test_convolve_exceptions(self):
        # Exceptions leak references
        self.disable_leak_check()

        # convolve raises if either array has a 0 dimension
        _a = np.ones(shape=(0,))
        _b = np.arange(5)
        cfunc = jit(nopython=True)(convolve)
        for x, y in [(_a, _b), (_b, _a)]:
            with self.assertRaises(ValueError) as raises:
                cfunc(x, y)
            if len(x) == 0:
                self.assertIn("'a' cannot be empty", str(raises.exception))
            else:
                self.assertIn("'v' cannot be empty", str(raises.exception))

    def _check_output(self, pyfunc, cfunc, params):
        expected = pyfunc(**params)
        got = cfunc(**params)
        self.assertPreciseEqual(expected, got)

    def test_vander_basic(self):
        pyfunc = np_vander
        cfunc = jit(nopython=True)(pyfunc)
        _check_output = partial(self._check_output, pyfunc, cfunc)

        def _check(x):
            n_choices = [None, 0, 1, 2, 3, 4]
            increasing_choices = [True, False]

            # N and increasing defaulted
            params = {'x': x}
            _check_output(params)

            # N provided and increasing defaulted
            for n in n_choices:
                params = {'x': x, 'N': n}
                _check_output(params)

            # increasing provided and N defaulted:
            for increasing in increasing_choices:
                params = {'x': x, 'increasing': increasing}
                _check_output(params)

            # both n and increasing supplied
            for n in n_choices:
                for increasing in increasing_choices:
                    params = {'x': x, 'N': n, 'increasing': increasing}
                    _check_output(params)

        _check(np.array([1, 2, 3, 5]))
        _check(np.arange(7) - 10.5)
        _check(np.linspace(3, 10, 5))
        _check(np.array([1.2, np.nan, np.inf, -np.inf]))
        _check(np.array([]))
        _check(np.arange(-5, 5) - 0.3)

        # # boolean array
        _check(np.array([True] * 5 + [False] * 4))

        # cycle through dtypes to check type promotion a la numpy
        for dtype in np.int32, np.int64, np.float32, np.float64:
            _check(np.arange(10, dtype=dtype))

        # non array inputs
        _check([0, 1, 2, 3])
        _check((4, 5, 6, 7))
        _check((0.0, 1.0, 2.0))
        _check(())

        # edge cases
        _check((3, 4.444, 3.142))
        _check((True, False, 4))

    def test_vander_exceptions(self):
        pyfunc = np_vander
        cfunc = jit(nopython=True)(pyfunc)

        # Exceptions leak references
        self.disable_leak_check()

        x = np.arange(5) - 0.5

        def _check_n(N):
            with self.assertTypingError() as raises:
                cfunc(x, N=N)
            assert "Second argument N must be None or an integer" in str(raises.exception)

        for N in 1.1, True, np.inf, [1, 2]:
            _check_n(N)

        with self.assertRaises(ValueError) as raises:
            cfunc(x, N=-1)
        assert "Negative dimensions are not allowed" in str(raises.exception)

        def _check_1d(x):
            with self.assertRaises(ValueError) as raises:
                cfunc(x)
            self.assertEqual("x must be a one-dimensional array or sequence.", str(raises.exception))

        x = np.arange(27).reshape((3, 3, 3))
        _check_1d(x)

        x = ((2, 3), (4, 5))
        _check_1d(x)

    def test_tri_basic(self):
        pyfunc = tri
        cfunc = jit(nopython=True)(pyfunc)
        _check = partial(self._check_output, pyfunc, cfunc)

        def n_variations():
            return np.arange(-4, 8)  # number of rows

        def m_variations():
            return itertools.chain.from_iterable(([None], range(-5, 9)))  # number of columns

        def k_variations():
            return np.arange(-10, 10)  # offset

        # N supplied, M and k defaulted
        for n in n_variations():
            params = {'N': n}
            _check(params)

        # N and M supplied, k defaulted
        for n in n_variations():
            for m in m_variations():
                params = {'N': n, 'M': m}
                _check(params)

        # N and k supplied, M defaulted
        for n in n_variations():
            for k in k_variations():
                params = {'N': n, 'k': k}
                _check(params)

        # N, M and k supplied
        for n in n_variations():
            for k in k_variations():
                for m in m_variations():
                    params = {'N': n, 'M': m, 'k': k}
                    _check(params)

    def test_tri_exceptions(self):
        pyfunc = tri
        cfunc = jit(nopython=True)(pyfunc)

        # Exceptions leak references
        self.disable_leak_check()

        def _check(k):
            with self.assertTypingError() as raises:
                cfunc(5, 6, k=k)
            assert "k must be an integer" in str(raises.exception)

        for k in 1.5, True, np.inf, [1, 2]:
            _check(k)

    def _triangular_matrix_tests(self, pyfunc):
        cfunc = jit(nopython=True)(pyfunc)

        def _check(arr):
            for k in itertools.chain.from_iterable(([None], range(-10, 10))):
                if k is None:
                    params = {}
                else:
                    params = {'k': k}
                expected = pyfunc(arr, **params)
                got = cfunc(arr, **params)
                # TODO: Contiguity of result not consistent with numpy
                self.assertEqual(got.dtype, expected.dtype)
                np.testing.assert_array_equal(got, expected)

        def check_odd(a):
            _check(a)
            a = a.reshape((9, 7))
            _check(a)
            a = a.reshape((7, 1, 3, 3))
            _check(a)
            _check(a.T)

        def check_even(a):
            _check(a)
            a = a.reshape((4, 16))
            _check(a)
            a = a.reshape((4, 2, 2, 4))
            _check(a)
            _check(a.T)

        check_odd(np.arange(63) + 10.5)
        check_even(np.arange(64) - 10.5)

        # edge cases
        _check(np.arange(360).reshape(3, 4, 5, 6))
        _check(np.array([]))
        _check(np.arange(9).reshape((3, 3))[::-1])
        _check(np.arange(9).reshape((3, 3), order='F'))

        arr = (np.arange(64) - 10.5).reshape((4, 2, 2, 4))
        _check(arr)
        _check(np.asfortranarray(arr))

    def _triangular_matrix_exceptions(self, pyfunc):
        cfunc = jit(nopython=True)(pyfunc)

        # Exceptions leak references
        self.disable_leak_check()

        a = np.ones((5, 6))
        with self.assertTypingError() as raises:
            cfunc(a, k=1.5)
        assert "k must be an integer" in str(raises.exception)

    def test_tril_basic(self):
        self._triangular_matrix_tests(tril)

    def test_tril_exceptions(self):
        self._triangular_matrix_exceptions(tril)

    def test_triu_basic(self):
        self._triangular_matrix_tests(triu)

    def test_triu_exceptions(self):
        self._triangular_matrix_exceptions(triu)

<<<<<<< HEAD
    def compare_outputs(self, pyfunc, cfunc, params, abs_tol=None):
        expected = pyfunc(**params)
        got = cfunc(**params)
        self.assertPreciseEqual(expected, got, abs_tol=abs_tol)

    @unittest.skipUnless(np_version >= (1, 10), "cov needs Numpy 1.10+")
    def test_cov_basic(self):
        pyfunc = cov
        cfunc = jit(nopython=True)(pyfunc)
        _check = partial(self.compare_outputs, pyfunc, cfunc, abs_tol=1e-12)

        def m_variations():
            yield np.array([[0, 2], [1, 1], [2, 0]]).T
            yield self.rnd.randn(100).reshape(5, 20)
            yield ((0.1, 0.2), (0.11, 0.19), (0.09, 0.21))
            yield np.array([0.3942, 0.5969, 0.7730, 0.9918, 0.7964])
            yield np.array([])
            yield np.array([]).reshape(0, 2)
            yield np.array([]).reshape(2, 0)
            yield 3.142
            yield np.full((4, 5), fill_value=True)
            yield np.array([np.nan, 0.5969, -np.inf, 0.9918, 0.7964])
            yield np.linspace(-3, 3, 33).reshape(33, 1, order='F')

        # all inputs other than the first are defaulted
        for m in m_variations():
            _check({'m': m})

    @unittest.skipUnless(np_version >= (1, 10), "cov needs Numpy 1.10+")
    def test_cov_explicit_arguments(self):
        pyfunc = cov
        cfunc = jit(nopython=True)(pyfunc)
        _check = partial(self.compare_outputs, pyfunc, cfunc, abs_tol=1e-12)

        m = self.rnd.randn(1050).reshape(150, 7)
        y_choices = None, m[::-1]
        rowvar_choices = False, True
        bias_choices = False, True
        ddof_choice = None, -1, 0, 1, 3

        for y, rowvar, bias, ddof in itertools.product(y_choices, rowvar_choices, bias_choices, ddof_choice):
            params = {'m': m, 'y': y, 'ddof': ddof, 'bias': bias, 'rowvar': rowvar}
            _check(params)

    @unittest.skipUnless(np_version >= (1, 10), "cov needs Numpy 1.10+")
    def test_cov_egde_cases(self):
        pyfunc = cov
        cfunc = jit(nopython=True)(pyfunc)
        _check = partial(self.compare_outputs, pyfunc, cfunc, abs_tol=1e-12)

        # examples borrowed from numpy doc string / unit tests
        x = np.array([-2.1, -1, 4.3])
        y = np.array([3, 1.1, 0.12])
        params = {'m': x, 'y': y}
        _check(params)

        x = np.array([[0, 2], [1, 1], [2, 0]]).T
        params = {'m': x, 'ddof': 5}
        _check(params)

        x = np.array([[1, 2, 3]])
        y = np.array([[1j, 2j, 3j]])
        params = {'m': x, 'y': y}
        _check(params)

        x = np.array([])
        y = np.array([])
        params = {'m': x, 'y': y}
        _check(params)

        x = 1.1
        y = 2.2
        params = {'m': x, 'y': y}
        _check(params)

        # The following tests pass with numpy version >= 1.10, but fail with 1.9
        x = np.array([-2.1, -1, 4.3])
        y = np.array([[3, 1.1, 0.12], [3, 1.1, 0.12]])
        params = {'m': x, 'y': y}
        _check(params)

        for rowvar in False, True:
            x = np.array([-2.1, -1, 4.3])
            y = np.array([[3, 1.1, 0.12], [3, 1.1, 0.12], [4, 1.1, 0.12]])
            params = {'m': x, 'y': y, 'rowvar': rowvar}
            _check(params)
            params = {'m': y, 'y': x, 'rowvar': rowvar}
            _check(params)

    @unittest.skip('Examples which break currently')
    def test_cov_outstanding_problems(self):
        pyfunc = cov
        cfunc = jit(nopython=True)(pyfunc)

        def _check(params):
            expected = pyfunc(**params)
            got = cfunc(**params)
            self.assertPreciseEqual(expected, got, abs_tol=1e-12)

        # this fails as I can't tell the output is going to be 0D
        # (i.e. it gets past the naive ndim == 1 check)
        x = np.array([-2.1, -1, 4.3]).reshape(1, 3)
        params = {'m': x}
        _check(params)

        # this fails as the input is not an array, so doesn't hit the
        # ndim == 1 guard
        x = (-2.1, -1, 4.3)
        params = {'m': x}
        _check(params)

        # this fails to return a 0D result
        x = ()
        params = {'m': x}
        _check(params)

    @unittest.skipUnless(np_version >= (1, 10), "cov needs Numpy 1.10+")
    def test_cov_exceptions(self):
        pyfunc = cov
=======
    @unittest.skipUnless(np_version >= (1, 12), "ediff1d needs Numpy 1.12+")
    def test_ediff1d_basic(self):
        pyfunc = ediff1d
        cfunc = jit(nopython=True)(pyfunc)
        _check = partial(self._check_output, pyfunc, cfunc)

        def to_variations(a):
            yield None
            yield a
            yield a.astype(np.int16)

        def ary_variations(a):
            yield a
            yield a.reshape(3, 2, 2)
            yield a.astype(np.int32)

        for ary in ary_variations(np.linspace(-2, 7, 12)):
            params = {'ary': ary}
            _check(params)

            for a in to_variations(ary):
                params = {'ary': ary, 'to_begin': a}
                _check(params)

                params = {'ary': ary, 'to_end': a}
                _check(params)

                for b in to_variations(ary):
                    params = {'ary': ary, 'to_begin': a, 'to_end': b}
                    _check(params)

    @unittest.skipUnless(np_version >= (1, 12), "ediff1d needs Numpy 1.12+")
    def test_ediff1d_edge_cases(self):
        pyfunc = ediff1d
        cfunc = jit(nopython=True)(pyfunc)
        _check = partial(self._check_output, pyfunc, cfunc)

        def input_variations():
            yield ((1, 2, 3), (4, 5, 6))
            yield [4, 5, 6]
            yield np.array([])
            yield ()
            yield np.array([np.nan, np.inf, 4, -np.inf, 3.142])
            parts = np.array([np.nan, 2, np.nan, 4, 5, 6, 7, 8, 9])
            a = parts + 1j * parts[::-1]
            yield a.reshape(3, 3)

        for i in input_variations():
            params = {'ary': i, 'to_end': i, 'to_begin': i}
            _check(params)

        # to_end / to_begin are boolean
        params = {'ary': [1], 'to_end': (False,), 'to_begin': (True, False)}
        _check(params)

        # example of unsafe type casting (np.nan to np.int32)
        to_begin = np.array([1, 2, 3.142, np.nan, 5, 6, 7, -8, np.nan])
        params = {'ary': np.arange(-4, 6), 'to_begin': to_begin}
        _check(params)

        # scalar inputs
        params = {'ary': 3.142}
        _check(params)

        params = {'ary': 3, 'to_begin': 3.142}
        _check(params)

        params = {'ary': np.arange(-4, 6), 'to_begin': -5, 'to_end': False}
        _check(params)

        # the following would fail on one of the BITS32 builds (difference in
        # overflow handling):
        # params = {'ary': np.array([5, 6], dtype=np.int16), 'to_end': [1e100]}
        # _check(params)

    @unittest.skipUnless(np_version >= (1, 12), "ediff1d needs Numpy 1.12+")
    def test_ediff1d_exceptions(self):
        pyfunc = ediff1d
>>>>>>> a5c365dd
        cfunc = jit(nopython=True)(pyfunc)

        # Exceptions leak references
        self.disable_leak_check()

<<<<<<< HEAD
        m = np.ones((5, 6, 7))
        with self.assertTypingError() as raises:
            cfunc(m)
        self.assertIn('m has more than 2 dimensions', str(raises.exception))

        m = np.ones((5, 6))
        y = np.ones((5, 6, 7))
        with self.assertTypingError() as raises:
            cfunc(m, y=y)
        self.assertIn('y has more than 2 dimensions', str(raises.exception))

        m = np.arange(3)
        y = np.arange(4)
        with self.assertRaises(ValueError) as raises:
            cfunc(m, y=y)
        self.assertIn('m and y must have the same number of variables', str(raises.exception))
        # Numpy raises ValueError: all the input array dimensions except for the
        # concatenation axis must match exactly.
=======
        with self.assertTypingError() as e:
            cfunc(np.array((True, True, False)))

        msg = "Boolean dtype is unsupported (as per NumPy)"
        assert msg in str(e.exception)
>>>>>>> a5c365dd


class TestNPMachineParameters(TestCase):
    # tests np.finfo, np.iinfo, np.MachAr

    template = '''
def foo():
    ty = np.%s
    return np.%s(ty)
'''

    bits = ('bits',) if np_version >= (1, 12)  else ()

    def check(self, func, attrs, *args):
        pyfunc = func
        cfunc = jit(nopython=True)(pyfunc)

        expected = pyfunc(*args)
        got = cfunc(*args)

        # check result
        for attr in attrs:
            self.assertPreciseEqual(getattr(expected, attr),
                                    getattr(got, attr))

    def create_harcoded_variant(self, basefunc, ty):
        #create an instance of using the function with a hardcoded type
        #and eval it into existence, return the function for use
        tystr = ty.__name__
        basestr = basefunc.__name__
        funcstr = self.template % (tystr, basestr)
        eval(compile(funcstr, '<string>', 'exec'))
        return locals()['foo']

    def test_MachAr(self):
        attrs = ('ibeta', 'it', 'machep', 'eps', 'negep', 'epsneg', 'iexp',
                 'minexp', 'xmin', 'maxexp', 'xmax', 'irnd', 'ngrd',
                 'epsilon', 'tiny', 'huge', 'precision', 'resolution',)
        self.check(machar, attrs)

    def test_finfo(self):
        types = [np.float32, np.float64, np.complex64, np.complex128]
        attrs = self.bits + ('eps', 'epsneg', 'iexp', 'machep', 'max',
                'maxexp', 'negep', 'nexp', 'nmant', 'precision',
                'resolution', 'tiny',)
        for ty in types:
            self.check(finfo, attrs, ty(1))
            hc_func = self.create_harcoded_variant(np.finfo, ty)
            self.check(hc_func, attrs)

        # check unsupported attr raises
        with self.assertRaises(TypingError) as raises:
            cfunc = jit(nopython=True)(finfo_machar)
            cfunc(7.)
        msg = "Unknown attribute 'machar' of type finfo"
        self.assertIn(msg, str(raises.exception))

        # check invalid type raises
        with self.assertTypingError():
            cfunc = jit(nopython=True)(finfo)
            cfunc(np.int32(7))

    def test_iinfo(self):
        # check types and instances of types
        types = [np.int8, np.int16, np.int32, np.int64, np.uint8, np.uint16,
                 np.uint32, np.uint64]
        attrs = ('min', 'max') + self.bits
        for ty in types:
            self.check(iinfo, attrs, ty(1))
            hc_func = self.create_harcoded_variant(np.iinfo, ty)
            self.check(hc_func, attrs)

        # check invalid type raises
        with self.assertTypingError():
            cfunc = jit(nopython=True)(iinfo)
            cfunc(np.float64(7))<|MERGE_RESOLUTION|>--- conflicted
+++ resolved
@@ -85,13 +85,11 @@
 def np_vander(x, N=None, increasing=False):
     return np.vander(x, N, increasing)
 
-<<<<<<< HEAD
 def cov(m, y=None, rowvar=True, bias=False, ddof=None):
     return np.cov(m, y, rowvar, bias, ddof)
-=======
+
 def ediff1d(ary, to_end=None, to_begin=None):
     return np.ediff1d(ary, to_end, to_begin)
->>>>>>> a5c365dd
 
 
 class TestNPFunctions(MemoryLeakMixin, TestCase):
@@ -774,7 +772,6 @@
     def test_triu_exceptions(self):
         self._triangular_matrix_exceptions(triu)
 
-<<<<<<< HEAD
     def compare_outputs(self, pyfunc, cfunc, params, abs_tol=None):
         expected = pyfunc(**params)
         got = cfunc(**params)
@@ -894,7 +891,30 @@
     @unittest.skipUnless(np_version >= (1, 10), "cov needs Numpy 1.10+")
     def test_cov_exceptions(self):
         pyfunc = cov
-=======
+        cfunc = jit(nopython=True)(pyfunc)
+
+        # Exceptions leak references
+        self.disable_leak_check()
+
+        m = np.ones((5, 6, 7))
+        with self.assertTypingError() as raises:
+            cfunc(m)
+        self.assertIn('m has more than 2 dimensions', str(raises.exception))
+
+        m = np.ones((5, 6))
+        y = np.ones((5, 6, 7))
+        with self.assertTypingError() as raises:
+            cfunc(m, y=y)
+        self.assertIn('y has more than 2 dimensions', str(raises.exception))
+
+        m = np.arange(3)
+        y = np.arange(4)
+        with self.assertRaises(ValueError) as raises:
+            cfunc(m, y=y)
+        self.assertIn('m and y must have the same number of variables', str(raises.exception))
+        # Numpy raises ValueError: all the input array dimensions except for the
+        # concatenation axis must match exactly.
+
     @unittest.skipUnless(np_version >= (1, 12), "ediff1d needs Numpy 1.12+")
     def test_ediff1d_basic(self):
         pyfunc = ediff1d
@@ -973,38 +993,16 @@
     @unittest.skipUnless(np_version >= (1, 12), "ediff1d needs Numpy 1.12+")
     def test_ediff1d_exceptions(self):
         pyfunc = ediff1d
->>>>>>> a5c365dd
         cfunc = jit(nopython=True)(pyfunc)
 
         # Exceptions leak references
         self.disable_leak_check()
 
-<<<<<<< HEAD
-        m = np.ones((5, 6, 7))
-        with self.assertTypingError() as raises:
-            cfunc(m)
-        self.assertIn('m has more than 2 dimensions', str(raises.exception))
-
-        m = np.ones((5, 6))
-        y = np.ones((5, 6, 7))
-        with self.assertTypingError() as raises:
-            cfunc(m, y=y)
-        self.assertIn('y has more than 2 dimensions', str(raises.exception))
-
-        m = np.arange(3)
-        y = np.arange(4)
-        with self.assertRaises(ValueError) as raises:
-            cfunc(m, y=y)
-        self.assertIn('m and y must have the same number of variables', str(raises.exception))
-        # Numpy raises ValueError: all the input array dimensions except for the
-        # concatenation axis must match exactly.
-=======
         with self.assertTypingError() as e:
             cfunc(np.array((True, True, False)))
 
         msg = "Boolean dtype is unsupported (as per NumPy)"
         assert msg in str(e.exception)
->>>>>>> a5c365dd
 
 
 class TestNPMachineParameters(TestCase):
