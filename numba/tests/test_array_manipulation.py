from functools import partial
from itertools import permutations

import numpy as np

import unittest
from numba.core.compiler import compile_isolated, Flags
from numba import jit, njit, from_dtype, typeof
from numba.np.numpy_support import numpy_version
from numba.core.errors import TypingError
from numba.core import types, errors
from numba.tests.support import (TestCase, MemoryLeakMixin, CompilationCache,
                                 tag)

enable_pyobj_flags = Flags()
enable_pyobj_flags.enable_pyobject = True

no_pyobj_flags = Flags()
no_pyobj_flags.nrt = True


def from_generic(pyfuncs_to_use):
    """Decorator for generic check functions.
        Iterates over 'pyfuncs_to_use', calling 'func' with the iterated
        item as first argument. Example:

        @from_generic(numpy_array_reshape, array_reshape)
        def check_only_shape(pyfunc, arr, shape, expected_shape):
            # Only check Numba result to avoid Numpy bugs
            self.memory_leak_setup()
            got = generic_run(pyfunc, arr, shape)
            self.assertEqual(got.shape, expected_shape)
            self.assertEqual(got.size, arr.size)
            del got
            self.memory_leak_teardown()
    """
    def decorator(func):
        def result(*args, **kwargs):
            return [func(pyfunc, *args, **kwargs) for pyfunc in pyfuncs_to_use]
        return result
    return decorator


def array_reshape(arr, newshape):
    return arr.reshape(newshape)


def numpy_array_reshape(arr, newshape):
    return np.reshape(arr, newshape)


def numpy_broadcast_to(arr, shape):
    return np.broadcast_to(arr, shape)


<<<<<<< HEAD
def numpy_broadcast_shapes(*args):
    return np.broadcast_shapes(*args)
=======
def numpy_broadcast_arrays(*args):
    return np.broadcast_arrays(*args)
>>>>>>> 974a5ca7


def numpy_broadcast_to_indexing(arr, shape, idx):
    return np.broadcast_to(arr, shape)[idx]


def flatten_array(a):
    return a.flatten()


def ravel_array(a):
    return a.ravel()


def ravel_array_size(a):
    return a.ravel().size


def numpy_ravel_array(a):
    return np.ravel(a)


def transpose_array(a):
    return a.transpose()


def numpy_transpose_array(a):
    return np.transpose(a)

def numpy_transpose_array_axes_kwarg(arr, axes):
    return np.transpose(arr, axes=axes)


def numpy_transpose_array_axes_kwarg_copy(arr, axes):
    return np.transpose(arr, axes=axes).copy()


def array_transpose_axes(arr, axes):
    return arr.transpose(axes)


def array_transpose_axes_copy(arr, axes):
    return arr.transpose(axes).copy()


def transpose_issue_4708(m, n):
    r1 = np.reshape(np.arange(m * n * 3), (m, 3, n))
    r2 = np.reshape(np.arange(n * 3), (n, 3))
    r_dif = (r1 - r2.T).T
    r_dif = np.transpose(r_dif, (2, 0, 1))
    z = r_dif + 1
    return z


def squeeze_array(a):
    return a.squeeze()


def expand_dims(a, axis):
    return np.expand_dims(a, axis)


def atleast_1d(*args):
    return np.atleast_1d(*args)


def atleast_2d(*args):
    return np.atleast_2d(*args)


def atleast_3d(*args):
    return np.atleast_3d(*args)


def as_strided1(a):
    # as_strided() with implicit shape
    strides = (a.strides[0] // 2,) + a.strides[1:]
    return np.lib.stride_tricks.as_strided(a, strides=strides)


def as_strided2(a):
    # Rolling window example as in https://github.com/numba/numba/issues/1884
    window = 3
    shape = a.shape[:-1] + (a.shape[-1] - window + 1, window)
    strides = a.strides + (a.strides[-1],)
    return np.lib.stride_tricks.as_strided(a, shape=shape, strides=strides)


def add_axis2(a):
    return a[np.newaxis, :]


def bad_index(arr, arr2d):
    x = arr.x,
    y = arr.y
    # note that `x` is a tuple, which causes a new axis to be created.
    arr2d[x, y] = 1.0


def bad_float_index(arr):
    # 2D index required for this function because 1D index
    # fails typing
    return arr[1, 2.0]


def numpy_fill_diagonal(arr, val, wrap=False):
    return np.fill_diagonal(arr, val, wrap)


def numpy_shape(arr):
    return np.shape(arr)


def numpy_flatnonzero(a):
    return np.flatnonzero(a)


def numpy_argwhere(a):
    return np.argwhere(a)


class TestArrayManipulation(MemoryLeakMixin, TestCase):
    """
    Check shape-changing operations on arrays.
    """

    def setUp(self):
        super(TestArrayManipulation, self).setUp()
        self.ccache = CompilationCache()

    def test_array_reshape(self):
        pyfuncs_to_use = [array_reshape, numpy_array_reshape]

        def generic_run(pyfunc, arr, shape):
            cres = compile_isolated(pyfunc, (typeof(arr), typeof(shape)))
            return cres.entry_point(arr, shape)

        @from_generic(pyfuncs_to_use)
        def check(pyfunc, arr, shape):
            expected = pyfunc(arr, shape)
            self.memory_leak_setup()
            got = generic_run(pyfunc, arr, shape)
            self.assertPreciseEqual(got, expected)
            del got
            self.memory_leak_teardown()

        @from_generic(pyfuncs_to_use)
        def check_only_shape(pyfunc, arr, shape, expected_shape):
            # Only check Numba result to avoid Numpy bugs
            self.memory_leak_setup()
            got = generic_run(pyfunc, arr, shape)
            self.assertEqual(got.shape, expected_shape)
            self.assertEqual(got.size, arr.size)
            del got
            self.memory_leak_teardown()

        @from_generic(pyfuncs_to_use)
        def check_err_shape(pyfunc, arr, shape):
            with self.assertRaises(NotImplementedError) as raises:
                generic_run(pyfunc, arr, shape)
            self.assertEqual(str(raises.exception),
                             "incompatible shape for array")

        @from_generic(pyfuncs_to_use)
        def check_err_size(pyfunc, arr, shape):
            with self.assertRaises(ValueError) as raises:
                generic_run(pyfunc, arr, shape)
            self.assertEqual(str(raises.exception),
                             "total size of new array must be unchanged")

        @from_generic(pyfuncs_to_use)
        def check_err_multiple_negative(pyfunc, arr, shape):
            with self.assertRaises(ValueError) as raises:
                generic_run(pyfunc, arr, shape)
            self.assertEqual(str(raises.exception),
                             "multiple negative shape values")


        # C-contiguous
        arr = np.arange(24)
        check(arr, (24,))
        check(arr, (4, 6))
        check(arr, (8, 3))
        check(arr, (8, 1, 3))
        check(arr, (1, 8, 1, 1, 3, 1))
        arr = np.arange(24).reshape((2, 3, 4))
        check(arr, (24,))
        check(arr, (4, 6))
        check(arr, (8, 3))
        check(arr, (8, 1, 3))
        check(arr, (1, 8, 1, 1, 3, 1))
        check_err_size(arr, ())
        check_err_size(arr, (25,))
        check_err_size(arr, (8, 4))
        arr = np.arange(24).reshape((1, 8, 1, 1, 3, 1))
        check(arr, (24,))
        check(arr, (4, 6))
        check(arr, (8, 3))
        check(arr, (8, 1, 3))

        # F-contiguous
        arr = np.arange(24).reshape((2, 3, 4)).T
        check(arr, (4, 3, 2))
        check(arr, (1, 4, 1, 3, 1, 2, 1))
        check_err_shape(arr, (2, 3, 4))
        check_err_shape(arr, (6, 4))
        check_err_shape(arr, (2, 12))

        # Test negative shape value
        arr = np.arange(25).reshape(5,5)
        check(arr, -1)
        check(arr, (-1,))
        check(arr, (-1, 5))
        check(arr, (5, -1, 5))
        check(arr, (5, 5, -1))
        check_err_size(arr, (-1, 4))
        check_err_multiple_negative(arr, (-1, -2, 5, 5))
        check_err_multiple_negative(arr, (5, 5, -1, -1))

        # 0-sized arrays
        def check_empty(arr):
            check(arr, 0)
            check(arr, (0,))
            check(arr, (1, 0, 2))
            check(arr, (0, 55, 1, 0, 2))
            # -1 is buggy in Numpy with 0-sized arrays
            check_only_shape(arr, -1, (0,))
            check_only_shape(arr, (-1,), (0,))
            check_only_shape(arr, (0, -1), (0, 0))
            check_only_shape(arr, (4, -1), (4, 0))
            check_only_shape(arr, (-1, 0, 4), (0, 0, 4))
            check_err_size(arr, ())
            check_err_size(arr, 1)
            check_err_size(arr, (1, 2))

        arr = np.array([])
        check_empty(arr)
        check_empty(arr.reshape((3, 2, 0)))

        # Exceptions leak references
        self.disable_leak_check()

    def test_array_transpose_axes(self):
        pyfuncs_to_use = [numpy_transpose_array_axes_kwarg,
                          numpy_transpose_array_axes_kwarg_copy,
                          array_transpose_axes,
                          array_transpose_axes_copy]

        def run(pyfunc, arr, axes):
            cres = self.ccache.compile(pyfunc, (typeof(arr), typeof(axes)))
            return cres.entry_point(arr, axes)

        @from_generic(pyfuncs_to_use)
        def check(pyfunc, arr, axes):
            expected = pyfunc(arr, axes)
            got = run(pyfunc, arr, axes)
            self.assertPreciseEqual(got, expected)
            self.assertEqual(got.flags.f_contiguous,
                             expected.flags.f_contiguous)
            self.assertEqual(got.flags.c_contiguous,
                             expected.flags.c_contiguous)

        @from_generic(pyfuncs_to_use)
        def check_err_axis_repeated(pyfunc, arr, axes):
            with self.assertRaises(ValueError) as raises:
                run(pyfunc, arr, axes)
            self.assertEqual(str(raises.exception),
                             "repeated axis in transpose")

        @from_generic(pyfuncs_to_use)
        def check_err_axis_oob(pyfunc, arr, axes):
            with self.assertRaises(ValueError) as raises:
                run(pyfunc, arr, axes)
            self.assertEqual(str(raises.exception),
                             "axis is out of bounds for array of given dimension")

        @from_generic(pyfuncs_to_use)
        def check_err_invalid_args(pyfunc, arr, axes):
            with self.assertRaises((TypeError, TypingError)):
                run(pyfunc, arr, axes)

        arrs = [np.arange(24),
                np.arange(24).reshape(4, 6),
                np.arange(24).reshape(2, 3, 4),
                np.arange(24).reshape(1, 2, 3, 4),
                np.arange(64).reshape(8, 4, 2)[::3,::2,:]]

        for i in range(len(arrs)):
            # First check `None`, the default, which is to reverse dims
            check(arrs[i], None)
            # Check supplied axis permutations
            for axes in permutations(tuple(range(arrs[i].ndim))):
                ndim = len(axes)
                neg_axes = tuple([x - ndim for x in axes])
                check(arrs[i], axes)
                check(arrs[i], neg_axes)

        @from_generic([transpose_issue_4708])
        def check_issue_4708(pyfunc, m, n):
            expected = pyfunc(m, n)
            got = njit(pyfunc)(m, n)
            # values in arrays are equals,
            # but stronger assertions not hold (layout and strides equality)
            np.testing.assert_equal(got, expected)

        check_issue_4708(3, 2)
        check_issue_4708(2, 3)
        check_issue_4708(5, 4)

        # Exceptions leak references
        self.disable_leak_check()

        check_err_invalid_args(arrs[1], "foo")
        check_err_invalid_args(arrs[1], ("foo",))
        check_err_invalid_args(arrs[1], 5.3)
        check_err_invalid_args(arrs[2], (1.2, 5))

        check_err_axis_repeated(arrs[1], (0, 0))
        check_err_axis_repeated(arrs[2], (2, 0, 0))
        check_err_axis_repeated(arrs[3], (3, 2, 1, 1))

        check_err_axis_oob(arrs[0], (1,))
        check_err_axis_oob(arrs[0], (-2,))
        check_err_axis_oob(arrs[1], (0, 2))
        check_err_axis_oob(arrs[1], (-3, 2))
        check_err_axis_oob(arrs[1], (0, -3))
        check_err_axis_oob(arrs[2], (3, 1, 2))
        check_err_axis_oob(arrs[2], (-4, 1, 2))
        check_err_axis_oob(arrs[3], (3, 1, 2, 5))
        check_err_axis_oob(arrs[3], (3, 1, 2, -5))

        with self.assertRaises(TypingError) as e:
            jit(nopython=True)(numpy_transpose_array)((np.array([0, 1]),))
        self.assertIn("np.transpose does not accept tuples",
                        str(e.exception))

    def test_expand_dims(self):
        pyfunc = expand_dims

        def run(arr, axis):
            cres = self.ccache.compile(pyfunc, (typeof(arr), typeof(axis)))
            return cres.entry_point(arr, axis)

        def check(arr, axis):
            expected = pyfunc(arr, axis)
            self.memory_leak_setup()
            got = run(arr, axis)
            self.assertPreciseEqual(got, expected)
            del got
            self.memory_leak_teardown()

        def check_all_axes(arr):
            for axis in range(-arr.ndim - 1, arr.ndim + 1):
                check(arr, axis)

        # 1d
        arr = np.arange(5)
        check_all_axes(arr)
        # 3d (C, F, A)
        arr = np.arange(24).reshape((2, 3, 4))
        check_all_axes(arr)
        check_all_axes(arr.T)
        check_all_axes(arr[::-1])
        # 0d
        arr = np.array(42)
        check_all_axes(arr)

    def check_atleast_nd(self, pyfunc, cfunc):
        def check_result(got, expected):
            # We would like to check the result has the same contiguity,
            # but we can't rely on the "flags" attribute when there are
            # 1-sized dimensions.
            self.assertStridesEqual(got, expected)
            self.assertPreciseEqual(got.flatten(), expected.flatten())

        def check_single(arg):
            check_result(cfunc(arg), pyfunc(arg))

        def check_tuple(*args):
            expected_tuple = pyfunc(*args)
            got_tuple = cfunc(*args)
            self.assertEqual(len(got_tuple), len(expected_tuple))
            for got, expected in zip(got_tuple, expected_tuple):
                check_result(got, expected)

        # 0d
        a1 = np.array(42)
        a2 = np.array(5j)
        check_single(a1)
        check_tuple(a1, a2)
        # 1d
        b1 = np.arange(5)
        b2 = np.arange(6) + 1j
        b3 = b1[::-1]
        check_single(b1)
        check_tuple(b1, b2, b3)
        # 2d
        c1 = np.arange(6).reshape((2, 3))
        c2 = c1.T
        c3 = c1[::-1]
        check_single(c1)
        check_tuple(c1, c2, c3)
        # 3d
        d1 = np.arange(24).reshape((2, 3, 4))
        d2 = d1.T
        d3 = d1[::-1]
        check_single(d1)
        check_tuple(d1, d2, d3)
        # 4d
        e = np.arange(16).reshape((2, 2, 2, 2))
        check_single(e)
        # mixed dimensions
        check_tuple(a1, b2, c3, d2)

    def test_atleast_1d(self):
        pyfunc = atleast_1d
        cfunc = jit(nopython=True)(pyfunc)
        self.check_atleast_nd(pyfunc, cfunc)

    def test_atleast_2d(self):
        pyfunc = atleast_2d
        cfunc = jit(nopython=True)(pyfunc)
        self.check_atleast_nd(pyfunc, cfunc)

    def test_atleast_3d(self):
        pyfunc = atleast_3d
        cfunc = jit(nopython=True)(pyfunc)
        self.check_atleast_nd(pyfunc, cfunc)

    def check_as_strided(self, pyfunc):
        def run(arr):
            cres = self.ccache.compile(pyfunc, (typeof(arr),))
            return cres.entry_point(arr)
        def check(arr):
            expected = pyfunc(arr)
            got = run(arr)
            self.assertPreciseEqual(got, expected)

        arr = np.arange(24)
        check(arr)
        check(arr.reshape((6, 4)))
        check(arr.reshape((4, 1, 6)))

    def test_as_strided(self):
        self.check_as_strided(as_strided1)
        self.check_as_strided(as_strided2)

    def test_flatten_array(self, flags=enable_pyobj_flags, layout='C'):
        a = np.arange(9).reshape(3, 3)
        if layout == 'F':
            a = a.T

        pyfunc = flatten_array
        arraytype1 = typeof(a)
        if layout == 'A':
            # Force A layout
            arraytype1 = arraytype1.copy(layout='A')

        self.assertEqual(arraytype1.layout, layout)
        cr = compile_isolated(pyfunc, (arraytype1,), flags=flags)
        cfunc = cr.entry_point

        expected = pyfunc(a)
        got = cfunc(a)
        np.testing.assert_equal(expected, got)

    def test_flatten_array_npm(self):
        self.test_flatten_array(flags=no_pyobj_flags)
        self.test_flatten_array(flags=no_pyobj_flags, layout='F')
        self.test_flatten_array(flags=no_pyobj_flags, layout='A')

    def test_ravel_array(self, flags=enable_pyobj_flags):
        def generic_check(pyfunc, a, assume_layout):
            # compile
            arraytype1 = typeof(a)
            self.assertEqual(arraytype1.layout, assume_layout)
            cr = compile_isolated(pyfunc, (arraytype1,), flags=flags)
            cfunc = cr.entry_point

            expected = pyfunc(a)
            got = cfunc(a)
            # Check result matches
            np.testing.assert_equal(expected, got)
            # Check copying behavior
            py_copied = (a.ctypes.data != expected.ctypes.data)
            nb_copied = (a.ctypes.data != got.ctypes.data)
            self.assertEqual(py_copied, assume_layout != 'C')
            self.assertEqual(py_copied, nb_copied)

        check_method = partial(generic_check, ravel_array)
        check_function = partial(generic_check, numpy_ravel_array)

        def check(*args, **kwargs):
            check_method(*args, **kwargs)
            check_function(*args, **kwargs)

        # Check 2D
        check(np.arange(9).reshape(3, 3), assume_layout='C')
        check(np.arange(9).reshape(3, 3, order='F'), assume_layout='F')
        check(np.arange(18).reshape(3, 3, 2)[:, :, 0], assume_layout='A')

        # Check 3D
        check(np.arange(18).reshape(2, 3, 3), assume_layout='C')
        check(np.arange(18).reshape(2, 3, 3, order='F'), assume_layout='F')
        check(np.arange(36).reshape(2, 3, 3, 2)[:, :, :, 0], assume_layout='A')

    def test_ravel_array_size(self, flags=enable_pyobj_flags):
        a = np.arange(9).reshape(3, 3)

        pyfunc = ravel_array_size
        arraytype1 = typeof(a)
        cr = compile_isolated(pyfunc, (arraytype1,), flags=flags)
        cfunc = cr.entry_point

        expected = pyfunc(a)
        got = cfunc(a)
        np.testing.assert_equal(expected, got)

    def test_ravel_array_npm(self):
        self.test_ravel_array(flags=no_pyobj_flags)

    def test_ravel_array_size_npm(self):
        self.test_ravel_array_size(flags=no_pyobj_flags)

    def test_transpose_array(self, flags=enable_pyobj_flags):
        @from_generic([transpose_array, numpy_transpose_array])
        def check(pyfunc):
            a = np.arange(9).reshape(3, 3)

            arraytype1 = typeof(a)
            cr = compile_isolated(pyfunc, (arraytype1,), flags=flags)
            cfunc = cr.entry_point

            expected = pyfunc(a)
            got = cfunc(a)
            np.testing.assert_equal(expected, got)

        check()

    def test_transpose_array_npm(self):
        self.test_transpose_array(flags=no_pyobj_flags)

    def test_squeeze_array(self, flags=enable_pyobj_flags):
        a = np.arange(2 * 1 * 3 * 1 * 4).reshape(2, 1, 3, 1, 4)

        pyfunc = squeeze_array
        arraytype1 = typeof(a)
        cr = compile_isolated(pyfunc, (arraytype1,), flags=flags)
        cfunc = cr.entry_point

        expected = pyfunc(a)
        got = cfunc(a)
        np.testing.assert_equal(expected, got)

    def test_squeeze_array_npm(self):
        with self.assertRaises(errors.TypingError) as raises:
            self.test_squeeze_array(flags=no_pyobj_flags)

        self.assertIn("squeeze", str(raises.exception))

    def test_add_axis2(self, flags=enable_pyobj_flags):
        a = np.arange(9).reshape(3, 3)

        pyfunc = add_axis2
        arraytype1 = typeof(a)
        cr = compile_isolated(pyfunc, (arraytype1,), flags=flags)
        cfunc = cr.entry_point

        expected = pyfunc(a)
        got = cfunc(a)
        np.testing.assert_equal(expected, got)

    def test_add_axis2_npm(self):
        with self.assertTypingError() as raises:
            self.test_add_axis2(flags=no_pyobj_flags)
        self.assertIn("unsupported array index type none in",
                      str(raises.exception))

    def test_bad_index_npm(self):
        with self.assertTypingError() as raises:
            arraytype1 = from_dtype(np.dtype([('x', np.int32),
                                              ('y', np.int32)]))
            arraytype2 = types.Array(types.int32, 2, 'C')
            compile_isolated(bad_index, (arraytype1, arraytype2),
                             flags=no_pyobj_flags)
        self.assertIn('unsupported array index type', str(raises.exception))

    def test_bad_float_index_npm(self):
        with self.assertTypingError() as raises:
            compile_isolated(bad_float_index,
                             (types.Array(types.float64, 2, 'C'),))
        self.assertIn('unsupported array index type float64',
                      str(raises.exception))

    def test_fill_diagonal_basic(self):
        pyfunc = numpy_fill_diagonal
        cfunc = jit(nopython=True)(pyfunc)

        def _shape_variations(n):
            # square
            yield (n, n)
            # tall and thin
            yield (2 * n, n)
            # short and fat
            yield (n, 2 * n)
            # a bit taller than wide; odd numbers of rows and cols
            yield ((2 * n + 1), (2 * n - 1))
            # 4d, all dimensions same
            yield (n, n, n, n)
            # weird edge case
            yield (1, 1, 1)

        def _val_variations():
            yield 1
            yield 3.142
            yield np.nan
            yield -np.inf
            yield True
            yield np.arange(4)
            yield (4,)
            yield [8, 9]
            yield np.arange(54).reshape(9, 3, 2, 1)  # contiguous C
            yield np.asfortranarray(np.arange(9).reshape(3, 3))  # contiguous F
            yield np.arange(9).reshape(3, 3)[::-1]  # non-contiguous

        # contiguous arrays
        def _multi_dimensional_array_variations(n):
            for shape in _shape_variations(n):
                yield np.zeros(shape, dtype=np.float64)
                yield np.asfortranarray(np.ones(shape, dtype=np.float64))

        # non-contiguous arrays
        def _multi_dimensional_array_variations_strided(n):
            for shape in _shape_variations(n):
                tmp = np.zeros(tuple([x * 2 for x in shape]), dtype=np.float64)
                slicer = tuple(slice(0, x * 2, 2) for x in shape)
                yield tmp[slicer]

        def _check_fill_diagonal(arr, val):
            for wrap in None, True, False:
                a = arr.copy()
                b = arr.copy()

                if wrap is None:
                    params = {}
                else:
                    params = {'wrap': wrap}

                pyfunc(a, val, **params)
                cfunc(b, val, **params)
                self.assertPreciseEqual(a, b)

        for arr in _multi_dimensional_array_variations(3):
            for val in _val_variations():
                _check_fill_diagonal(arr, val)

        for arr in _multi_dimensional_array_variations_strided(3):
            for val in _val_variations():
                _check_fill_diagonal(arr, val)

        # non-numeric input arrays
        arr = np.array([True] * 9).reshape(3, 3)
        _check_fill_diagonal(arr, False)
        _check_fill_diagonal(arr, [False, True, False])
        _check_fill_diagonal(arr, np.array([True, False, True]))

    def test_fill_diagonal_exception_cases(self):
        pyfunc = numpy_fill_diagonal
        cfunc = jit(nopython=True)(pyfunc)
        val = 1

        # Exceptions leak references
        self.disable_leak_check()

        # first argument unsupported number of dimensions
        for a in np.array([]), np.ones(5):
            with self.assertRaises(TypingError) as raises:
                cfunc(a, val)
            assert "The first argument must be at least 2-D" in str(raises.exception)

        # multi-dimensional input where dimensions are not all equal
        with self.assertRaises(ValueError) as raises:
            a = np.zeros((3, 3, 4))
            cfunc(a, val)
            self.assertEqual("All dimensions of input must be of equal length", str(raises.exception))

        # cases where val has incompatible type / value
        def _assert_raises(arr, val):
            with self.assertRaises(ValueError) as raises:
                cfunc(arr, val)
            self.assertEqual("Unable to safely conform val to a.dtype", str(raises.exception))

        arr = np.zeros((3, 3), dtype=np.int32)
        val = np.nan
        _assert_raises(arr, val)

        val = [3.3, np.inf]
        _assert_raises(arr, val)

        val = np.array([1, 2, 1e10], dtype=np.int64)
        _assert_raises(arr, val)

        arr = np.zeros((3, 3), dtype=np.float32)
        val = [1.4, 2.6, -1e100]
        _assert_raises(arr, val)

        val = 1.1e100
        _assert_raises(arr, val)

        val = np.array([-1e100])
        _assert_raises(arr, val)

    def test_broadcast_to(self):
        pyfunc = numpy_broadcast_to
        cfunc = jit(nopython=True)(pyfunc)

        # Tests taken from
        # https://github.com/numpy/numpy/blob/75f852edf94a7293e7982ad516bee314d7187c2d/numpy/lib/tests/test_stride_tricks.py#L234-L257  # noqa: E501
        data = [
            [np.array(0), (0,)],
            [np.array(0), (1,)],
            [np.array(0), (3,)],
            [np.ones(1), (1,)],
            [np.ones(1), (2,)],
            [np.ones(1), (1, 2, 3)],
            [np.arange(3), (3,)],
            [np.arange(3), (1, 3)],
            [np.arange(3), (2, 3)],
            # test if shape is not a tuple
            [np.ones(0), 0],
            [np.ones(1), 1],
            [np.ones(1), 2],
            # these cases with size 0 are strange, but they reproduce the behavior
            # of broadcasting with ufuncs
            [np.ones(1), (0,)],
            [np.ones((1, 2)), (0, 2)],
            [np.ones((2, 1)), (2, 0)],
            # numpy accepts scalar values as first argument to np.broadcast_to
            [2, (2, 2)],
            # tuple input
            [(1, 2), (2, 2)],
        ]
        for input_array, shape in data:
            expected = pyfunc(input_array, shape)
            got = cfunc(input_array, shape)
            self.assertPreciseEqual(got, expected)

    def test_broadcast_to_raises(self):
        pyfunc = numpy_broadcast_to
        cfunc = jit(nopython=True)(pyfunc)

        # Tests taken from
        # https://github.com/numpy/numpy/blob/75f852edf94a7293e7982ad516bee314d7187c2d/numpy/lib/tests/test_stride_tricks.py#L260-L276  # noqa: E501
        data = [
            [np.zeros((0,)), (), TypingError,
             'The argument "shape" must be a tuple or an integer.'],
            [np.zeros((1,)), (), TypingError,
             'The argument "shape" must be a tuple or an integer.'],
            [np.zeros((3,)), (), TypingError,
             'The argument "shape" must be a tuple or an integer.'],
            [np.zeros((3,)), (1,), ValueError,
             'operands could not be broadcast together with remapped shapes'],
            [np.zeros((3,)), (2,), ValueError,
             'operands could not be broadcast together with remapped shapes'],
            [np.zeros((3,)), (4,), ValueError,
             'operands could not be broadcast together with remapped shapes'],
            [np.zeros((1, 2)), (2, 1), ValueError,
             'operands could not be broadcast together with remapped shapes'],
            [np.zeros((1, 1)), (1,), ValueError,
             'input operand has more dimensions than allowed by the axis remapping'],
            [np.zeros((2, 2)), (3,), ValueError,
             'input operand has more dimensions than allowed by the axis remapping'],
            [np.zeros((1,)), -1, ValueError,
             'all elements of broadcast shape must be non-negative'],
            [np.zeros((1,)), (-1,), ValueError,
             'all elements of broadcast shape must be non-negative'],
            [np.zeros((1, 2)), (-1, 2), ValueError,
             'all elements of broadcast shape must be non-negative'],
            [np.zeros((1, 2)), (1.1, 2.2), TypingError,
             'The second argument "shape" must be a tuple of integers'],
            ['hello', (3,), TypingError,
             'The first argument "array" must be array-like'],
        ]
        self.disable_leak_check()
        for arr, target_shape, err, msg in data:
            with self.assertRaises(err) as raises:
                cfunc(arr, target_shape)
            self.assertIn(msg, str(raises.exception))

    def test_broadcast_to_change_view(self):
        pyfunc = numpy_broadcast_to
        cfunc = jit(nopython=True)(pyfunc)
        input_array = np.zeros(2, dtype=np.int32)
        shape = (2, 2)
        view = cfunc(input_array, shape)
        input_array[0] = 10

        self.assertEqual(input_array.sum(), 10)
        self.assertEqual(view.sum(), 20)

    def test_broadcast_to_indexing(self):
        pyfunc = numpy_broadcast_to_indexing
        cfunc = jit(nopython=True)(pyfunc)
        data = [
            [np.ones(2), (2, 2), (1,)],
        ]
        for input_array, shape, idx in data:
            expected = pyfunc(input_array, shape, idx)
            got = cfunc(input_array, shape, idx)
            self.assertPreciseEqual(got, expected)

    if numpy_version >= (1, 20):
        def test_broadcast_shapes(self):
            pyfunc = numpy_broadcast_shapes
            cfunc = jit(nopython=True)(pyfunc)

            # Tests taken from
            # https://github.com/numpy/numpy/blob/623bc1fae1d47df24e7f1e29321d0c0ba2771ce0/numpy/lib/tests/test_stride_tricks.py#L296-L334
            data = [
                # [[], ()],
                [()],
                [(7,)],
                [(1, 2),],
                [(1, 1)],
                [(1, 1), (3, 4)],
                [(6, 7), (5, 6, 1), (7,), (5, 1, 7)],
                [(5, 6, 1)],
                [(1, 3), (3, 1)],
                [(1, 0), (0, 0)],
                [(0, 1), (0, 0)],
                [(1, 0), (0, 1)],
                [(1, 1), (0, 0)],
                [(1, 1), (1, 0)],
                [(1, 1), (0, 1)],
                [(), (0,)],
                [(0,), (0, 0)],
                [(0,), (0, 1)],
                [(1,), (0, 0)],
                [(), (0, 0)],
                [(1, 1), (0,)],
                [(1,), (0, 1)],
                [(1,), (1, 0)],
                [(), (1, 0)],
                [(), (0, 1)],
                [(1,), (3,)],
                [2, (3, 2)],
            ]
            for input_shape in data:
                expected = pyfunc(*input_shape)
                got = cfunc(*input_shape)
                self.assertPreciseEqual(expected, got)

        def test_broadcast_shapes_raises(self):
            pyfunc = numpy_broadcast_shapes
            cfunc = jit(nopython=True)(pyfunc)

            self.disable_leak_check()

            # Tests taken from
            # https://github.com/numpy/numpy/blob/623bc1fae1d47df24e7f1e29321d0c0ba2771ce0/numpy/lib/tests/test_stride_tricks.py#L337-L351
            data = [
                [(3,), (4,)],
                [(2, 3), (2,)],
                [(3,), (3,), (4,)],
                [(1, 3, 4), (2, 3, 3)],
                [(1, 2), (3,1), (3,2), (10, 5)],
                [2, (2, 3)],
            ]
            for input_shape in data:
                with self.assertRaises(ValueError) as raises:
                    cfunc(*input_shape)

                self.assertIn("shape mismatch: objects cannot be broadcast to a single shape",
                            str(raises.exception))

    def test_shape(self):
        pyfunc = numpy_shape
        cfunc = jit(nopython=True)(pyfunc)

        def check(x):
            expected = pyfunc(x)
            got = cfunc(x)
            self.assertPreciseEqual(got, expected)

        # check arrays
        for t in [(), (1,), (2, 3,), (4, 5, 6)]:
            arr = np.empty(t)
            check(arr)

        # check some types that go via asarray
        for t in [1, False, [1,], [[1, 2,],[3, 4]], (1,), (1, 2, 3)]:
            check(arr)

        with self.assertRaises(TypingError) as raises:
            cfunc('a')

        self.assertIn("The argument to np.shape must be array-like",
                      str(raises.exception))

    def test_flatnonzero_basic(self):
        pyfunc = numpy_flatnonzero
        cfunc = jit(nopython=True)(pyfunc)

        def a_variations():
            yield np.arange(-5, 5)
            yield np.full(5, fill_value=0)
            yield np.array([])
            a = self.random.randn(100)
            a[np.abs(a) > 0.2] = 0.0
            yield a
            yield a.reshape(5, 5, 4)
            yield a.reshape(50, 2, order='F')
            yield a.reshape(25, 4)[1::2]
            yield a * 1j

        for a in a_variations():
            expected = pyfunc(a)
            got = cfunc(a)
            self.assertPreciseEqual(expected, got)

    def test_argwhere_basic(self):
        pyfunc = numpy_argwhere
        cfunc = jit(nopython=True)(pyfunc)

        def a_variations():
            yield np.arange(-5, 5) > 2
            yield np.full(5, fill_value=0)
            yield np.full(5, fill_value=1)
            yield np.array([])
            yield np.array([-1.0, 0.0, 1.0])
            a = self.random.randn(100)
            yield a > 0.2
            yield a.reshape(5, 5, 4) > 0.5
            yield a.reshape(50, 2, order='F') > 0.5
            yield a.reshape(25, 4)[1::2] > 0.5
            yield a == a - 1
            yield a > -a

        for a in a_variations():
            expected = pyfunc(a)
            got = cfunc(a)
            self.assertPreciseEqual(expected, got)

    @staticmethod
    def array_like_variations():
        yield ((1.1, 2.2), (3.3, 4.4), (5.5, 6.6))
        yield (0.0, 1.0, 0.0, -6.0)
        yield ([0, 1], [2, 3])
        yield ()
        yield np.nan
        yield 0
        yield 1
        yield False
        yield True
        yield (True, False, True)
        yield 2 + 1j
        # the following are not array-like, but NumPy does not raise
        yield None
        yield 'a_string'
        yield ''


    def test_flatnonzero_array_like(self):
        pyfunc = numpy_flatnonzero
        cfunc = jit(nopython=True)(pyfunc)

        for a in self.array_like_variations():
            expected = pyfunc(a)
            got = cfunc(a)
            self.assertPreciseEqual(expected, got)

    def test_argwhere_array_like(self):
        pyfunc = numpy_argwhere
        cfunc = jit(nopython=True)(pyfunc)
        for a in self.array_like_variations():
            expected = pyfunc(a)
            got = cfunc(a)
            self.assertPreciseEqual(expected, got)

    def broadcast_arrays_assert_correct_shape(self, input_shapes, expected_shape):
        # Broadcast a list of arrays with the given input shapes and check the
        # common output shape.
        pyfunc = numpy_broadcast_arrays
        cfunc = jit(nopython=True)(pyfunc)

        inarrays = [np.zeros(s) for s in input_shapes]
        outarrays = cfunc(*inarrays)
        expected = [expected_shape] * len(inarrays)
        got = [a.shape for a in outarrays]
        self.assertPreciseEqual(expected, got)

    def test_broadcast_arrays_same_input_shapes(self):
        # Tests taken from
        # https://github.com/numpy/numpy/blob/623bc1fae1d47df24e7f1e29321d0c0ba2771ce0/numpy/lib/tests/test_stride_tricks.py#L83-L107  # noqa: E501
        # Check that the final shape is just the input shape.
        pyfunc = numpy_broadcast_arrays
        cfunc = jit(nopython=True)(pyfunc)

        data = [
            # (),
            (1,),
            (3,),
            (0, 1),
            (0, 3),
            (1, 0),
            (3, 0),
            (1, 3),
            (3, 1),
            (3, 3),
        ]
        for shape in data:
            input_shapes = [shape]
            # Single input.
            self.broadcast_arrays_assert_correct_shape(input_shapes, shape)
            # Double input.
            input_shapes2 = [shape, shape]
            self.broadcast_arrays_assert_correct_shape(input_shapes2, shape)
            # Triple input.
            input_shapes3 = [shape, shape, shape]
            self.broadcast_arrays_assert_correct_shape(input_shapes3, shape)

    def test_broadcast_arrays_two_compatible_by_ones_input_shapes(self):
        # Tests taken from
        # https://github.com/numpy/numpy/blob/623bc1fae1d47df24e7f1e29321d0c0ba2771ce0/numpy/lib/tests/test_stride_tricks.py#L110-L132
        # Check that two different input shapes of the same length, but some have
        # ones, broadcast to the correct shape.

        data = [
            [[(1,), (3,)], (3,)],
            [[(1, 3), (3, 3)], (3, 3)],
            [[(3, 1), (3, 3)], (3, 3)],
            [[(1, 3), (3, 1)], (3, 3)],
            [[(1, 1), (3, 3)], (3, 3)],
            [[(1, 1), (1, 3)], (1, 3)],
            [[(1, 1), (3, 1)], (3, 1)],
            [[(1, 0), (0, 0)], (0, 0)],
            [[(0, 1), (0, 0)], (0, 0)],
            [[(1, 0), (0, 1)], (0, 0)],
            [[(1, 1), (0, 0)], (0, 0)],
            [[(1, 1), (1, 0)], (1, 0)],
            [[(1, 1), (0, 1)], (0, 1)],
        ]
        for input_shapes, expected_shape in data:
            self.broadcast_arrays_assert_correct_shape(input_shapes, expected_shape)
            # Reverse the input shapes since broadcasting should be symmetric.
            self.broadcast_arrays_assert_correct_shape(input_shapes[::-1], expected_shape)

    def test_broadcast_arrays_two_compatible_by_prepending_ones_input_shapes(self):
        # Tests taken from
        # https://github.com/numpy/numpy/blob/623bc1fae1d47df24e7f1e29321d0c0ba2771ce0/numpy/lib/tests/test_stride_tricks.py#L135-L164
        # Check that two different input shapes (of different lengths) broadcast
        # to the correct shape.

        data = [
            [[(), (3,)], (3,)],
            [[(3,), (3, 3)], (3, 3)],
            [[(3,), (3, 1)], (3, 3)],
            [[(1,), (3, 3)], (3, 3)],
            [[(), (3, 3)], (3, 3)],
            [[(1, 1), (3,)], (1, 3)],
            [[(1,), (3, 1)], (3, 1)],
            [[(1,), (1, 3)], (1, 3)],
            [[(), (1, 3)], (1, 3)],
            [[(), (3, 1)], (3, 1)],
            [[(), (0,)], (0,)],
            [[(0,), (0, 0)], (0, 0)],
            [[(0,), (0, 1)], (0, 0)],
            [[(1,), (0, 0)], (0, 0)],
            [[(), (0, 0)], (0, 0)],
            [[(1, 1), (0,)], (1, 0)],
            [[(1,), (0, 1)], (0, 1)],
            [[(1,), (1, 0)], (1, 0)],
            [[(), (1, 0)], (1, 0)],
            [[(), (0, 1)], (0, 1)],
        ]
        for input_shapes, expected_shape in data:
            self.broadcast_arrays_assert_correct_shape(input_shapes, expected_shape)
            # Reverse the input shapes since broadcasting should be symmetric.
            self.broadcast_arrays_assert_correct_shape(input_shapes[::-1], expected_shape)

    def test_broadcast_arrays_scalar_input(self):
        pyfunc = numpy_broadcast_arrays
        cfunc = jit(nopython=True)(pyfunc)
        data = [
            [[True, False], (1,)],
            [[1, 2], (1,)],
            [[(1, 2), 2], (2,)],
        ]
        for inarrays, expected_shape in data:
            outarrays = cfunc(*inarrays)
            got = [a.shape for a in outarrays]
            expected = [expected_shape] * len(inarrays)
            self.assertPreciseEqual(expected, got)

    def test_broadcast_arrays_tuple_input(self):
        pyfunc = numpy_broadcast_arrays
        cfunc = jit(nopython=True)(pyfunc)
        outarrays = cfunc((123, 456), (789,))
        expected = [(2,), (2,)]
        got = [a.shape for a in outarrays]
        self.assertPreciseEqual(expected, got)

    def test_broadcast_arrays_non_array_input(self):
        pyfunc = numpy_broadcast_arrays
        cfunc = jit(nopython=True)(pyfunc)
        outarrays = cfunc(np.intp(2), np.zeros((1, 3), dtype=np.intp))
        expected = [(1, 3), (1, 3)]
        got = [a.shape for a in outarrays]
        self.assertPreciseEqual(expected, got)

    def test_broadcast_arrays_invalid_mixed_input_types(self):
        pyfunc = numpy_broadcast_arrays
        cfunc = jit(nopython=True)(pyfunc)

        self.disable_leak_check()

        with self.assertRaises(TypingError) as raises:
            arr = np.arange(6).reshape((2, 3))
            b = True
            cfunc(arr, b)
        self.assertIn('Mismatch of argument types', str(raises.exception))

    def test_broadcast_arrays_invalid_input(self):
        pyfunc = numpy_broadcast_arrays
        cfunc = jit(nopython=True)(pyfunc)

        self.disable_leak_check()

        with self.assertRaises(TypingError) as raises:
            arr = np.zeros(3, dtype=np.int64)
            s = 'hello world'
            cfunc(arr, s)
        self.assertIn('Argument "1" must be array-like', str(raises.exception))

    def test_broadcast_arrays_incompatible_shapes_raise_valueerror(self):
        # Check that a ValueError is raised for incompatible shapes.
        pyfunc = numpy_broadcast_arrays
        cfunc = jit(nopython=True)(pyfunc)

        self.disable_leak_check()

        data = [
            [(3,), (4,)],
            [(2, 3), (2,)],
            [(3,), (3,), (4,)],
            [(1, 3, 4), (2, 3, 3)],
        ]
        for input_shapes in data:
            for shape in [input_shapes, input_shapes[::-1]]:
                # Reverse the input shapes since broadcasting should be symmetric.
                with self.assertRaises(ValueError) as raises:
                    inarrays = [np.zeros(s) for s in shape]
                    cfunc(*inarrays)
                self.assertIn("shape mismatch: objects cannot be broadcast to a single shape",
                              str(raises.exception))



if __name__ == '__main__':
    unittest.main()<|MERGE_RESOLUTION|>--- conflicted
+++ resolved
@@ -53,13 +53,12 @@
     return np.broadcast_to(arr, shape)
 
 
-<<<<<<< HEAD
 def numpy_broadcast_shapes(*args):
     return np.broadcast_shapes(*args)
-=======
+
+
 def numpy_broadcast_arrays(*args):
     return np.broadcast_arrays(*args)
->>>>>>> 974a5ca7
 
 
 def numpy_broadcast_to_indexing(arr, shape, idx):
