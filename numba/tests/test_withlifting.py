from __future__ import print_function, division, absolute_import

import numpy as np

from numba import unittest_support as unittest
from numba.transforms import find_setupwiths, with_lifting
from numba.withcontexts import bypass_context, call_context, objmode_context
from numba.bytecode import FunctionIdentity, ByteCode
from numba.interpreter import Interpreter
from numba import typing, errors
from numba.targets.registry import cpu_target
from numba.targets import cpu
from numba.compiler import compile_ir, DEFAULT_FLAGS
from numba import njit
from .support import TestCase, captured_stdout


def get_func_ir(func):
    func_id = FunctionIdentity.from_function(func)
    bc = ByteCode(func_id=func_id)
    interp = Interpreter(func_id)
    func_ir = interp.interpret(bc)
    return func_ir


def lift1():
    print("A")
    with bypass_context:
        print("B")
        b()
    print("C")


def lift2():
    x = 1
    print("A", x)
    x = 1
    with bypass_context:
        print("B", x)
        x += 100
        b()
    x += 1
    with bypass_context:
        print("C", x)
        b()
        x += 10
    x += 1
    print("D", x)


def lift3():
    x = 1
    y = 100
    print("A", x, y)
    with bypass_context:
        print("B")
        b()
        x += 100
        with bypass_context:
            print("C")
            y += 100000
            b()
    x += 1
    y += 1
    print("D", x, y)


def lift4():
    x = 0
    print("A", x)
    x += 10
    with bypass_context:
        print("B")
        b()
        x += 1
        for i in range(10):
            with bypass_context:
                print("C")
                b()
                x += i
    with bypass_context:
        print("D")
        b()
        if x:
            x *= 10
    x += 1
    print("E", x)


def lift5():
    print("A")


def liftcall1():
    x = 1
    print("A", x)
    with call_context:
        x += 1
    print("B", x)
    return x


def liftcall2():
    x = 1
    print("A", x)
    with call_context:
        x += 1
    print("B", x)
    with call_context:
        x += 10
    print("C", x)
    return x


def liftcall3():
    x = 1
    print("A", x)
    with call_context:
        if x > 0:
            x += 1
    print("B", x)
    with call_context:
        for i in range(10):
            x += i
    print("C", x)
    return x


def liftcall4():
    with call_context:
        with call_context:
            pass


def lift_undefiend():
    with undefined_global_var:
        pass



bogus_contextmanager = object()

def lift_invalid():
    with bogus_contextmanager:
        pass


class TestWithFinding(TestCase):
    def check_num_of_with(self, func, expect_count):
        the_ir = get_func_ir(func)
        ct = len(find_setupwiths(the_ir.blocks))
        self.assertEqual(ct, expect_count)

    def test_lift1(self):
        self.check_num_of_with(lift1, expect_count=1)

    def test_lift2(self):
        self.check_num_of_with(lift2, expect_count=2)

    def test_lift3(self):
        self.check_num_of_with(lift3, expect_count=1)

    def test_lift4(self):
        self.check_num_of_with(lift4, expect_count=2)

    def test_lift5(self):
        self.check_num_of_with(lift5, expect_count=0)


class BaseTestWithLifting(TestCase):
    def setUp(self):
        super(BaseTestWithLifting, self).setUp()
        self.typingctx = typing.Context()
        self.targetctx = cpu.CPUContext(self.typingctx)
        self.flags = DEFAULT_FLAGS

    def check_extracted_with(self, func, expect_count, expected_stdout):
        the_ir = get_func_ir(func)
        new_ir, extracted = with_lifting(
            the_ir, self.typingctx, self.targetctx, self.flags,
            locals={},
        )
        self.assertEqual(len(extracted), expect_count)
        cres = self.compile_ir(new_ir)

        with captured_stdout() as out:
            cres.entry_point()

        self.assertEqual(out.getvalue(), expected_stdout)

    def compile_ir(self, the_ir, args=(), return_type=None):
        typingctx = self.typingctx
        targetctx = self.targetctx
        flags = self.flags
        # Register the contexts in case for nested @jit or @overload calls
        with cpu_target.nested_context(typingctx, targetctx):
            return compile_ir(typingctx, targetctx, the_ir, args,
                              return_type, flags, locals={})


class TestLiftByPass(BaseTestWithLifting):

    def test_lift1(self):
        self.check_extracted_with(lift1, expect_count=1,
                                  expected_stdout="A\nC\n")

    def test_lift2(self):
        self.check_extracted_with(lift2, expect_count=2,
                                  expected_stdout="A 1\nD 3\n")

    def test_lift3(self):
        self.check_extracted_with(lift3, expect_count=1,
                                  expected_stdout="A 1 100\nD 2 101\n")

    def test_lift4(self):
        self.check_extracted_with(lift4, expect_count=2,
                                  expected_stdout="A 0\nE 11\n")

    def test_lift5(self):
        self.check_extracted_with(lift5, expect_count=0,
                                  expected_stdout="A\n")


class TestLiftCall(BaseTestWithLifting):

    def check_same_semantic(self, func):
        """Ensure same semantic with non-jitted code
        """
        jitted = njit(func)
        with captured_stdout() as got:
            jitted()

        with captured_stdout() as expect:
            func()

        self.assertEqual(got.getvalue(), expect.getvalue())

    def test_liftcall1(self):
        self.check_extracted_with(liftcall1, expect_count=1,
                                  expected_stdout="A 1\nB 2\n")
        self.check_same_semantic(liftcall1)

    def test_liftcall2(self):
        self.check_extracted_with(liftcall2, expect_count=2,
                                  expected_stdout="A 1\nB 2\nC 12\n")
        self.check_same_semantic(liftcall2)

    def test_liftcall3(self):
        self.check_extracted_with(liftcall3, expect_count=2,
                                  expected_stdout="A 1\nB 2\nC 47\n")
        self.check_same_semantic(liftcall3)

    def test_liftcall4(self):
        with self.assertRaises(errors.TypingError) as raises:
            njit(liftcall4)()
        # Known error.  We only support one context manager per function
        # for body that are lifted.
        self.assertIn("re-entrant", str(raises.exception))


<<<<<<< HEAD
class TestLiftObj(TestCase):

    def assert_equal_return_and_stdout(self, pyfunc, *args):
        cfunc = njit(pyfunc)

        with captured_stdout() as stream:
            expect_res = pyfunc(*args)
            expect_out = stream.getvalue()

        with captured_stdout() as stream:
            got_res = cfunc(*args)
            got_out = stream.getvalue()

        self.assertEqual(expect_out, got_out)
        self.assertPreciseEqual(expect_res, got_res)

    def test_lift_objmode_basic(self):
        def bar(ival):
            print("ival =", {'ival': ival // 2})

        def foo(ival):
            ival += 1
            with objmode_context:
                bar(ival)
            return ival + 1

        self.assert_equal_return_and_stdout(foo, 123)

    def test_lift_objmode_array_in(self):
        def bar(arr):
            print({'arr': arr // 2})
            # arr is modified. the effect is visible outside.
            arr *= 2

        def foo(nelem):
            arr = np.arange(nelem)
            with objmode_context:
                # arr is modified inplace inside bar()
                bar(arr)
            return arr + 1

        nelem = 10
        self.assert_equal_return_and_stdout(foo, nelem)

    def test_lift_objmode_define_new_unused(self):
        def bar(y):
            print(y)

        def foo(x):
            with objmode_context:
                y = 2 + x           # defined but unused outside
                a = np.arange(y)    # defined but unused outside
                bar(a)
            return x

        arg = 123
        self.assert_equal_return_and_stdout(foo, arg)
=======
class TestBogusContext(BaseTestWithLifting):
    def test_undefined_global(self):
        the_ir = get_func_ir(lift_undefiend)

        with self.assertRaises(errors.CompilerError) as raises:
            with_lifting(
                the_ir, self.typingctx, self.targetctx, self.flags, locals={},
            )
        self.assertIn(
            "Undefined variable used as context manager",
            str(raises.exception),
            )

    def test_invalid(self):
        the_ir = get_func_ir(lift_invalid)

        with self.assertRaises(errors.CompilerError) as raises:
            with_lifting(
                the_ir, self.typingctx, self.targetctx, self.flags, locals={},
            )
        self.assertIn(
            "Unsupported context manager in use",
            str(raises.exception),
            )

>>>>>>> 02d39cc1


if __name__ == '__main__':
    unittest.main()<|MERGE_RESOLUTION|>--- conflicted
+++ resolved
@@ -258,7 +258,6 @@
         self.assertIn("re-entrant", str(raises.exception))
 
 
-<<<<<<< HEAD
 class TestLiftObj(TestCase):
 
     def assert_equal_return_and_stdout(self, pyfunc, *args):
@@ -316,7 +315,8 @@
 
         arg = 123
         self.assert_equal_return_and_stdout(foo, arg)
-=======
+
+
 class TestBogusContext(BaseTestWithLifting):
     def test_undefined_global(self):
         the_ir = get_func_ir(lift_undefiend)
@@ -342,8 +342,6 @@
             str(raises.exception),
             )
 
->>>>>>> 02d39cc1
-
 
 if __name__ == '__main__':
     unittest.main()