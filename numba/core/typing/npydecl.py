import warnings

import numpy as np
import operator

from numba.core import types, utils, config
from numba.core.typing.templates import (AttributeTemplate, AbstractTemplate,
                                         CallableTemplate, Registry, signature)

from numba.np.numpy_support import (ufunc_find_matching_loop,
                             supported_ufunc_loop, as_dtype,
                             from_dtype, as_dtype, resolve_output_type,
                             carray, farray, _ufunc_loop_sig)
from numba.core.errors import (TypingError, NumbaPerformanceWarning,
                               NumbaTypeError, NumbaAssertionError)
from numba import pndindex
from numba.core.overload_glue import glue_typing

registry = Registry()
infer = registry.register
infer_global = registry.register_global
infer_getattr = registry.register_attr


class Numpy_rules_ufunc(AbstractTemplate):
    @classmethod
    def _handle_inputs(cls, ufunc, args, kws):
        """
        Process argument types to a given *ufunc*.
        Returns a (base types, explicit outputs, ndims, layout) tuple where:
        - `base types` is a tuple of scalar types for each input
        - `explicit outputs` is a tuple of explicit output types (arrays)
        - `ndims` is the number of dimensions of the loop and also of
          any outputs, explicit or implicit
        - `layout` is the layout for any implicit output to be allocated
        """
        nin = ufunc.nin
        nout = ufunc.nout
        nargs = ufunc.nargs

        # preconditions
        assert nargs == nin + nout

        if len(args) < nin:
            msg = "ufunc '{0}': not enough arguments ({1} found, {2} required)"
            raise TypingError(msg=msg.format(ufunc.__name__, len(args), nin))

        if len(args) > nargs:
            msg = "ufunc '{0}': too many arguments ({1} found, {2} maximum)"
            raise TypingError(msg=msg.format(ufunc.__name__, len(args), nargs))

        args = [a.as_array if isinstance(a, types.ArrayCompatible) else a
                for a in args]
        arg_ndims = [a.ndim if isinstance(a, types.ArrayCompatible) else 0
                     for a in args]
        ndims = max(arg_ndims)

        # explicit outputs must be arrays (no explicit scalar return values supported)
        explicit_outputs = args[nin:]

        # all the explicit outputs must match the number max number of dimensions
        if not all(d == ndims for d in arg_ndims[nin:]):
            msg = "ufunc '{0}' called with unsuitable explicit output arrays."
            raise TypingError(msg=msg.format(ufunc.__name__))

        if not all(isinstance(output, types.ArrayCompatible)
                   for output in explicit_outputs):
            msg = "ufunc '{0}' called with an explicit output that is not an array"
            raise TypingError(msg=msg.format(ufunc.__name__))

        if not all(output.mutable for output in explicit_outputs):
            msg = "ufunc '{0}' called with an explicit output that is read-only"
            raise TypingError(msg=msg.format(ufunc.__name__))

        # find the kernel to use, based only in the input types (as does NumPy)
        base_types = [x.dtype if isinstance(x, types.ArrayCompatible) else x
                      for x in args]

        # Figure out the output array layout, if needed.
        layout = None
        if ndims > 0 and (len(explicit_outputs) < ufunc.nout):
            layout = 'C'
            layouts = [x.layout if isinstance(x, types.ArrayCompatible) else ''
                       for x in args]

            # Prefer C contig if any array is C contig.
            # Next, prefer F contig.
            # Defaults to C contig if not layouts are C/F.
            if 'C' not in layouts and 'F' in layouts:
                layout = 'F'

        return base_types, explicit_outputs, ndims, layout

    @property
    def ufunc(self):
        return self.key

    def generic(self, args, kws):
        # First, strip optional types, ufunc loops are typed on concrete types
        args = [x.type if isinstance(x, types.Optional) else x for x in args]

        ufunc = self.ufunc
        base_types, explicit_outputs, ndims, layout = self._handle_inputs(
            ufunc, args, kws)
        ufunc_loop = ufunc_find_matching_loop(ufunc, base_types)
        if ufunc_loop is None:
            raise TypingError("can't resolve ufunc {0} for types {1}".format(ufunc.__name__, args))

        # check if all the types involved in the ufunc loop are supported in this mode
        if not supported_ufunc_loop(ufunc, ufunc_loop):
            msg = "ufunc '{0}' using the loop '{1}' not supported in this mode"
            raise TypingError(msg=msg.format(ufunc.__name__, ufunc_loop.ufunc_sig))

        # if there is any explicit output type, check that it is valid
        explicit_outputs_np = [as_dtype(tp.dtype) for tp in explicit_outputs]

        # Numpy will happily use unsafe conversions (although it will actually warn)
        if not all (np.can_cast(fromty, toty, 'unsafe') for (fromty, toty) in
                    zip(ufunc_loop.numpy_outputs, explicit_outputs_np)):
            msg = "ufunc '{0}' can't cast result to explicit result type"
            raise TypingError(msg=msg.format(ufunc.__name__))

        # A valid loop was found that is compatible. The result of type inference should
        # be based on the explicit output types, and when not available with the type given
        # by the selected NumPy loop
        out = list(explicit_outputs)
        implicit_output_count = ufunc.nout - len(explicit_outputs)
        if implicit_output_count > 0:
            # XXX this is sometimes wrong for datetime64 and timedelta64,
            # as ufunc_find_matching_loop() doesn't do any type inference
            ret_tys = ufunc_loop.outputs[-implicit_output_count:]
            if ndims > 0:
                assert layout is not None
                # If either of the types involved in the ufunc operation have a
                # __array_ufunc__ method then invoke the first such one to
                # determine the output type of the ufunc.
                array_ufunc_type = None
                for a in args:
                    if hasattr(a, "__array_ufunc__"):
                        array_ufunc_type = a
                        break
                output_type = types.Array
                if array_ufunc_type is not None:
                    output_type = array_ufunc_type.__array_ufunc__(ufunc, "__call__", *args, **kws)
                    if output_type is NotImplemented:
                        msg = (f"unsupported use of ufunc {ufunc} on "
                               f"{array_ufunc_type}")
                        # raise TypeError here because
                        # NumpyRulesArrayOperator.generic is capturing
                        # TypingError
                        raise NumbaTypeError(msg)
                    elif not issubclass(output_type, types.Array):
                        msg = (f"ufunc {ufunc} on {array_ufunc_type}"
                               f"cannot return non-array {output_type}")
                        # raise TypeError here because
                        # NumpyRulesArrayOperator.generic is capturing
                        # TypingError
                        raise TypeError(msg)

                ret_tys = [output_type(dtype=ret_ty, ndim=ndims, layout=layout)
                           for ret_ty in ret_tys]
                ret_tys = [resolve_output_type(self.context, args, ret_ty)
                           for ret_ty in ret_tys]
            out.extend(ret_tys)

        return _ufunc_loop_sig(out, args)


class NumpyRulesArrayOperator(Numpy_rules_ufunc):
    _op_map = {
        operator.add: "add",
        operator.sub: "subtract",
        operator.mul: "multiply",
        operator.truediv: "true_divide",
        operator.floordiv: "floor_divide",
        operator.mod: "remainder",
        operator.pow: "power",
        operator.lshift: "left_shift",
        operator.rshift: "right_shift",
        operator.and_: "bitwise_and",
        operator.or_: "bitwise_or",
        operator.xor: "bitwise_xor",
        operator.eq: "equal",
        operator.gt: "greater",
        operator.ge: "greater_equal",
        operator.lt: "less",
        operator.le: "less_equal",
        operator.ne: "not_equal",
    }

    @property
    def ufunc(self):
        return getattr(np, self._op_map[self.key])

    @classmethod
    def install_operations(cls):
        for op, ufunc_name in cls._op_map.items():
            infer_global(op)(
                type("NumpyRulesArrayOperator_" + ufunc_name, (cls,), dict(key=op))
            )

    def generic(self, args, kws):
        '''Overloads and calls base class generic() method, returning
        None if a TypingError occurred.

        Returning None for operators is important since operators are
        heavily overloaded, and by suppressing type errors, we allow
        type inference to check other possibilities before giving up
        (particularly user-defined operators).
        '''
        try:
            sig = super(NumpyRulesArrayOperator, self).generic(args, kws)
        except TypingError:
            return None
        if sig is None:
            return None
        args = sig.args
        # Only accept at least one array argument, otherwise the operator
        # doesn't involve Numpy's ufunc machinery.
        if not any(isinstance(arg, types.ArrayCompatible)
                   for arg in args):
            return None
        return sig


_binop_map = NumpyRulesArrayOperator._op_map

class NumpyRulesInplaceArrayOperator(NumpyRulesArrayOperator):
    _op_map = {
        operator.iadd: "add",
        operator.isub: "subtract",
        operator.imul: "multiply",
        operator.itruediv: "true_divide",
        operator.ifloordiv: "floor_divide",
        operator.imod: "remainder",
        operator.ipow: "power",
        operator.ilshift: "left_shift",
        operator.irshift: "right_shift",
        operator.iand: "bitwise_and",
        operator.ior: "bitwise_or",
        operator.ixor: "bitwise_xor",
    }

    def generic(self, args, kws):
        # Type the inplace operator as if an explicit output was passed,
        # to handle type resolution correctly.
        # (for example int8[:] += int16[:] should use an int8[:] output,
        #  not int16[:])
        lhs, rhs = args
        if not isinstance(lhs, types.ArrayCompatible):
            return
        args = args + (lhs,)
        sig = super(NumpyRulesInplaceArrayOperator, self).generic(args, kws)
        # Strip off the fake explicit output
        assert len(sig.args) == 3
        real_sig = signature(sig.return_type, *sig.args[:2])
        return real_sig


class NumpyRulesUnaryArrayOperator(NumpyRulesArrayOperator):
    _op_map = {
        operator.pos: "positive",
        operator.neg: "negative",
        operator.invert: "invert",
    }

    def generic(self, args, kws):
        assert not kws
        if len(args) == 1 and isinstance(args[0], types.ArrayCompatible):
            return super(NumpyRulesUnaryArrayOperator, self).generic(args, kws)


# list of unary ufuncs to register

_math_operations = [ "add", "subtract", "multiply",
                     "logaddexp", "logaddexp2", "true_divide",
                     "floor_divide", "negative", "positive", "power",
                     "float_power", "remainder", "fmod", "absolute",
                     "rint", "sign", "conjugate", "exp", "exp2",
                     "log", "log2", "log10", "expm1", "log1p",
                     "sqrt", "square", "cbrt", "reciprocal",
                     "divide", "mod", "divmod", "abs", "fabs" , "gcd", "lcm"]

_trigonometric_functions = [ "sin", "cos", "tan", "arcsin",
                             "arccos", "arctan", "arctan2",
                             "hypot", "sinh", "cosh", "tanh",
                             "arcsinh", "arccosh", "arctanh",
                             "deg2rad", "rad2deg", "degrees",
                             "radians" ]

_bit_twiddling_functions = ["bitwise_and", "bitwise_or",
                            "bitwise_xor", "invert",
                            "left_shift", "right_shift",
                            "bitwise_not" ]

_comparison_functions = [ "greater", "greater_equal", "less",
                          "less_equal", "not_equal", "equal",
                          "logical_and", "logical_or",
                          "logical_xor", "logical_not",
                          "maximum", "minimum", "fmax", "fmin" ]

_floating_functions = [ "isfinite", "isinf", "isnan", "signbit",
                        "copysign", "nextafter", "modf", "ldexp",
                        "frexp", "floor", "ceil", "trunc",
                        "spacing" ]

_logic_functions = [ "isnat" ]


# This is a set of the ufuncs that are not yet supported by Lowering. In order
# to trigger no-python mode we must not register them until their Lowering is
# implemented.
#
# It also works as a nice TODO list for ufunc support :)
_unsupported = set([ 'frexp',
                     'modf',
                 ])


def _numpy_ufunc(name):
    func = getattr(np, name)
    class typing_class(Numpy_rules_ufunc):
        key = func

    typing_class.__name__ = "resolve_{0}".format(name)

    # A list of ufuncs that are in fact aliases of other ufuncs. They need to
    # insert the resolve method, but not register the ufunc itself
    aliases = ("abs", "bitwise_not", "divide", "abs")

    if name not in aliases:
        infer_global(func, types.Function(typing_class))

all_ufuncs = sum([_math_operations, _trigonometric_functions,
                  _bit_twiddling_functions, _comparison_functions,
                  _floating_functions, _logic_functions], [])

supported_ufuncs = [x for x in all_ufuncs if x not in _unsupported]

for func in supported_ufuncs:
    _numpy_ufunc(func)

all_ufuncs = [getattr(np, name) for name in all_ufuncs]
supported_ufuncs = [getattr(np, name) for name in supported_ufuncs]

NumpyRulesUnaryArrayOperator.install_operations()
NumpyRulesArrayOperator.install_operations()
NumpyRulesInplaceArrayOperator.install_operations()

supported_array_operators = set(
    NumpyRulesUnaryArrayOperator._op_map.keys()
).union(
    NumpyRulesArrayOperator._op_map.keys()
).union(
    NumpyRulesInplaceArrayOperator._op_map.keys()
)

del _math_operations, _trigonometric_functions, _bit_twiddling_functions
del _comparison_functions, _floating_functions, _unsupported
del _numpy_ufunc


# -----------------------------------------------------------------------------
# Install global helpers for array methods.

class Numpy_method_redirection(AbstractTemplate):
    """
    A template redirecting a Numpy global function (e.g. np.sum) to an
    array method of the same name (e.g. ndarray.sum).
    """

    # Arguments like *axis* can specialize on literals but also support
    # non-literals
    prefer_literal = True

    def generic(self, args, kws):
        pysig = None
        if kws:
            if self.method_name == 'sum':
                if 'axis' in kws and 'dtype' not in kws:
                    def sum_stub(arr, axis):
                        pass
                    pysig = utils.pysignature(sum_stub)
                elif 'dtype' in kws and 'axis' not in kws:
                    def sum_stub(arr, dtype):
                        pass
                    pysig = utils.pysignature(sum_stub)
                elif 'dtype' in kws and 'axis' in kws:
                    def sum_stub(arr, axis, dtype):
                        pass
                    pysig = utils.pysignature(sum_stub)
            else:
                fmt = "numba doesn't support kwarg for {}"
                raise TypingError(fmt.format(self.method_name))

        arr = args[0]
        # This will return a BoundFunction
        meth_ty = self.context.resolve_getattr(arr, self.method_name)
        # Resolve arguments on the bound function
        meth_sig = self.context.resolve_function_type(meth_ty, args[1:], kws)
        if meth_sig is not None:
            return meth_sig.as_function().replace(pysig=pysig)


# Function to glue attributes onto the numpy-esque object
def _numpy_redirect(fname):
    numpy_function = getattr(np, fname)
    cls = type("Numpy_redirect_{0}".format(fname), (Numpy_method_redirection,),
               dict(key=numpy_function, method_name=fname))
    infer_global(numpy_function, types.Function(cls))

<<<<<<< HEAD
for func in ['min', 'max', 'sum', 'prod', 'mean', 'var', 'std',
             'cumsum', 'cumprod', 'nonzero']:
=======

for func in ['sum', 'argsort', 'nonzero', 'ravel']:
>>>>>>> 0413a91a
    _numpy_redirect(func)


# -----------------------------------------------------------------------------
# Numpy scalar constructors

# Register np.int8, etc. as converters to the equivalent Numba types
np_types = set(getattr(np, str(nb_type)) for nb_type in types.number_domain)
np_types.add(np.bool_)
# Those may or may not be aliases (depending on the Numpy build / version)
np_types.add(np.intc)
np_types.add(np.intp)
np_types.add(np.uintc)
np_types.add(np.uintp)


def register_number_classes(register_global):
    for np_type in np_types:
        nb_type = getattr(types, np_type.__name__)

        register_global(np_type, types.NumberClass(nb_type))


register_number_classes(infer_global)


# -----------------------------------------------------------------------------
# Numpy array constructors

def parse_shape(shape):
    """
    Given a shape, return the number of dimensions.
    """
    ndim = None
    if isinstance(shape, types.Integer):
        ndim = 1
    elif isinstance(shape, (types.Tuple, types.UniTuple)):
        int_tys = (types.Integer, types.IntEnumMember)
        if all(isinstance(s, int_tys) for s in shape):
            ndim = len(shape)
    return ndim

def parse_dtype(dtype):
    """
    Return the dtype of a type, if it is either a DtypeSpec (used for most
    dtypes) or a TypeRef (used for record types).
    """
    if isinstance(dtype, types.DTypeSpec):
        return dtype.dtype
    elif isinstance(dtype, types.TypeRef):
        return dtype.instance_type
    elif isinstance(dtype, types.StringLiteral):
        dtstr = dtype.literal_value
        try:
            dt = np.dtype(dtstr)
        except TypeError:
            msg = f"Invalid NumPy dtype specified: '{dtstr}'"
            raise TypingError(msg)
        return from_dtype(dt)

def _parse_nested_sequence(context, typ):
    """
    Parse a (possibly 0d) nested sequence type.
    A (ndim, dtype) tuple is returned.  Note the sequence may still be
    heterogeneous, as long as it converts to the given dtype.
    """
    if isinstance(typ, (types.Buffer,)):
        raise TypingError("%r not allowed in a homogeneous sequence" % typ)
    elif isinstance(typ, (types.Sequence,)):
        n, dtype = _parse_nested_sequence(context, typ.dtype)
        return n + 1, dtype
    elif isinstance(typ, (types.BaseTuple,)):
        if typ.count == 0:
            # Mimic Numpy's behaviour
            return 1, types.float64
        n, dtype = _parse_nested_sequence(context, typ[0])
        dtypes = [dtype]
        for i in range(1, typ.count):
            _n, dtype = _parse_nested_sequence(context, typ[i])
            if _n != n:
                raise TypingError("type %r does not have a regular shape"
                                  % (typ,))
            dtypes.append(dtype)
        dtype = context.unify_types(*dtypes)
        if dtype is None:
            raise TypingError("cannot convert %r to a homogeneous type" % typ)
        return n + 1, dtype
    else:
        # Scalar type => check it's valid as a Numpy array dtype
        as_dtype(typ)
        return 0, typ


def _infer_dtype_from_inputs(inputs):
    return dtype


def _homogeneous_dims(context, func_name, arrays):
    ndim = arrays[0].ndim
    for a in arrays:
        if a.ndim != ndim:
            msg = (f"{func_name}(): all the input arrays must have same number "
                   "of dimensions")
            raise NumbaTypeError(msg)
    return ndim

def _sequence_of_arrays(context, func_name, arrays,
                        dim_chooser=_homogeneous_dims):
    if (not isinstance(arrays, types.BaseTuple)
        or not len(arrays)
        or not all(isinstance(a, types.Array) for a in arrays)):
        raise TypeError("%s(): expecting a non-empty tuple of arrays, "
                        "got %s" % (func_name, arrays))

    ndim = dim_chooser(context, func_name, arrays)

    dtype = context.unify_types(*(a.dtype for a in arrays))
    if dtype is None:
        raise TypeError("%s(): input arrays must have "
                        "compatible dtypes" % func_name)

    return dtype, ndim

def _choose_concatenation_layout(arrays):
    # Only create a F array if all input arrays have F layout.
    # This is a simplified version of Numpy's behaviour,
    # while Numpy's actually processes the input strides to
    # decide on optimal output strides
    # (see PyArray_CreateMultiSortedStridePerm()).
    return 'F' if all(a.layout == 'F' for a in arrays) else 'C'


class BaseStackTemplate(CallableTemplate):

    def generic(self):
        def typer(arrays):
            dtype, ndim = _sequence_of_arrays(self.context,
                                              self.func_name, arrays)

            ndim = max(ndim, self.ndim_min)
            layout = _choose_concatenation_layout(arrays)

            return types.Array(dtype, ndim, layout)

        return typer


# -----------------------------------------------------------------------------
# Linear algebra


class MatMulTyperMixin(object):

    def matmul_typer(self, a, b, out=None):
        """
        Typer function for Numpy matrix multiplication.
        """
        if not isinstance(a, types.Array) or not isinstance(b, types.Array):
            return
        if not all(x.ndim in (1, 2) for x in (a, b)):
            raise TypingError("%s only supported on 1-D and 2-D arrays"
                              % (self.func_name, ))
        # Output dimensionality
        ndims = set([a.ndim, b.ndim])
        if ndims == set([2]):
            # M * M
            out_ndim = 2
        elif ndims == set([1, 2]):
            # M* V and V * M
            out_ndim = 1
        elif ndims == set([1]):
            # V * V
            out_ndim = 0

        if out is not None:
            if out_ndim == 0:
                raise TypeError("explicit output unsupported for vector * vector")
            elif out.ndim != out_ndim:
                raise TypeError("explicit output has incorrect dimensionality")
            if not isinstance(out, types.Array) or out.layout != 'C':
                raise TypeError("output must be a C-contiguous array")
            all_args = (a, b, out)
        else:
            all_args = (a, b)

        if not (config.DISABLE_PERFORMANCE_WARNINGS or
                all(x.layout in 'CF' for x in (a, b))):
            msg = ("%s is faster on contiguous arrays, called on %s" %
                   (self.func_name, (a, b)))
            warnings.warn(NumbaPerformanceWarning(msg))
        if not all(x.dtype == a.dtype for x in all_args):
            raise TypingError("%s arguments must all have "
                              "the same dtype" % (self.func_name,))
        if not isinstance(a.dtype, (types.Float, types.Complex)):
            raise TypingError("%s only supported on "
                              "float and complex arrays"
                              % (self.func_name,))
        if out:
            return out
        elif out_ndim > 0:
            return types.Array(a.dtype, out_ndim, 'C')
        else:
            return a.dtype


def _check_linalg_matrix(a, func_name):
    if not isinstance(a, types.Array):
        return
    if not a.ndim == 2:
        raise TypingError("np.linalg.%s() only supported on 2-D arrays"
                          % func_name)
    if not isinstance(a.dtype, (types.Float, types.Complex)):
        raise TypingError("np.linalg.%s() only supported on "
                          "float and complex arrays" % func_name)

# -----------------------------------------------------------------------------
# Miscellaneous functions

@infer_global(np.ndenumerate)
class NdEnumerate(AbstractTemplate):

    def generic(self, args, kws):
        assert not kws
        arr, = args

        if isinstance(arr, types.Array):
            enumerate_type = types.NumpyNdEnumerateType(arr)
            return signature(enumerate_type, *args)


@infer_global(np.nditer)
class NdIter(AbstractTemplate):

    def generic(self, args, kws):
        assert not kws
        if len(args) != 1:
            return
        arrays, = args

        if isinstance(arrays, types.BaseTuple):
            if not arrays:
                return
            arrays = list(arrays)
        else:
            arrays = [arrays]
        nditerty = types.NumpyNdIterType(arrays)
        return signature(nditerty, *args)


@infer_global(pndindex)
@infer_global(np.ndindex)
class NdIndex(AbstractTemplate):

    def generic(self, args, kws):
        assert not kws

        # Either ndindex(shape) or ndindex(*shape)
        if len(args) == 1 and isinstance(args[0], types.BaseTuple):
            tup = args[0]
            if tup.count > 0 and not isinstance(tup, types.UniTuple):
                # Heterogeneous tuple
                return
            shape = list(tup)
        else:
            shape = args

        if all(isinstance(x, types.Integer) for x in shape):
            iterator_type = types.NumpyNdIndexType(len(shape))
            return signature(iterator_type, *args)


@glue_typing(np.where)
class Where(AbstractTemplate):

    def generic(self, args, kws):
        assert not kws

        if len(args) == 1:
            # 0-dim arrays return one result array
            ary = args[0]
            ndim = max(ary.ndim, 1)
            retty = types.UniTuple(types.Array(types.intp, 1, 'C'), ndim)
            return signature(retty, ary)

        elif len(args) == 3:
            cond, x, y = args
            retdty = from_dtype(np.promote_types(
                        as_dtype(getattr(args[1], 'dtype', args[1])),
                        as_dtype(getattr(args[2], 'dtype', args[2]))))
            if isinstance(cond, types.Array):
                # array where()
                if isinstance(x, types.Array) and isinstance(y, types.Array):
                    if (cond.ndim == x.ndim == y.ndim):
                        if x.layout == y.layout == cond.layout:
                            retty = types.Array(retdty, x.ndim, x.layout)
                        else:
                            retty = types.Array(retdty, x.ndim, 'C')
                        return signature(retty, *args)
                else:
                    # x and y both scalar
                    retty = types.Array(retdty, cond.ndim, cond.layout)
                    return signature(retty, *args)
            else:
                # scalar where()
                if not isinstance(x, types.Array):
                    retty = types.Array(retdty, 0, 'C')
                    return signature(retty, *args)<|MERGE_RESOLUTION|>--- conflicted
+++ resolved
@@ -409,13 +409,8 @@
                dict(key=numpy_function, method_name=fname))
     infer_global(numpy_function, types.Function(cls))
 
-<<<<<<< HEAD
-for func in ['min', 'max', 'sum', 'prod', 'mean', 'var', 'std',
-             'cumsum', 'cumprod', 'nonzero']:
-=======
 
 for func in ['sum', 'argsort', 'nonzero', 'ravel']:
->>>>>>> 0413a91a
     _numpy_redirect(func)
 
 
