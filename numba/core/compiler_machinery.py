import timeit
from abc import abstractmethod, ABCMeta
from collections import namedtuple, OrderedDict
import inspect


from numba.core.compiler_lock import global_compiler_lock
from numba.core import errors, config, transforms, utils
from numba.core.tracing import event
from numba.core.postproc import PostProcessor
from numba.core.ir_utils import enforce_no_dels, legalize_single_scope
import numba.core.event as ev

# terminal color markup
_termcolor = errors.termcolor()


class SimpleTimer(object):
    """
    A simple context managed timer
    """

    def __enter__(self):
        self.ts = timeit.default_timer()
        return self

    def __exit__(self, *exc):
        self.elapsed = timeit.default_timer() - self.ts


class CompilerPass(metaclass=ABCMeta):
    """ The base class for all compiler passes.
    """

    @abstractmethod
    def __init__(self, *args, **kwargs):
        self._analysis = None
        self._pass_id = None

    @classmethod
    def name(cls):
        """
        Returns the name of the pass
        """
        return cls._name

    @property
    def pass_id(self):
        """
        The ID of the pass
        """
        return self._pass_id

    @pass_id.setter
    def pass_id(self, val):
        """
        Sets the ID of the pass
        """
        self._pass_id = val

    @property
    def analysis(self):
        """
        Analysis data for the pass
        """
        return self._analysis

    @analysis.setter
    def analysis(self, val):
        """
        Set the analysis data for the pass
        """
        self._analysis = val

    def run_initialization(self, *args, **kwargs):
        """
        Runs the initialization sequence for the pass, will run before
        `run_pass`.
        """
        return False

    @abstractmethod
    def run_pass(self, *args, **kwargs):
        """
        Runs the pass itself. Must return True/False depending on whether
        statement level modification took place.
        """
        pass

    def run_finalizer(self, *args, **kwargs):
        """
        Runs the initialization sequence for the pass, will run before
        `run_pass`.
        """
        return False

    def get_analysis_usage(self, AU):
        """ Override to set analysis usage
        """
        pass

    def get_analysis(self, pass_name):
        """
        Gets the analysis from a given pass
        """
        return self._analysis[pass_name]


class SSACompliantMixin(object):
    """ Mixin to indicate a pass is SSA form compliant. Nothing is asserted
    about this condition at present.
    """
    pass


class FunctionPass(CompilerPass):
    """ Base class for function passes
    """
    pass


class AnalysisPass(CompilerPass):
    """ Base class for analysis passes (no modification made to state)
    """
    pass


class LoweringPass(CompilerPass):
    """ Base class for lowering passes
    """
    pass


class AnalysisUsage(object):
    """This looks and behaves like LLVM's AnalysisUsage because its like that.
    """

    def __init__(self):
        self._required = set()
        self._preserved = set()

    def get_required_set(self):
        return self._required

    def get_preserved_set(self):
        return self._preserved

    def add_required(self, pss):
        self._required.add(pss)

    def add_preserved(self, pss):
        self._preserved.add(pss)

    def __str__(self):
        return "required: %s\n" % self._required


_DEBUG = False


def debug_print(*args, **kwargs):
    if _DEBUG:
        print(*args, **kwargs)


pass_timings = namedtuple('pass_timings', 'init run finalize')


class PassManager(object):
    """
    The PassManager is a named instance of a particular compilation pipeline
    """
    # TODO: Eventually enable this, it enforces self consistency after each pass
    _ENFORCING = False

    def __init__(self, pipeline_name):
        """
        Create a new pipeline with name "pipeline_name"
        """
        self.passes = []
        self.exec_times = OrderedDict()
        self._finalized = False
        self._analysis = None
        self._print_after = None
        self.pipeline_name = pipeline_name

    def _validate_pass(self, pass_cls):
        if (not (isinstance(pass_cls, str) or
                 (inspect.isclass(pass_cls) and
                  issubclass(pass_cls, CompilerPass)))):
            msg = ("Pass must be referenced by name or be a subclass of a "
                   "CompilerPass. Have %s" % pass_cls)
            raise TypeError(msg)
        if isinstance(pass_cls, str):
            pass_cls = _pass_registry.find_by_name(pass_cls)
        else:
            if not _pass_registry.is_registered(pass_cls):
                raise ValueError("Pass %s is not registered" % pass_cls)

    def add_pass(self, pss, description=""):
        """
        Append a pass to the PassManager's compilation pipeline
        """
        self._validate_pass(pss)
        func_desc_tuple = (pss, description)
        self.passes.append(func_desc_tuple)
        self._finalized = False

    def add_pass_after(self, pass_cls, location):
        """
        Add a pass `pass_cls` to the PassManager's compilation pipeline after
        the pass `location`.
        """
        assert self.passes
        self._validate_pass(pass_cls)
        self._validate_pass(location)
        for idx, (x, _) in enumerate(self.passes):
            if x == location:
                break
        else:
            raise ValueError("Could not find pass %s" % location)
        self.passes.insert(idx + 1, (pass_cls, str(pass_cls)))
        # if a pass has been added, it's not finalized
        self._finalized = False

    def _debug_init(self):
        # determine after which passes IR dumps should take place
        def parse(conf_item):
            print_passes = []
            if conf_item != "none":
                if conf_item == "all":
                    print_passes = [x.name() for (x, _) in self.passes]
                else:
                    # we don't validate whether the named passes exist in this
                    # pipeline the compiler may be used reentrantly and
                    # different pipelines may contain different passes
                    splitted = conf_item.split(',')
                    print_passes = [x.strip() for x in splitted]
            return print_passes
        ret = (parse(config.DEBUG_PRINT_AFTER),
               parse(config.DEBUG_PRINT_BEFORE),
               parse(config.DEBUG_PRINT_WRAP),)
        return ret

    def finalize(self):
        """
        Finalize the PassManager, after which no more passes may be added
        without re-finalization.
        """
        self._analysis = self.dependency_analysis()
        self._print_after, self._print_before, self._print_wrap = \
            self._debug_init()
        self._finalized = True

    @property
    def finalized(self):
        return self._finalized

    def _patch_error(self, desc, exc):
        """
        Patches the error to show the stage that it arose in.
        """
        newmsg = "{desc}\n{exc}".format(desc=desc, exc=exc)
        exc.args = (newmsg,)
        return exc

    @global_compiler_lock  # this need a lock, likely calls LLVM
    def _runPass(self, index, pss, internal_state):
        mutated = False

        def check(func, compiler_state):
            mangled = func(compiler_state)
            if mangled not in (True, False):
                msg = ("CompilerPass implementations should return True/False. "
                       "CompilerPass with name '%s' did not.")
                raise ValueError(msg % pss.name())
            return mangled

        def debug_print(pass_name, print_condition, printable_condition):
            if pass_name in print_condition:
                fid = internal_state.func_id
                args = (fid.modname, fid.func_qualname, self.pipeline_name,
                        printable_condition, pass_name)
                print(("%s.%s: %s: %s %s" % args).center(120, '-'))
                if internal_state.func_ir is not None:
                    internal_state.func_ir.dump()
                else:
                    print("func_ir is None")

        # debug print before this pass?
        debug_print(pss.name(), self._print_before + self._print_wrap, "BEFORE")

        # wire in the analysis info so it's accessible
        pss.analysis = self._analysis

        qualname = internal_state.func_id.func_qualname

        ev_details = dict(
            name=f"{pss.name()} [{qualname}]",
            qualname=qualname,
            module=internal_state.func_id.modname,
            flags=utils._lazy_pformat(internal_state.flags.values()),
            args=str(internal_state.args),
            return_type=str(internal_state.return_type),
        )
        errctx = errors.new_error_context(f"Pass {pss.name()}")
        with ev.trigger_event("numba:run_pass", data=ev_details), errctx:
            with SimpleTimer() as init_time:
                mutated |= check(pss.run_initialization, internal_state)
            with SimpleTimer() as pass_time:
                mutated |= check(pss.run_pass, internal_state)
            with SimpleTimer() as finalize_time:
                mutated |= check(pss.run_finalizer, internal_state)

        # Check that if the pass is an instance of a FunctionPass that it hasn't
        # emitted ir.Dels.
        if isinstance(pss, FunctionPass):
            enforce_no_dels(internal_state.func_ir)

        if self._ENFORCING:
            # TODO: Add in self consistency enforcement for
            # `func_ir._definitions` etc
            if _pass_registry.get(pss.__class__).mutates_CFG:
                if mutated:  # block level changes, rebuild all
                    PostProcessor(internal_state.func_ir).run()
                else:  # CFG level changes rebuild CFG
                    internal_state.func_ir.blocks = transforms.canonicalize_cfg(
                        internal_state.func_ir.blocks)
            # Check the func_ir has exactly one Scope instance
            if not legalize_single_scope(internal_state.func_ir.blocks):
                raise errors.CompilerError(
                    f"multiple scope in func_ir detected in {pss}",
                )
        # inject runtimes
        pt = pass_timings(init_time.elapsed, pass_time.elapsed,
                          finalize_time.elapsed)
        self.exec_times["%s_%s" % (index, pss.name())] = pt

        # debug print after this pass?
        debug_print(pss.name(), self._print_after + self._print_wrap, "AFTER")

    def run(self, state):
        """
        Run the defined pipelines on the state.
        """
        from numba.core.compiler import _EarlyPipelineCompletion
        if not self.finalized:
            raise RuntimeError("Cannot run non-finalised pipeline")

        # walk the passes and run them
        for idx, (pss, pass_desc) in enumerate(self.passes):
            try:
                event("-- %s" % pass_desc)
                pass_inst = _pass_registry.get(pss).pass_inst
                if isinstance(pass_inst, CompilerPass):
                    self._runPass(idx, pass_inst, state)
                else:
                    raise BaseException("Legacy pass in use")
            except _EarlyPipelineCompletion as e:
                raise e
            except Exception as e:
<<<<<<< HEAD
                utils.handle_new_style_errors(e)
=======
                if not isinstance(e, errors.NumbaError):
                    raise e
>>>>>>> 0f363d1b
                msg = "Failed in %s mode pipeline (step: %s)" % \
                    (self.pipeline_name, pass_desc)
                patched_exception = self._patch_error(msg, e)
                raise patched_exception

    def dependency_analysis(self):
        """
        Computes dependency analysis
        """
        deps = dict()
        for (pss, _) in self.passes:
            x = _pass_registry.get(pss).pass_inst
            au = AnalysisUsage()
            x.get_analysis_usage(au)
            deps[type(x)] = au

        requires_map = dict()
        for k, v in deps.items():
            requires_map[k] = v.get_required_set()

        def resolve_requires(key, rmap):
            def walk(lkey, rmap):
                dep_set = rmap[lkey] if lkey in rmap else set()
                if dep_set:
                    for x in dep_set:
                        dep_set |= (walk(x, rmap))
                    return dep_set
                else:
                    return set()
            ret = set()
            for k in key:
                ret |= walk(k, rmap)
            return ret

        dep_chain = dict()
        for k, v in requires_map.items():
            dep_chain[k] = set(v) | (resolve_requires(v, requires_map))

        return dep_chain


pass_info = namedtuple('pass_info', 'pass_inst mutates_CFG analysis_only')


class PassRegistry(object):
    """
    Pass registry singleton class.
    """

    _id = 0

    _registry = dict()

    def register(self, mutates_CFG, analysis_only):
        def make_festive(pass_class):
            assert not self.is_registered(pass_class)
            assert not self._does_pass_name_alias(pass_class.name())
            pass_class.pass_id = self._id
            self._id += 1
            self._registry[pass_class] = pass_info(pass_class(), mutates_CFG,
                                                   analysis_only)
            return pass_class
        return make_festive

    def is_registered(self, clazz):
        return clazz in self._registry.keys()

    def get(self, clazz):
        assert self.is_registered(clazz)
        return self._registry[clazz]

    def _does_pass_name_alias(self, check):
        for k, v in self._registry.items():
            if v.pass_inst.name == check:
                return True
        return False

    def find_by_name(self, class_name):
        assert isinstance(class_name, str)
        for k, v in self._registry.items():
            if v.pass_inst.name == class_name:
                return v
        else:
            raise ValueError("No pass with name %s is registered" % class_name)

    def dump(self):
        for k, v in self._registry.items():
            print("%s: %s" % (k, v))


_pass_registry = PassRegistry()
del PassRegistry


"""
register_pass is used to register a compiler pass class for use with PassManager
instances.
"""
register_pass = _pass_registry.register<|MERGE_RESOLUTION|>--- conflicted
+++ resolved
@@ -359,12 +359,8 @@
             except _EarlyPipelineCompletion as e:
                 raise e
             except Exception as e:
-<<<<<<< HEAD
-                utils.handle_new_style_errors(e)
-=======
                 if not isinstance(e, errors.NumbaError):
                     raise e
->>>>>>> 0f363d1b
                 msg = "Failed in %s mode pipeline (step: %s)" % \
                     (self.pipeline_name, pass_desc)
                 patched_exception = self._patch_error(msg, e)
