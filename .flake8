--- conflicted
+++ resolved
@@ -33,11 +33,6 @@
     # Grandfather in existing failing files.  This list should shrink over time
     numba/stencils/stencil.py
     numba/core/transforms.py
-<<<<<<< HEAD
-    numba/core/tracing.py
-=======
-    numba/core/withcontexts.py
->>>>>>> 4b2737ac
     numba/_version.py
     numba/core/ir_utils.py
     numba/core/pylowering.py
