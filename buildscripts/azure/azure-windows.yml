--- conflicted
+++ resolved
@@ -52,21 +52,15 @@
     - script: |
         call activate %CONDA_ENV%
         set NUMBA_CAPTURED_ERRORS=new_style
-<<<<<<< HEAD
-=======
         set NUMBA_ENABLE_CUDASIM=1
         echo "Running slice of discovered tests: %TEST_START_INDEX%,None,%TEST_COUNT%"
->>>>>>> 009ae4e8
         python -m numba.runtests -b -v -g -m 2 -- numba.tests
       displayName: 'Test modified test files'
 
     - script: |
         call activate %CONDA_ENV%
         set NUMBA_CAPTURED_ERRORS=new_style
-<<<<<<< HEAD
+        set NUMBA_ENABLE_CUDASIM=1
         echo "Running shard of discovered tests: %TEST_START_INDEX%:%TEST_COUNT%"
-=======
-        set NUMBA_ENABLE_CUDASIM=1
->>>>>>> 009ae4e8
         python runtests.py -m 2 -b -j "%TEST_START_INDEX%:%TEST_COUNT%"  --exclude-tags='long_running'  -- numba.tests
       displayName: 'Test shard of test files'